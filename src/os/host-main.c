--- conflicted
+++ resolved
@@ -218,11 +218,7 @@
 //
 const REBYTE N_debug_spec[] =
     " {Dialect for interactive debugging, see documentation for details}"
-<<<<<<< HEAD
-    " 'value [unset! integer! frame! any-function! block!]"
-=======
     " 'value [unset! integer! frame! function! block!]"
->>>>>>> 3f9978e6
         " {Stack level to inspect or dialect block, or enter debug mode}"
     "";
 REB_R N_debug(struct Reb_Frame *frame_) {
@@ -240,28 +236,16 @@
         goto modify_with_confidence;
     }
 
-<<<<<<< HEAD
-    if (IS_INTEGER(value) || IS_FRAME(value) || ANY_FUNC(value)) {
-        struct Reb_Call *call;
-=======
     if (IS_INTEGER(value) || IS_FRAME(value) || IS_FUNCTION(value)) {
         struct Reb_Frame *frame;
->>>>>>> 3f9978e6
 
         // We pass TRUE here to account for an extra stack level... the one
         // added by DEBUG itself, which presumably should not count.
         //
-<<<<<<< HEAD
-        if (!(call = Call_For_Stack_Level(&HG_Stack_Level, value, TRUE)))
-            fail (Error_Invalid_Arg(value));
-
-        Val_Init_Block(D_OUT, Where_For_Call(call));
-=======
         if (!(frame = Frame_For_Stack_Level(&HG_Stack_Level, value, TRUE)))
             fail (Error_Invalid_Arg(value));
 
         Val_Init_Block(D_OUT, Make_Where_For_Frame(frame));
->>>>>>> 3f9978e6
         return R_OUT;
     }
 
@@ -269,11 +253,7 @@
 
     Debug_Fmt(
         "Sorry, but the `debug [...]` dialect is not defined yet.\n"
-<<<<<<< HEAD
-        "Change the stack level (integer!, frame!, any-function!)\n"
-=======
         "Change the stack level (integer!, frame!, function!)\n"
->>>>>>> 3f9978e6
         "Or try out these commands:\n"
         "\n"
         "    BREAKPOINT, RESUME, BACKTRACE\n"
@@ -357,26 +337,15 @@
         // R3-Alpha.  It comes from RL_Do_String, but should receive a modern
         // review of why it's written exactly this way.
         //
-<<<<<<< HEAD
-        REBCTX *user = VAL_CONTEXT(Get_System(SYS_CONTEXTS, CTX_USER));
-=======
         REBCTX *user_ctx = VAL_CONTEXT(Get_System(SYS_CONTEXTS, CTX_USER));
->>>>>>> 3f9978e6
 
         REBVAL vali;
         VAL_INIT_WRITABLE_DEBUG(&vali);
 
-<<<<<<< HEAD
-        SET_INTEGER(&vali, CTX_LEN(user) + 1);
-
-        Bind_Values_All_Deep(ARR_HEAD(code), user);
-        Resolve_Context(user, Lib_Context, &vali, FALSE, FALSE);
-=======
         SET_INTEGER(&vali, CTX_LEN(user_ctx) + 1);
 
         Bind_Values_All_Deep(ARR_HEAD(code), user_ctx);
         Resolve_Context(user_ctx, Lib_Context, &vali, FALSE, FALSE);
->>>>>>> 3f9978e6
 
         // If we're stopped at a breakpoint, the REPL should have a concept
         // of what stack level it is inspecting (conveyed by the |#|>> in the
@@ -384,39 +353,23 @@
         // stack level, just the way a body is bound during Make_Function()
         //
         if (at_breakpoint) {
-<<<<<<< HEAD
-            struct Reb_Call *call;
-            REBCTX *frame;
-=======
             struct Reb_Frame *frame;
             REBCTX *frame_ctx;
->>>>>>> 3f9978e6
 
             REBVAL level;
             VAL_INIT_WRITABLE_DEBUG(&level);
             SET_INTEGER(&level, HG_Stack_Level);
 
-<<<<<<< HEAD
-            call = Call_For_Stack_Level(NULL, &level, FALSE);
-            assert(call);
-=======
             frame = Frame_For_Stack_Level(NULL, &level, FALSE);
             assert(frame);
->>>>>>> 3f9978e6
 
             // Need to manage because it may be no words get bound into it,
             // and we're not putting it into a FRAME! value, so it might leak
             // otherwise if it's reified.
             //
-<<<<<<< HEAD
-            frame = Frame_For_Call_May_Reify(call, NULL, TRUE);
-
-            Bind_Values_Deep(ARR_HEAD(code), frame);
-=======
             frame_ctx = Context_For_Frame_May_Reify(frame, NULL, TRUE);
 
             Bind_Values_Deep(ARR_HEAD(code), frame_ctx);
->>>>>>> 3f9978e6
         }
 
         // !!! This was unused code that used to be in Do_String from
@@ -424,11 +377,7 @@
         // "Bind into lib or user spaces?" and then "Top words will be
         // added to lib".  Is it relevant in any way?
         //
-<<<<<<< HEAD
-        /* Bind_Values_Set_Forward_Shallow(ARR_HEAD(code), Lib_Context);
-=======
         /* Bind_Values_Set_Midstream_Shallow(ARR_HEAD(code), Lib_Context);
->>>>>>> 3f9978e6
         Bind_Values_Deep(ARR_HEAD(code), Lib_Context); */
     }
 
@@ -618,8 +567,6 @@
 #else
     startup_rc = RL_Start(0, 0, embedded_script, embedded_size, 0);
 #endif
-
-	*exit_status = startup_rc;
 
 #if !defined(ENCAP)
     // !!! What should an encapped executable do with a --do?  Here we just
@@ -1024,11 +971,7 @@
         VAL_INIT_WRITABLE_DEBUG(&level);
         SET_INTEGER(&level, 1);
 
-<<<<<<< HEAD
-        if (Call_For_Stack_Level(NULL, &level, FALSE) != NULL)
-=======
         if (Frame_For_Stack_Level(NULL, &level, FALSE) != NULL)
->>>>>>> 3f9978e6
             HG_Stack_Level = 1;
         else
             HG_Stack_Level = 0; // Happens if you just type "breakpoint"
@@ -1170,46 +1113,10 @@
             goto push_trap;
         }
 
-    push_trap:
-        //
-        // The R3-Alpha host kit did not have a policy articulated on dealing
-        // with the interrupt nature of the SIGINT signals sent by Ctrl-C
-        //
-        // https://en.wikipedia.org/wiki/Unix_signal
-        //
-        // Guarding against errors being longjmp'd when an evaluation is in
-        // effect isn't the only time these signals are processed.  Rebol's
-        // Process_Signals currently happens during I/O, such as printing.
-        // As a consequence, a Ctrl-C can be picked up and then triggered
-        // during an Out_Value, jumping the stack from there.
-        //
-        // This means a top-level trap must be run, even though no eval is
-        // in effect.  The most convenient place to do this is here, outside
-        // the REPL call that has the I/O.
-        //
-        PUSH_UNHALTABLE_TRAP(&error, &state);
-
-// The first time through the following code 'error' will be NULL, but...
-// `fail` can longjmp here, so 'error' won't be NULL *if* that happens!
-
-        if (error) {
-            //
-            // If a HALT happens and manages to get here, just go set up the
-            // trap again and call into the REPL again.  (It wasn't an
-            // evaluation error because those have their own traps, it was a
-            // halt that happened during output.)
-            //
-            assert(ERR_NUM(error) == RE_HALT);
-            goto push_trap;
-        }
-
         Host_Repl(&exit_status, &value, FALSE);
 
         DROP_TRAP_SAME_STACKLEVEL_AS_PUSH(&state);
-<<<<<<< HEAD
-=======
         DROP_GUARD_VALUE(&value);
->>>>>>> 3f9978e6
     }
     else
         exit_status = 0; // "success"
