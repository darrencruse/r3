--- conflicted
+++ resolved
@@ -728,11 +728,7 @@
 
 /***********************************************************************
 **
-<<<<<<< HEAD
-*/	int OS_Create_Process(REBCHR *call, int argc, char* argv[], u32 flags, u64 *pid, u32 input_type, void *input, u32 input_len, u32 output_type, void **output, u32 *output_len, u32 err_type, void **err, u32 *err_len)
-=======
 */	int OS_Create_Process(REBCHR *call, int argc, char* argv[], u32 flags, u64 *pid, int *exit_code, u32 input_type, void *input, u32 input_len, u32 output_type, void **output, u32 *output_len, u32 err_type, void **err, u32 *err_len)
->>>>>>> 159f14f6
 /*
 **		Return -1 on error.
 **		For right now, set flags to 1 for /wait.
@@ -743,10 +739,7 @@
 #define NONE_TYPE 1
 #define STRING_TYPE 2
 #define FILE_TYPE 3
-<<<<<<< HEAD
-=======
 #define BINARY_TYPE 4
->>>>>>> 159f14f6
 
 #define FLAG_WAIT 1
 #define FLAG_CONSOLE 2
@@ -758,10 +751,7 @@
 //	REBOOL				is_NT;
 //	OSVERSIONINFO		info;
 	REBINT				result = -1;
-<<<<<<< HEAD
-=======
 	REBINT				ret = 0;
->>>>>>> 159f14f6
 	HANDLE hOutputRead = 0, hOutputWrite = 0;
 	HANDLE hInputWrite = 0, hInputRead = 0;
 	HANDLE hErrorWrite = 0, hErrorRead = 0;
@@ -799,15 +789,6 @@
 //	is_NT = info.dwPlatformId >= VER_PLATFORM_WIN32_NT;
 
 	/* initialize output/error */
-<<<<<<< HEAD
-	*output = NULL;
-	*output_len = 0;
-	*err = NULL;
-	*err_len = 0;
-
-	switch (input_type) {
-		case STRING_TYPE:
-=======
 	if (output_type != NONE_TYPE
 		&& output_type != INHERIT_TYPE
 		&& (output == NULL
@@ -829,7 +810,6 @@
 	switch (input_type) {
 		case STRING_TYPE:
 		case BINARY_TYPE:
->>>>>>> 159f14f6
 			if (!CreatePipe(&hInputRead, &hInputWrite, NULL, 0)) {
 				goto input_error;
 			}
@@ -859,10 +839,7 @@
 
 	switch (output_type) {
 		case STRING_TYPE:
-<<<<<<< HEAD
-=======
 		case BINARY_TYPE:
->>>>>>> 159f14f6
 			if (!CreatePipe(&hOutputRead, &hOutputWrite, NULL, 0)) {
 				goto output_error;
 			}
@@ -902,10 +879,7 @@
 
 	switch (err_type) {
 		case STRING_TYPE:
-<<<<<<< HEAD
-=======
 		case BINARY_TYPE:
->>>>>>> 159f14f6
 			if (!CreatePipe(&hErrorRead, &hErrorWrite, NULL, 0)) {
 				goto error_error;
 			}
@@ -950,11 +924,7 @@
 			REBCHR *sh = _T("cmd.exe /C ");
 			size_t len = _tcslen(sh) + _tcslen(call) + 1;
 			cmd = OS_Make(sizeof(REBCHR) * len);
-<<<<<<< HEAD
-			_sntprintf_s(cmd, len, len - 1, _T("%s%s"), sh, call);
-=======
 			_sntprintf(cmd, len, _T("%s%s"), sh, call);
->>>>>>> 159f14f6
 		} else {
 			cmd = _tcsdup(call); /* CreateProcess might write to this memory, so duplicate it to be safe */
 		}
@@ -976,11 +946,7 @@
 
 	OS_Free(cmd);
 
-<<<<<<< HEAD
-	*pid = pi.dwProcessId;
-=======
 	if (pid != NULL) *pid = pi.dwProcessId;
->>>>>>> 159f14f6
 
 	if (hInputRead != NULL)
 		CloseHandle(hInputRead);
@@ -1001,20 +967,6 @@
 
 #define BUF_SIZE_CHUNK 4096
 
-<<<<<<< HEAD
-		result = 0;
-		if (hInputWrite != NULL && input_len > 0) {
-			DWORD dest_len = 0;
-			/* convert input encoding from UNICODE to OEM */
-			dest_len = WideCharToMultiByte(CP_OEMCP, 0, input, input_len, oem_input, dest_len, NULL, NULL);
-			if (dest_len > 0) {
-				oem_input = OS_Make(dest_len);
-				if (oem_input != NULL) {
-					WideCharToMultiByte(CP_OEMCP, 0, input, input_len, oem_input, dest_len, NULL, NULL);
-					input_len = dest_len;
-					handles[count ++] = hInputWrite;
-				}
-=======
 		if (hInputWrite != NULL && input_len > 0) {
 			if (input_type == STRING_TYPE) {
 				DWORD dest_len = 0;
@@ -1031,7 +983,6 @@
 				}
 			} else { /* BINARY_TYPE */
 				handles[count ++] = hInputWrite;
->>>>>>> 159f14f6
 			}
 		}
 		if (hOutputRead != NULL) {
@@ -1056,11 +1007,7 @@
 				DWORD n = 0;
 
 				if (handles[i] == hInputWrite) {
-<<<<<<< HEAD
-					if (!WriteFile(hInputWrite, oem_input + input_pos, input_len - input_pos, &n, NULL)) {
-=======
 					if (!WriteFile(hInputWrite, (char*)input + input_pos, input_len - input_pos, &n, NULL)) {
->>>>>>> 159f14f6
 						if (i < count - 1) {
 							memmove(&handles[i], &handles[i + 1], (count - i - 1) * sizeof(HANDLE));
 						}
@@ -1108,16 +1055,6 @@
 						}
 					}
 				} else {
-<<<<<<< HEAD
-					RL_Print("Error READ");
-					goto kill;
-				}
-			} else if (wait_result == WAIT_FAILED) { /* */
-				RL_Print("Wait Failed\n");
-				goto kill;
-			} else {
-				RL_Print("Wait returns expected result: %d\n", wait_result);
-=======
 					//RL_Print("Error READ");
 					if (!ret) ret = GetLastError();
 					goto kill;
@@ -1129,7 +1066,6 @@
 			} else {
 				//RL_Print("Wait returns unexpected result: %d\n", wait_result);
 				if (!ret) ret = GetLastError();
->>>>>>> 159f14f6
 				goto kill;
 			}
 		}
@@ -1141,11 +1077,7 @@
 		CloseHandle(pi.hThread);
 		CloseHandle(pi.hProcess);
 
-<<<<<<< HEAD
-		if (*output != NULL && *output_len > 0) {
-=======
 		if (output_type == STRING_TYPE && *output != NULL && *output_len > 0) {
->>>>>>> 159f14f6
 			/* convert to wide char string */
 			int dest_len = 0;
 			wchar_t *dest = NULL;
@@ -1163,11 +1095,7 @@
 			*output_len = dest_len;
 		}
 
-<<<<<<< HEAD
-		if (*err != NULL && *err_len > 0) {
-=======
 		if (err_type == STRING_TYPE && *err != NULL && *err_len > 0) {
->>>>>>> 159f14f6
 			/* convert to wide char string */
 			int dest_len = 0;
 			wchar_t *dest = NULL;
@@ -1189,12 +1117,9 @@
 		/* Close handles to avoid leaks */
 		CloseHandle(pi.hThread);
 		CloseHandle(pi.hProcess);
-<<<<<<< HEAD
-=======
 	} else {
 		/* CreateProcess failed */
 		ret = GetLastError();
->>>>>>> 159f14f6
 	}
 
 	goto cleanup;
@@ -1202,10 +1127,6 @@
 kill:
 	if (TerminateProcess(pi.hProcess, 0)) {
 		WaitForSingleObject(pi.hProcess, INFINITE);
-<<<<<<< HEAD
-		GetExitCodeProcess(pi.hProcess, (PDWORD)&result);
-	}
-=======
 		if (exit_code != NULL) {
 			GetExitCodeProcess(pi.hProcess, (PDWORD)exit_code);
 		}
@@ -1213,7 +1134,6 @@
 		ret = GetLastError();
 	}
 
->>>>>>> 159f14f6
 	CloseHandle(pi.hThread);
 	CloseHandle(pi.hProcess);
 
@@ -1222,12 +1142,11 @@
 		OS_Free(oem_input);
 	}
 
-<<<<<<< HEAD
-	if (*output != NULL && *output_len == 0) {
+	if (output != NULL && *output != NULL && *output_len == 0) {
 		OS_Free(*output);
 	}
 
-	if (*err != NULL && *err_len == 0) {
+	if (err != NULL && *err != NULL && *err_len == 0) {
 		OS_Free(*err);
 	}
 
@@ -1249,46 +1168,13 @@
 		CloseHandle(si.hStdOutput);
 	}
 
-=======
-	if (output != NULL && *output != NULL && *output_len == 0) {
-		OS_Free(*output);
-	}
-
-	if (err != NULL && *err != NULL && *err_len == 0) {
-		OS_Free(*err);
-	}
-
-	if (hInputWrite != NULL)
-		CloseHandle(hInputWrite);
-
-	if (hOutputRead != NULL)
-		CloseHandle(hOutputRead);
-
-	if (hErrorRead != NULL)
-		CloseHandle(hErrorRead);
-
-	if (err_type == FILE_TYPE) {
-		CloseHandle(si.hStdError);
-	}
-
-error_error:
-	if (output_type == FILE_TYPE) {
-		CloseHandle(si.hStdOutput);
-	}
-
->>>>>>> 159f14f6
 output_error:
 	if (input_type == FILE_TYPE) {
 		CloseHandle(si.hStdInput);
 	}
 
 input_error:
-<<<<<<< HEAD
-
-	return result;  // meaning depends on flags
-=======
 	return ret;  // meaning depends on flags
->>>>>>> 159f14f6
 }
 
 /***********************************************************************
@@ -1346,16 +1232,10 @@
 	char * const argv[] = {path, NULL};
 	len = OS_Create_Process(path, 1, argv, 0, 
 							NULL, /* pid */
-<<<<<<< HEAD
-							0, NULL, 0, /* input_type, void *input, u32 input_len, */
-							0, NULL, NULL, /* output_type, void **output, u32 *output_len, */
-							0, NULL, NULL); /* u32 err_type, void **err, u32 *err_len */
-=======
 							&exit_code,
 							INHERIT_TYPE, NULL, 0, /* input_type, void *input, u32 input_len, */
 							INHERIT_TYPE, NULL, NULL, /* output_type, void **output, u32 *output_len, */
 							INHERIT_TYPE, NULL, NULL); /* u32 err_type, void **err, u32 *err_len */
->>>>>>> 159f14f6
 
 	FREE_MEM(path);
 	return len;
