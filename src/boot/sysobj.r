REBOL [
    System: "REBOL [R3] Language Interpreter and Run-time Environment"
    Title: "System object"
    Rights: {
        Copyright 2012 REBOL Technologies
        REBOL is a trademark of REBOL Technologies
    }
    License: {
        Licensed under the Apache License, Version 2.0.
        See: http://www.apache.org/licenses/LICENSE-2.0
    }
    Purpose: {
        Defines the system object. This is a special block that is evaluted
        such that its words do not get put into the current context.
    }
    Note: "Remove older/unused fields before beta release"
]

; Next four fields are updated during build:
version:  0.0.0
build:    1
platform: none
product:  'core

license: {Copyright 2012 REBOL Technologies
REBOL is a trademark of REBOL Technologies
Licensed under the Apache License, Version 2.0.
See: http://www.apache.org/licenses/LICENSE-2.0
}

catalog: context [
    ; Static (non-changing) values, blocks, objects
    datatypes: []
    actions: none
    natives: none
    errors: none
    reflectors: [spec body words values types title addr]
    ; Official list of system/options/flags that can appear.
    ; Must match host reb-args.h enum!
    boot-flags: [
        do import version debug secure
        help vers quiet verbose
        secure-min secure-max trace halt cgi boot-level no-window
    ]
]

contexts: context [
    root:
    sys:
    lib:
    user:
        none
]

state: context [
    ; Mutable system state variables
    note: "contains protected hidden fields"
    policies: context [ ; Security policies
        file:    ; file access
        net:     ; network access
        eval:    ; evaluation limit
        memory:  ; memory limit
        secure:  ; secure changes
        protect: ; protect function
        debug:   ; debugging features
        envr:    ; read/write
        call:    ; execute only
        browse:  ; execute only
            0.0.0
        extension: 2.2.2 ; execute only
    ]
    last-error: none ; used by WHY?
]

modules: []

codecs: context []

dialects: context [
    secure:
    draw:
    effect:
    text:
    rebcode:
        none
]

schemes: context []

ports: context [
    wait-list: []   ; List of ports to add to 'wait
    input:          ; Port for user input.
    output:         ; Port for user output
    echo:           ; Port for echoing output
    system:         ; Port for system events
    callback: none  ; Port for callback events
;   serial: none    ; serial device name block
]

locale: context [
    language:   ; Human language locale
    language*:
    locale:
    locale*: none
    months: [
        "January" "February" "March" "April" "May" "June"
        "July" "August" "September" "October" "November" "December"
    ]
    days: [
        "Monday" "Tuesday" "Wednesday" "Thursday" "Friday" "Saturday" "Sunday"
    ]
]

options: context [  ; Options supplied to REBOL during startup
    boot:           ; The path to the executable
    home:           ; Path of home directory
    path:           ; Where script was started or the startup dir
        none

    current-path:   ; Current URL! or FILE! path to use for relative lookups

    flags:          ; Boot flag bits (see system/catalog/boot-flags)
    script:         ; Filename of script to evaluate
    args:           ; Command line arguments passed to script
    do-arg:         ; Set to a block if --do was specified
    import:         ; imported modules
    debug:          ; debug flags
    secure:         ; security policy
    version:        ; script version needed
    boot-level:     ; how far to boot up
        none

    quiet: false    ; do not show startup info (compatibility)

    binary-base: 16    ; Default base for FORMed binary values (64, 16, 2)
    decimal-digits: 15 ; Max number of decimal digits to print.
    module-paths: [%./]
    default-suffix: %.reb ; Used by IMPORT if no suffix is provided
    file-types: []
    result-types: none

    ; Legacy Behaviors Options (paid attention to only by debug builds)

    lit-word-decay: false
    exit-functions-only: false
    broken-case-semantics: false
    refinements-true: false
    forever-64-bit-ints: false
    print-forms-everything: false
    break-with-overrides: false
    none-instead-of-unsets: false
    dont-exit-natives: false
    paren-instead-of-group: false
    get-will-get-anything: false
    no-reduce-nested-print: false
<<<<<<< HEAD
=======
    arg1-arg2-arg3-error: false

    ; These option will only apply if the function which is currently executing
    ; was created after legacy mode was enabled, and if refinements-true is
    ; set (because that's what marks functions as "legacy" or not")
    ;
    no-switch-evals: false
    no-switch-fallthrough: false
>>>>>>> 3f9978e6

    ; Legacy Options that *cannot* be enabled (due to mezzanine dependency
    ; on the new behavior).  The points are retained in the code for purpose
    ; of instruction to those curious about where such a decision is made, or
    ; even if a motivated individual wanted to change the behavior.  That
    ; would mean adapting the mezzanine (or finding a way to mark a routine
    ; as not being in the mezzanine and following a different rule.)

<<<<<<< HEAD
    arg1-arg2-arg3-error: false
=======
    ;--none at present--
>>>>>>> 3f9978e6
]

script: context [
    title:          ; Title string of script
    header:         ; Script header as evaluated
    parent:         ; Script that loaded the current one
    path:           ; Location of the script being evaluated
    args:           ; args passed to script
        none
]

standard: context [
<<<<<<< HEAD

=======
>>>>>>> 3f9978e6
    ; FUNC+PROC implement a native-optimized variant of a function generator.
    ; This is the body template that it provides as the code *equivalent* of
    ; what it is doing (via a more specialized/internal method).  Though
    ; the only "real" body stored and used is the one the user provided
    ; (substituted in #BODY), this template is used to "lie" when asked what
    ; the BODY-OF the function is.
    ;
    ; The substitution location is hardcoded at index 5.  It does not "scan"
    ; to find #BODY, just asserts the position is an ISSUE!.
    ;
    func-body: [
        return: make function! [
            [{Returns a value from a function.} value [opt-any-value!]]
            [exit/from/with (context-of 'return) :value]
<<<<<<< HEAD
=======
        ]
        #BODY
    ]

    proc-body: [
        leave: make function! [
            [{Leaves a procedure, giving no result to the caller.}]
            [exit/from (context-of 'leave)]
>>>>>>> 3f9978e6
        ]
        #BODY
        comment {No return value.}
    ]

    ; A very near-future feature is the ability to have natives supply a
    ; "source equivalent" implementation body, so you can see what it would
    ; do if it were not optimized as C code.  This is just a quick test to
    ; pave the way for BODY-OF to be able to handle such data.
    ;
    quote-body-test: [
        :value
    ]

    proc-body: [
        leave: make function! [
            [{Leaves a procedure, giving no result to the caller.}]
            [exit/from (context-of 'leave)]
        ]
        #BODY
        comment {No return value.}
    ]

    error: context [ ; Template used for all errors:
        code: none
        type: 'user
        id:   'message
        message:
        near:
        where:
            none

        ; Arguments will be allocated in the context at creation time if
        ; necessary (errors with no arguments will just have a message)
    ]

    script: context [
        title:
        header:
        parent:
        path:
        args:
            none
    ]

    header: context [
        title: {Untitled}
        name:
        type:
        version:
        date:
        file:
        author:
        needs:
        options:
        checksum:
;       compress:
;       exports:
;       content:
            none
    ]

    scheme: context [
        name:       ; word of http, ftp, sound, etc.
        title:      ; user-friendly title for the scheme
        spec:       ; custom spec for scheme (if needed)
        info:       ; prototype info object returned from query
;       kind:       ; network, file, driver
;       type:       ; bytes, integers, objects, values, block
        actor:      ; standard action handler for scheme port functions
        awake:      ; standard awake handler for this scheme's ports
            none
    ]

    port: context [ ; Port specification object
        spec:       ; published specification of the port
        scheme:     ; scheme object used for this port
        actor:      ; port action handler (script driven)
        awake:      ; port awake function (event driven)
        state:      ; internal state values (private)
        data:       ; data buffer (usually binary or block)
        locals:     ; user-defined storage of local data
;       stats:      ; stats on operation (optional)
            none
    ]

    port-spec-head: context [
        title:      ; user-friendly title for port
        scheme:     ; reference to scheme that defines this port
        ref:        ; reference path or url (for errors)
        path:       ; used for files
           none     ; (extended here)
    ]

    port-spec-net: make port-spec-head [
        host: none
        port-id: 80
            none
    ]

    port-spec-serial: make port-spec-head [
        speed: 115200
        data-size: 8
        parity: none
        stop-bits: 1
        flow-control: none ;not supported on all systems
    ]

    port-spec-signal: make port-spec-head [
        mask: [all]
    ]

    file-info: context [
        name:
        size:
        date:
        type:
            none
    ]

    net-info: context [
        local-ip:
        local-port:
        remote-ip:
        remote-port:
            none
    ]

    extension: context [
        lib-base:   ; handle to DLL
        lib-file:   ; file name loaded
        lib-boot:   ; module header and body
        command:    ; command function
        cmd-index:  ; command index counter
        words:      ; symbol references
            none
    ]

    stats: context [ ; port stats
        timer:      ; timer (nanos)
        evals:      ; evaluations
        eval-natives:
        eval-functions:
        series-made:
        series-freed:
        series-expanded:
        series-bytes:
        series-recycled:
        made-blocks:
        made-objects:
        recycles:
            none
    ]

    type-spec: context [
        title:
        type:
            none
    ]

    utype: none
    font: none  ; mezz-graphics.h
    para: none  ; mezz-graphics.h
]

view: context [
    screen-gob: none
    handler: none
    event-port: none
    event-types: [
        ; Event types. Order dependent for C and REBOL.
        ; Due to fixed C constants, this list cannot be reordered after release!
        ignore          ; ignore event (0)
        interrupt       ; user interrupt
        device          ; misc device request
        callback        ; callback event
        custom          ; custom events
        error
        init

        open
        close
        connect
        accept
        read
        write
        wrote
        lookup

        ready
        done
        time

        show
        hide
        offset
        resize
        rotate
        active
        inactive
        minimize
        maximize
        restore

        move
        down
        up
        alt-down
        alt-up
        aux-down
        aux-up
        key
        key-up ; Move above when version changes!!!

        scroll-line
        scroll-page

        drop-file
    ]
    event-keys: [
        ; Event types. Order dependent for C and REBOL.
        ; Due to fixed C constants, this list cannot be reordered after release!
        page-up
        page-down
        end
        home
        left
        up
        right
        down
        insert
        delete
        f1
        f2
        f3
        f4
        f5
        f6
        f7
        f8
        f9
        f10
        f11
        f12
    ]
]

;;stats: none

;user-license: context [
;   name:
;   email:
;   id:
;   message:
;       none
;]



; (returns value)

;       model:      ; Network, File, Driver
;       type:       ; bytes, integers, values
;       user:       ; User data

;       host:
;       port-id:
;       user:
;       pass:
;       target:
;       path:
;       proxy:
;       access:
;       allow:
;       buffer-size:
;       limit:
;       handler:
;       status:
;       size:
;       date:
;       sub-port:
;       locals:
;       state:
;       timeout:
;       local-ip:
;       local-service:
;       remote-service:
;       last-remote-service:
;       direction:
;       key:
;       strength:
;       algorithm:
;       block-chaining:
;       init-vector:
;       padding:
;       async-modes:
;       remote-ip:
;       local-port:
;       remote-port:
;       backlog:
;       device:
;       speed:
;       data-bits:
;       parity:
;       stop-bits:
;           none
;       rts-cts: true
;       user-data:
;       awake:

;   port-flags: context [
;       direct:
;       pass-thru:
;       open-append:
;       open-new:
;           none
;   ]

;   email: context [ ; Email header object
;       To:
;       CC:
;       BCC:
;       From:
;       Reply-To:
;       Date:
;       Subject:
;       Return-Path:
;       Organization:
;       Message-Id:
;       Comment:
;       X-REBOL:
;       MIME-Version:
;       Content-Type:
;       Content:
;           none
;   ]

;user: context [
;   name:           ; User's name
;   email:          ; User's default email address
;   home:           ; The HOME environment variable
;   words: none
;]

;network: context [
;   host: ""        ; Host name of the user's computer
;   host-address: 0.0.0.0 ; Host computer's TCP-IP address
;   trace: none
;]

;console: context [
;   hide-types: none ; types not to print
;   history:         ; Log of user inputs
;   keys: none       ; Keymap for special key
;   prompt:  {>> }   ; Specifies the prompt
;   result:  {== }   ; Specifies result
;   escape:  {(escape)} ; Indicates an escape
;   busy:    {|/-\}  ; Spinner for network progress
;   tab-size: 4      ; default tab size
;   break: true      ; whether escape breaks or not
;]

;           decimal: #"."   ; The character used as the decimal point in decimal and money vals
;           sig-digits: none    ; Significant digits to use for decimals ; none for normal printing
;           date-sep: #"-"  ; The character used as the date separator
;           date-month-num: false   ; True if months are displayed as numbers; False for names
;           time-sep: #":"  ; The character used as the time separator
;   cgi: context [ ; CGI environment variables
;       server-software:
;       server-name:
;       gateway-interface:
;       server-protocol:
;       server-port:
;       request-method:
;       path-info:
;       path-translated:
;       script-name:
;       query-string:
;       remote-host:
;       remote-addr:
;       auth-type:
;       remote-user:
;       remote-ident:
;       Content-Type:           ; cap'd for email header
;       content-length: none
;       other-headers: []
;   ]
;   browser-type: 0

;   trace:          ; True if the --trace flag was specified
;   help: none      ; True if the --help flags was specified
;   halt: none      ; halt after script

;-- Expectation is that evaluation ends in UNSET!, empty parens makes one
()<|MERGE_RESOLUTION|>--- conflicted
+++ resolved
@@ -153,8 +153,6 @@
     paren-instead-of-group: false
     get-will-get-anything: false
     no-reduce-nested-print: false
-<<<<<<< HEAD
-=======
     arg1-arg2-arg3-error: false
 
     ; These option will only apply if the function which is currently executing
@@ -163,7 +161,6 @@
     ;
     no-switch-evals: false
     no-switch-fallthrough: false
->>>>>>> 3f9978e6
 
     ; Legacy Options that *cannot* be enabled (due to mezzanine dependency
     ; on the new behavior).  The points are retained in the code for purpose
@@ -172,11 +169,7 @@
     ; would mean adapting the mezzanine (or finding a way to mark a routine
     ; as not being in the mezzanine and following a different rule.)
 
-<<<<<<< HEAD
-    arg1-arg2-arg3-error: false
-=======
     ;--none at present--
->>>>>>> 3f9978e6
 ]
 
 script: context [
@@ -189,10 +182,6 @@
 ]
 
 standard: context [
-<<<<<<< HEAD
-
-=======
->>>>>>> 3f9978e6
     ; FUNC+PROC implement a native-optimized variant of a function generator.
     ; This is the body template that it provides as the code *equivalent* of
     ; what it is doing (via a more specialized/internal method).  Though
@@ -207,8 +196,6 @@
         return: make function! [
             [{Returns a value from a function.} value [opt-any-value!]]
             [exit/from/with (context-of 'return) :value]
-<<<<<<< HEAD
-=======
         ]
         #BODY
     ]
@@ -217,7 +204,6 @@
         leave: make function! [
             [{Leaves a procedure, giving no result to the caller.}]
             [exit/from (context-of 'leave)]
->>>>>>> 3f9978e6
         ]
         #BODY
         comment {No return value.}
@@ -230,15 +216,6 @@
     ;
     quote-body-test: [
         :value
-    ]
-
-    proc-body: [
-        leave: make function! [
-            [{Leaves a procedure, giving no result to the caller.}]
-            [exit/from (context-of 'leave)]
-        ]
-        #BODY
-        comment {No return value.}
     ]
 
     error: context [ ; Template used for all errors:
