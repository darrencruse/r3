/***********************************************************************
**
**  REBOL [R3] Language Interpreter and Run-time Environment
**
**  Copyright 2014 Atronix Engineering, Inc.
**  REBOL is a trademark of REBOL Technologies
**
**  Licensed under the Apache License, Version 2.0 (the "License");
**  you may not use this file except in compliance with the License.
**  You may obtain a copy of the License at
**
**  http://www.apache.org/licenses/LICENSE-2.0
**
**  Unless required by applicable law or agreed to in writing, software
**  distributed under the License is distributed on an "AS IS" BASIS,
**  WITHOUT WARRANTIES OR CONDITIONS OF ANY KIND, either express or implied.
**  See the License for the specific language governing permissions and
**  limitations under the License.
**
************************************************************************
**
**  Module:  t-routine.c
**  Summary: External Routine Support
**  Section: datatypes
**  Author:  Shixin Zeng
**  Notes:
**      When Rebol3 was open-sourced in 12-Dec-2012, that version had lost
**      support for the ROUTINE! type from Rebol2.  It was later
**      reimplemented by Atronix in their fork via the cross-platform (and
**      popularly used) Foreign Function Interface library "libffi":
**
**          https://en.wikipedia.org/wiki/Libffi
**
**      Yet Rebol is very conservative about library dependencies that
**      introduce their "own build step", due to the complexity introduced.
**      If one is to build libffi for a particular platform, that requires
**      having the rather messy GNU autotools installed.  Notice the
**      `Makefile.am`, `acinclude.m4`, `autogen.sh`, `configure.ac`,
**      `configure.host`, etc:
**
**          https://github.com/atgreen/libffi
**
**      Suddenly, you need more than just a C compiler (and a rebol.exe) to
**      build Rebol.  You now need to have everything to configure and
**      build libffi.  -OR- it would mean a dependency on a built library
**      you had to find or get somewhere that was not part of the OS
**      naturally, which can be a wild goose chase with version
**      incompatibility.  If you `sudo apt-get libffi`, now you need apt-get
**      *and* you pull down any dependencies as well!
**
**      (Note: Rebol's "just say no" attitude is the heart of the Rebellion:
**
**          http://www.rebol.com/cgi-bin/blog.r?view=0497
**
**      ...so keeping the core true to this principle is critical.  If this
**      principle is compromised, the whole point of the project is lost.)
**
**      Yet Rebol2 had ROUTINE!.  Red also has ROUTINE!, and is hinging its
**      story for rapid interoperability on it (you should not have to
**      wrap and recompile a DLL of C functions just to call them).  Users
**      want the feature and always ask...and Atronix needs it enough to have
**      had @ShixinZeng write it!
**
**      Regarding the choice of libffi in particular, it's a strong sign to
**      notice how many other language projects are using it.  Short list
**      taken from 2015 Wikipedia:
**
**          Python, Haskell, Dalvik, F-Script, PyPy, PyObjC, RubyCocoa,
**          JRuby, Rubinius, MacRuby, gcj, GNU Smalltalk, IcedTea, Cycript,
**          Pawn, Squeak, Java Native Access, Common Lisp, Racket,
**          Embeddable Common Lisp and Mozilla.
**
**      Rebol could roll its own implementation.  But that takes time and
**      maintenance, and it's hard to imagine how much better a job could
**      be done for a C-based foreign function interface on these platforms;
**      it's light and quite small once built.  So it makes sense to
**      "extract" libffi's code out of its repo to form one .h and .c file.
**      They'd live in the Rebol sources and build with the existing process,
**      with no need for GNU Autotools (which are *particularly* crufty!!!)
**
**      Doing such extractions by hand is how Rebol was originally done;
**      that made it hard to merge updates.  As a more future-proof method,
**      @HostileFork wrote a make-zlib.r extractor that can take a copy of
**      the zlib repository and do the work (mostly) automatically.  Going
**      forward it seems prudent to do the same with libffi and any other
**      libraries that Rebol co-opts into its turnkey build process.
**
**      Until that happens for libffi, not definining HAVE_LIBFFI_AVAILABLE,
**      will give you a short list of non-functional "stubs".  These can
**      allow t-routine.c to compile anyway.  That assists with maintenance
**      of the code and keeping it on the radar, even among those doing core
**      maintenance who are not building against the FFI.
**
**      (Note: Longer term there may be a story by which a feature like
**      ROUTINE! could be implemented as a third party extension.  There is
**      short-term thinking trying to facilitate this for GOB! in Ren/C, to
**      try and open the doors to more type extensions.  That's a hard
**      problem in itself...and the needs of ROUTINE! are hooked a bit more
**      tightly into the evaluation loop.  So possibly not happening.)
**
***********************************************************************/

#include <stdio.h>
#include "sys-core.h"

#ifdef HAVE_LIBFFI_AVAILABLE
    #include <ffi.h>
#else
    // Non-functional stubs, see notes at top of t-routine.c

    typedef struct _ffi_type
    {
        size_t size;
        unsigned short alignment;
        unsigned short type;
        struct _ffi_type **elements;
    } ffi_type;

    #define FFI_TYPE_VOID       0
    #define FFI_TYPE_INT        1
    #define FFI_TYPE_FLOAT      2
    #define FFI_TYPE_DOUBLE     3
    #define FFI_TYPE_LONGDOUBLE 4
    #define FFI_TYPE_UINT8      5
    #define FFI_TYPE_SINT8      6
    #define FFI_TYPE_UINT16     7
    #define FFI_TYPE_SINT16     8
    #define FFI_TYPE_UINT32     9
    #define FFI_TYPE_SINT32     10
    #define FFI_TYPE_UINT64     11
    #define FFI_TYPE_SINT64     12
    #define FFI_TYPE_STRUCT     13
    #define FFI_TYPE_POINTER    14
    #define FFI_TYPE_COMPLEX    15

    // !!! Heads-up to FFI lib authors: these aren't const definitions.  :-/
    // Stray modifications could ruin these "constants".  Being const-correct
    // in the parameter structs for the type arrays would have been nice...

    ffi_type ffi_type_void = { 0, 0, FFI_TYPE_VOID, NULL };
    ffi_type ffi_type_uint8 = { 0, 0, FFI_TYPE_UINT8, NULL };
    ffi_type ffi_type_sint8 = { 0, 0, FFI_TYPE_SINT8, NULL };
    ffi_type ffi_type_uint16 = { 0, 0, FFI_TYPE_UINT16, NULL };
    ffi_type ffi_type_sint16 = { 0, 0, FFI_TYPE_SINT16, NULL };
    ffi_type ffi_type_uint32 = { 0, 0, FFI_TYPE_UINT32, NULL };
    ffi_type ffi_type_sint32 = { 0, 0, FFI_TYPE_SINT32, NULL };
    ffi_type ffi_type_uint64 = { 0, 0, FFI_TYPE_UINT64, NULL };
    ffi_type ffi_type_sint64 = { 0, 0, FFI_TYPE_SINT64, NULL };
    ffi_type ffi_type_float = { 0, 0, FFI_TYPE_FLOAT, NULL };
    ffi_type ffi_type_double = { 0, 0, FFI_TYPE_DOUBLE, NULL };
    ffi_type ffi_type_pointer = { 0, 0, FFI_TYPE_POINTER, NULL };

    // Switched from an enum to allow Panic w/o complaint
    typedef int ffi_status;
    const int FFI_OK = 0;
    const int FFI_BAD_TYPEDEF = 1;
    const int FFI_BAD_ABI = 2;

    typedef enum ffi_abi
    {
        // !!! The real ffi_abi constants will be different per-platform,
        // you would not have the full list.  Interestingly, a subsetting
        // script *might* choose to alter libffi to produce a larger list
        // vs being full of #ifdefs (though that's rather invasive change
        // to the libffi code to be maintaining!)

        FFI_FIRST_ABI = 0x0BAD,
        FFI_WIN64,
        FFI_STDCALL,
        FFI_SYSV,
        FFI_THISCALL,
        FFI_FASTCALL,
        FFI_MS_CDECL,
        FFI_UNIX64,
        FFI_VFP,
        FFI_O32,
        FFI_N32,
        FFI_N64,
        FFI_O32_SOFT_FLOAT,
        FFI_N32_SOFT_FLOAT,
        FFI_N64_SOFT_FLOAT,
        FFI_LAST_ABI,
        FFI_DEFAULT_ABI = FFI_FIRST_ABI
    } ffi_abi;

    typedef struct {
        ffi_abi abi;
        unsigned nargs;
        ffi_type **arg_types;
        ffi_type *rtype;
        unsigned bytes;
        unsigned flags;
    } ffi_cif;

    ffi_status ffi_prep_cif(
        ffi_cif *cif,
        ffi_abi abi,
        unsigned int nargs,
        ffi_type *rtype,
        ffi_type **atypes
    ) {
        fail (Error(RE_NOT_FFI_BUILD));
    }

    ffi_status ffi_prep_cif_var(
        ffi_cif *cif,
        ffi_abi abi,
        unsigned int nfixedargs,
        unsigned int ntotalargs,
        ffi_type *rtype,
        ffi_type **atypes
    ) {
        fail (Error(RE_NOT_FFI_BUILD));
    }

    void ffi_call(
        ffi_cif *cif,
        void (*fn)(void),
        void *rvalue,
        void **avalue
    ) {
        fail (Error(RE_NOT_FFI_BUILD));
    }

    // The closure is a "black box" but client code takes the sizeof() to
    // pass into the alloc routine...

    typedef struct {
        int stub;
    } ffi_closure;

    void *ffi_closure_alloc(size_t size, void **code) {
        fail (Error(RE_NOT_FFI_BUILD));
    }

    ffi_status ffi_prep_closure_loc(
        ffi_closure *closure,
        ffi_cif *cif,
        void (*fun)(ffi_cif *, void *, void **, void *),
        void *user_data,
        void *codeloc
    ) {
        panic (Error(RE_NOT_FFI_BUILD));
    }

    void ffi_closure_free (void *closure) {
        panic (Error(RE_NOT_FFI_BUILD));
    }
#endif // HAVE_LIBFFI_AVAILABLE

#define QUEUE_EXTRA_MEM(v, p) do {\
    *(void**) SERIES_AT(v->extra_mem, SERIES_LEN(v->extra_mem)) = p;\
    EXPAND_SERIES_TAIL(v->extra_mem, 1);\
} while (0)

static ffi_type * struct_type_to_ffi [STRUCT_TYPE_MAX];

static void process_type_block(const REBVAL *out, REBVAL *blk, REBCNT n, REBOOL make);

static void init_type_map()
{
    if (struct_type_to_ffi[0]) return;
    struct_type_to_ffi[STRUCT_TYPE_UINT8] = &ffi_type_uint8;
    struct_type_to_ffi[STRUCT_TYPE_INT8] = &ffi_type_sint8;
    struct_type_to_ffi[STRUCT_TYPE_UINT16] = &ffi_type_uint16;
    struct_type_to_ffi[STRUCT_TYPE_INT16] = &ffi_type_sint16;
    struct_type_to_ffi[STRUCT_TYPE_UINT32] = &ffi_type_uint32;
    struct_type_to_ffi[STRUCT_TYPE_INT32] = &ffi_type_sint32;
    struct_type_to_ffi[STRUCT_TYPE_UINT64] = &ffi_type_uint64;
    struct_type_to_ffi[STRUCT_TYPE_INT64] = &ffi_type_sint64;

    struct_type_to_ffi[STRUCT_TYPE_FLOAT] = &ffi_type_float;
    struct_type_to_ffi[STRUCT_TYPE_DOUBLE] = &ffi_type_double;

    struct_type_to_ffi[STRUCT_TYPE_POINTER] = &ffi_type_pointer;
}

//
//  CT_Routine: C
//
REBINT CT_Routine(REBVAL *a, REBVAL *b, REBINT mode)
{
    //RL_Print("%s, %d\n", __func__, __LINE__);
    if (mode >= 0) {
        return VAL_ROUTINE_INFO(a) == VAL_ROUTINE_INFO(b);
    }
    return -1;
}

//
//  CT_Callback: C
//
REBINT CT_Callback(REBVAL *a, REBVAL *b, REBINT mode)
{
    //RL_Print("%s, %d\n", __func__, __LINE__);
    return -1;
}

static REBCNT n_struct_fields (REBSER *fields)
{
    REBCNT n_fields = 0;
    REBCNT i = 0;
    for (i = 0; i < SERIES_LEN(fields); i ++) {
        struct Struct_Field *field = (struct Struct_Field*)SERIES_AT(fields, i);
        if (field->type != STRUCT_TYPE_STRUCT) {
            n_fields += field->dimension;
        } else {
            n_fields += n_struct_fields(field->fields);
        }
    }
    return n_fields;
}

static ffi_type* struct_to_ffi(const REBVAL *out, REBSER *fields, REBOOL make)
{
    REBCNT i = 0, j = 0;
    REBCNT n_basic_type = 0;

    ffi_type *stype = NULL;
    //printf("allocated stype at: %p\n", stype);
    if (make) {//called by Routine constructor
        stype = OS_ALLOC(ffi_type);
        QUEUE_EXTRA_MEM(VAL_ROUTINE_INFO(out), stype);
    } else {
        REBSER * ser= Make_Series(2, sizeof(ffi_type), MKS_NONE | MKS_LOCK);
        stype = cast(ffi_type*, SERIES_DATA(ser));
        PUSH_GUARD_SERIES(ser);
    }

    stype->size = stype->alignment = 0;
    stype->type = FFI_TYPE_STRUCT;

    /* one extra for NULL */
    if (make) {
        stype->elements = OS_ALLOC_N(ffi_type *, 1 + n_struct_fields(fields));
        //printf("allocated stype elements at: %p\n", stype->elements);
        QUEUE_EXTRA_MEM(VAL_ROUTINE_INFO(out), stype->elements);
    } else {
        REBSER * ser= Make_Series(2 + n_struct_fields(fields), sizeof(ffi_type *), MKS_NONE | MKS_LOCK);
        stype->elements = cast(ffi_type**, SERIES_DATA(ser));
        PUSH_GUARD_SERIES(ser);
    }

    for (i = 0; i < SERIES_LEN(fields); i ++) {
        struct Struct_Field *field = (struct Struct_Field*)SERIES_AT(fields, i);
        if (field->type == STRUCT_TYPE_REBVAL) {
            /* don't see a point to pass a rebol value to external functions */
            fail (Error_Invalid_Arg(out));
        } else if (field->type != STRUCT_TYPE_STRUCT) {
            if (struct_type_to_ffi[field->type]) {
                REBCNT n = 0;
                for (n = 0; n < field->dimension; n ++) {
                    stype->elements[j++] = struct_type_to_ffi[field->type];
                }
            } else {
                return NULL;
            }
        } else {
            ffi_type *subtype = struct_to_ffi(out, field->fields, make);
            if (subtype) {
                REBCNT n = 0;
                for (n = 0; n < field->dimension; n ++) {
                    stype->elements[j++] = subtype;
                }
            } else {
                return NULL;
            }
        }
    }
    stype->elements[j] = NULL;

    return stype;
}

/* convert the type of "elem", and store it in "out" with index of "idx"
 */
static REBOOL rebol_type_to_ffi(const REBVAL *out, const REBVAL *elem, REBCNT idx, REBOOL make)
{
    ffi_type **args = (ffi_type**) SERIES_DATA(VAL_ROUTINE_FFI_ARG_TYPES(out));
    REBVAL *rebol_args = NULL;
    if (idx) {
        // when it's first call for return type, all_args has not been initialized yet
        if (ROUTINE_GET_FLAG(VAL_ROUTINE_INFO(out), ROUTINE_VARARGS)
            && idx > ARRAY_LEN(VAL_ROUTINE_FIXED_ARGS(out))) {
            rebol_args = ARRAY_HEAD(VAL_ROUTINE_ALL_ARGS(out));
        }
        else {
            rebol_args = ARRAY_HEAD(VAL_ROUTINE_PARAMLIST(out));
        }
    }

    if (IS_WORD(elem)) {
        REBVAL *temp;
        switch (VAL_WORD_CANON(elem)) {
            case SYM_VOID:
                args[idx] = &ffi_type_void;
                break;
            case SYM_UINT8:
                args[idx] = &ffi_type_uint8;
                if (idx) TYPE_SET(&rebol_args[idx], REB_INTEGER);
                break;
            case SYM_INT8:
                args[idx] = &ffi_type_sint8;
                if (idx) TYPE_SET(&rebol_args[idx], REB_INTEGER);
                break;
            case SYM_UINT16:
                args[idx] = &ffi_type_uint16;
                if (idx) TYPE_SET(&rebol_args[idx], REB_INTEGER);
                break;
            case SYM_INT16:
                args[idx] = &ffi_type_sint16;
                if (idx) TYPE_SET(&rebol_args[idx], REB_INTEGER);
                break;
            case SYM_UINT32:
                args[idx] = &ffi_type_uint32;
                if (idx) TYPE_SET(&rebol_args[idx], REB_INTEGER);
                break;
            case SYM_INT32:
                args[idx] = &ffi_type_sint32;
                if (idx) TYPE_SET(&rebol_args[idx], REB_INTEGER);
                break;
            case SYM_UINT64:
                args[idx] = &ffi_type_uint64;
                if (idx) TYPE_SET(&rebol_args[idx], REB_INTEGER);
                break;
            case SYM_INT64:
                args[idx] = &ffi_type_sint64;
                if (idx) TYPE_SET(&rebol_args[idx], REB_INTEGER);
                break;
            case SYM_FLOAT:
                args[idx] = &ffi_type_float;
                if (idx) TYPE_SET(&rebol_args[idx], REB_DECIMAL);
                break;
            case SYM_DOUBLE:
                args[idx] = &ffi_type_double;
                if (idx) TYPE_SET(&rebol_args[idx], REB_DECIMAL);
                break;
            case SYM_POINTER:
                args[idx] = &ffi_type_pointer;
                if (idx) {
                    TYPE_SET(&rebol_args[idx], REB_INTEGER);
                    TYPE_SET(&rebol_args[idx], REB_STRING);
                    TYPE_SET(&rebol_args[idx], REB_BINARY);
                    TYPE_SET(&rebol_args[idx], REB_VECTOR);
                    TYPE_SET(&rebol_args[idx], REB_CALLBACK);
                }
                break;
            default:
                return FALSE;
        }
        temp = Alloc_Tail_Array(VAL_ROUTINE_FFI_ARG_STRUCTS(out));
        SET_NONE(temp);
    }
    else if (IS_STRUCT(elem)) {
        ffi_type *ftype = struct_to_ffi(out, VAL_STRUCT_FIELDS(elem), make);
        REBVAL *to = NULL;
        if (ftype) {
            args[idx] = ftype;
            if (idx) {
                TYPE_SET(&rebol_args[idx], REB_STRUCT);
            }
        } else {
            return FALSE;
        }
        if (idx == 0) {
            to = ARRAY_HEAD(VAL_ROUTINE_FFI_ARG_STRUCTS(out));
        } else {
            to = Alloc_Tail_Array(VAL_ROUTINE_FFI_ARG_STRUCTS(out));
        }
        Copy_Struct_Val(elem, to); //for callback and return value
    } else {
        return FALSE;
    }
    return TRUE;
}

/* make a copy of the argument
 * arg referes to return value when idx = 0
 * function args start from idx = 1
 *
 * @ptrs is an array with a length of number of arguments of @rot
 *
 * For FFI_TYPE_POINTER, a temperary pointer could be needed
 * (whose address is returned). ptrs[idx] is the temperary pointer.
 * */
static void *arg_to_ffi(const REBVAL *rot, REBVAL *arg, REBCNT idx, void **ptrs)
{
    ffi_type **args = (ffi_type**)SERIES_DATA(VAL_ROUTINE_FFI_ARG_TYPES(rot));
    REBARR *rebol_args;

    struct Reb_Call *call_ = DSF; // So you can use the D_xxx macros

    if (ROUTINE_GET_FLAG(VAL_ROUTINE_INFO(rot), ROUTINE_VARARGS))
        rebol_args = VAL_ROUTINE_ALL_ARGS(rot);
    else
        rebol_args = VAL_ROUTINE_PARAMLIST(rot);

    switch (args[idx]->type) {
        case FFI_TYPE_UINT8:
            if (!IS_INTEGER(arg)) {
                fail (Error_Arg_Type(
                    D_LABEL_SYM, ARRAY_AT(rebol_args, idx), arg
                ));
            } else {
#ifdef BIG_ENDIAN
                u8 i = (u8) VAL_INT64(arg);
                memcpy(&VAL_INT64(arg), &i, sizeof(u8));
#endif
                return &VAL_INT64(arg);
            }
        case FFI_TYPE_SINT8:
            if (!IS_INTEGER(arg)) {
                fail (Error_Arg_Type(
                    D_LABEL_SYM, ARRAY_AT(rebol_args, idx), arg
                ));
            } else {
#ifdef BIG_ENDIAN
                i8 i = (i8) VAL_INT64(arg);
                memcpy(&VAL_INT64(arg), &i, sizeof(i8));
#endif
                return &VAL_INT64(arg);
            }
        case FFI_TYPE_UINT16:
            if (!IS_INTEGER(arg)) {
                fail (Error_Arg_Type(
                    D_LABEL_SYM, ARRAY_AT(rebol_args, idx), arg
                ));
            } else {
#ifdef BIG_ENDIAN
                u16 i = (u16) VAL_INT64(arg);
                memcpy(&VAL_INT64(arg), &i, sizeof(u16));
#endif
                return &VAL_INT64(arg);
            }
        case FFI_TYPE_SINT16:
            if (!IS_INTEGER(arg)) {
                fail (Error_Arg_Type(
                    D_LABEL_SYM, ARRAY_AT(rebol_args, idx), arg
                ));
            } else {
#ifdef BIG_ENDIAN
                i16 i = (i16) VAL_INT64(arg);
                memcpy(&VAL_INT64(arg), &i, sizeof(i16));
#endif
                return &VAL_INT64(arg);
            }
        case FFI_TYPE_UINT32:
            if (!IS_INTEGER(arg)) {
                fail (Error_Arg_Type(
                    D_LABEL_SYM, ARRAY_AT(rebol_args, idx), arg
                ));
            } else {
#ifdef BIG_ENDIAN
                u32 i = (u32) VAL_INT64(arg);
                memcpy(&VAL_INT64(arg), &i, sizeof(u32));
#endif
                return &VAL_INT64(arg);
            }
        case FFI_TYPE_SINT32:
            if (!IS_INTEGER(arg)) {
                fail (Error_Arg_Type(
                    D_LABEL_SYM, ARRAY_AT(rebol_args, idx), arg
                ));
            } else {
#ifdef BIG_ENDIAN
                i32 i = (i32) VAL_INT64(arg);
                memcpy(&VAL_INT64(arg), &i, sizeof(i32));
#endif
                return &VAL_INT64(arg);
            }
        case FFI_TYPE_UINT64:
        case FFI_TYPE_SINT64:
            if (!IS_INTEGER(arg))
                fail (Error_Arg_Type(
                    D_LABEL_SYM, ARRAY_AT(rebol_args, idx), arg
                ));
            return &VAL_INT64(arg);
        case FFI_TYPE_POINTER:
            switch (VAL_TYPE(arg)) {
                case REB_INTEGER:
                    return &VAL_INT64(arg);
                case REB_STRING:
                case REB_BINARY:
                case REB_VECTOR:
                    ptrs[idx] = VAL_DATA_AT(arg);
                    return &ptrs[idx];
                case REB_CALLBACK:
                    ptrs[idx] = VAL_ROUTINE_DISPATCHER(arg);
                    return &ptrs[idx];
                default:
                    fail (Error_Arg_Type(
                        D_LABEL_SYM, ARRAY_AT(rebol_args, idx), arg
                    ));
            }
        case FFI_TYPE_FLOAT:
            /* hackish, store the signle precision floating point number in a double precision variable */
            if (!IS_DECIMAL(arg)) {
                fail (Error_Arg_Type(
                    D_LABEL_SYM, ARRAY_AT(rebol_args, idx), arg
                ));
            } else {
                float a = (float)VAL_DECIMAL(arg);
                memcpy(&VAL_DECIMAL(arg), &a, sizeof(a));
                return &VAL_DECIMAL(arg);
            }
        case FFI_TYPE_DOUBLE:
            if (!IS_DECIMAL(arg))
                fail (Error_Arg_Type(
                    D_LABEL_SYM, ARRAY_AT(rebol_args, idx), arg
                ));
            return &VAL_DECIMAL(arg);
        case FFI_TYPE_STRUCT:
            if (idx == 0) {/* returning a struct */
                Copy_Struct(&VAL_ROUTINE_RVALUE(rot), &VAL_STRUCT(arg));
            } else {
                if (!IS_STRUCT(arg))
                    fail (Error_Arg_Type(
                        D_LABEL_SYM, ARRAY_AT(rebol_args, idx), arg
                    ));
            }
            return SERIES_AT(VAL_STRUCT_DATA_BIN(arg), VAL_STRUCT_OFFSET(arg));
        case FFI_TYPE_VOID:
            if (!idx) {
                return NULL;
            } else {
                fail (Error_Arg_Type(
                    D_LABEL_SYM, ARRAY_AT(rebol_args, idx), arg
                ));
            }
        default:
            fail (Error_Invalid_Arg(arg));
    }
    return NULL;
}

static void prep_rvalue(REBRIN *rin,
                        REBVAL *val)
{
    ffi_type * rtype = *(ffi_type**) SERIES_DATA(rin->arg_types);
    switch (rtype->type) {
        case FFI_TYPE_UINT8:
        case FFI_TYPE_SINT8:
        case FFI_TYPE_UINT16:
        case FFI_TYPE_SINT16:
        case FFI_TYPE_UINT32:
        case FFI_TYPE_SINT32:
        case FFI_TYPE_UINT64:
        case FFI_TYPE_SINT64:
        case FFI_TYPE_POINTER:
            SET_INTEGER(val, 0);
            break;
        case FFI_TYPE_FLOAT:
        case FFI_TYPE_DOUBLE:
            SET_DECIMAL(val, 0);
            break;
        case FFI_TYPE_STRUCT:
            SET_TYPE(val, REB_STRUCT);
            break;
        case FFI_TYPE_VOID:
            SET_UNSET(val);
            break;
        default:
            fail (Error_Invalid_Arg(val));
    }
}

/* convert the return value to rebol
 */
static void ffi_to_rebol(REBRIN *rin,
                         ffi_type *ffi_rtype,
                         void *ffi_rvalue,
                         REBVAL *rebol_ret)
{
    switch (ffi_rtype->type) {
        case FFI_TYPE_UINT8:
            SET_INTEGER(rebol_ret, *(u8*)ffi_rvalue);
            break;
        case FFI_TYPE_SINT8:
            SET_INTEGER(rebol_ret, *(i8*)ffi_rvalue);
            break;
        case FFI_TYPE_UINT16:
            SET_INTEGER(rebol_ret, *(u16*)ffi_rvalue);
            break;
        case FFI_TYPE_SINT16:
            SET_INTEGER(rebol_ret, *(i16*)ffi_rvalue);
            break;
        case FFI_TYPE_UINT32:
            SET_INTEGER(rebol_ret, *(u32*)ffi_rvalue);
            break;
        case FFI_TYPE_SINT32:
            SET_INTEGER(rebol_ret, *(i32*)ffi_rvalue);
            break;
        case FFI_TYPE_UINT64:
            SET_INTEGER(rebol_ret, *(u64*)ffi_rvalue);
            break;
        case FFI_TYPE_SINT64:
            SET_INTEGER(rebol_ret, *(i64*)ffi_rvalue);
            break;
        case FFI_TYPE_POINTER:
            SET_INTEGER(rebol_ret, (REBUPT)*(void**)ffi_rvalue);
            break;
        case FFI_TYPE_FLOAT:
            SET_DECIMAL(rebol_ret, *(float*)ffi_rvalue);
            break;
        case FFI_TYPE_DOUBLE:
            SET_DECIMAL(rebol_ret, *(double*)ffi_rvalue);
            break;
        case FFI_TYPE_STRUCT:
            SET_TYPE(rebol_ret, REB_STRUCT);
            Copy_Struct(&RIN_RVALUE(rin), &VAL_STRUCT(rebol_ret));
            memcpy(
                SERIES_AT(
                    VAL_STRUCT_DATA_BIN(rebol_ret),
                    VAL_STRUCT_OFFSET(rebol_ret)
                ),
                ffi_rvalue,
                VAL_STRUCT_LEN(rebol_ret)
            );
            break;
        case FFI_TYPE_VOID:
            break;
        default:
            fail (Error_Invalid_Arg(rebol_ret));
    }
}

//
//  Call_Routine: C
//
void Call_Routine(const REBVAL *rot, REBARR *args, REBVAL *ret)
{
    REBCNT i = 0;
    void *rvalue = NULL;
    REBSER *ser = NULL;
    void ** ffi_args = NULL;
    REBINT pop = 0;
    REBCNT n_fixed = 0; /* number of fixed arguments */
    REBSER *ffi_args_ptrs = NULL; /* a temprary series to hold pointer parameters */

    struct Reb_Call *call_ = DSF; // So you can use the D_xxx macros

    // `is_vararg_routine` is optimized out, but hints static analyzer
    const REBOOL is_vararg_routine
        = ROUTINE_GET_FLAG(VAL_ROUTINE_INFO(rot), ROUTINE_VARARGS);
    REBVAL *varargs = NULL;

    /* save the saved series stack pointer
     *
     *  Temporary series could be allocated in process_type_block, recursively.
     *  Instead of remembering how many times SAVE_SERIES has called, it's easier to
     *  just remember the initial pointer and restore it later.
    **/
    REBCNT series_guard_tail = GC_Series_Guard->tail;

    if (VAL_ROUTINE_LIB(rot) != NULL) {
        // lib is NULL when routine is constructed from address directly
        if (IS_CLOSED_LIB(VAL_ROUTINE_LIB(rot)))
            fail (Error(RE_BAD_LIBRARY));
    }

    if (is_vararg_routine) {
        varargs = ARRAY_HEAD(args);
        if (!IS_BLOCK(varargs))
            fail (Error_Invalid_Arg(varargs));

        // Note: Must subtract 1 because the [0]th element is reserved in
        // paramlists for the REBVAL of the function itself.
        //
        n_fixed = ARRAY_LEN(VAL_ROUTINE_FIXED_ARGS(rot)) - 1;

        if ((VAL_LEN_AT(varargs) - n_fixed) % 2)
            fail (Error_Invalid_Arg(varargs));

        ser = Make_Series(
            n_fixed + (VAL_LEN_AT(varargs) - n_fixed) / 2,
            sizeof(void *),
            MKS_NONE
        );
    } else if ((SERIES_LEN(VAL_ROUTINE_FFI_ARG_TYPES(rot))) > 1) {
        ser = Make_Series(
            SERIES_LEN(VAL_ROUTINE_FFI_ARG_TYPES(rot)) - 1,
            sizeof(void *),
            MKS_NONE
        );
    }

    /* ser is NULL if the routine takes no arguments */
    if (ser)
        ffi_args = cast(void**, SERIES_DATA(ser));

    ffi_args_ptrs = Make_Series(SERIES_LEN(VAL_ROUTINE_FFI_ARG_TYPES(rot)), sizeof(void *), MKS_NONE); // must be big enough

    if (is_vararg_routine) {
        REBCNT j = 1;
        ffi_type **arg_types = NULL;

        // reset length
        SET_SERIES_LEN(VAL_ROUTINE_FFI_ARG_TYPES(rot), n_fixed + 1);

        VAL_ROUTINE_ALL_ARGS(rot) = Copy_Array_Shallow(VAL_ROUTINE_FIXED_ARGS(rot));
        MANAGE_ARRAY(VAL_ROUTINE_ALL_ARGS(rot));

        for (i = 1, j = 1; i < SERIES_LEN(VAL_SERIES(varargs)) + 1; i ++, j ++) {
            REBVAL *reb_arg = VAL_ARRAY_AT_HEAD(varargs, i - 1);
            if (i <= n_fixed) { /* fix arguments */
                if (!TYPE_CHECK(ARRAY_AT(VAL_ROUTINE_FIXED_ARGS(rot), i), VAL_TYPE(reb_arg))) {
                    fail (Error_Arg_Type(
                        D_LABEL_SYM,
                        ARRAY_AT(VAL_ROUTINE_FIXED_ARGS(rot), i),
                        reb_arg
                    ));
                }
            } else {
                /* initialize rin->args */
                REBVAL *reb_type = NULL;
                REBVAL *v = NULL;
                if (i == SERIES_LEN(VAL_SERIES(varargs))) /* type is missing */
                    fail (Error_Invalid_Arg(reb_arg));

                reb_type = VAL_ARRAY_AT_HEAD(varargs, i);
                if (!IS_BLOCK(reb_type))
                    fail (Error_Invalid_Arg(reb_type));

                v = Alloc_Tail_Array(VAL_ROUTINE_ALL_ARGS(rot));
                Val_Init_Typeset(v, 0, SYM_ELLIPSIS); //FIXME, be clear
                EXPAND_SERIES_TAIL(VAL_ROUTINE_FFI_ARG_TYPES(rot), 1);

                process_type_block(rot, reb_type, j, FALSE);
                i ++;
            }
            ffi_args[j - 1] = arg_to_ffi(rot, reb_arg, j, cast(void **, SERIES_DATA(ffi_args_ptrs)));
        }
        if (VAL_ROUTINE_CIF(rot) == NULL) {
            VAL_ROUTINE_CIF(rot) = OS_ALLOC(ffi_cif);
            QUEUE_EXTRA_MEM(VAL_ROUTINE_INFO(rot), VAL_ROUTINE_CIF(rot));
        }

        /* series data could have moved */
        arg_types = (ffi_type**)SERIES_DATA(VAL_ROUTINE_FFI_ARG_TYPES(rot));

        assert(j == SERIES_LEN(VAL_ROUTINE_FFI_ARG_TYPES(rot)));

        if (FFI_OK != ffi_prep_cif_var((ffi_cif*)VAL_ROUTINE_CIF(rot),
                cast(ffi_abi, VAL_ROUTINE_ABI(rot)),
                n_fixed, /* number of fixed arguments */
                j - 1, /* number of all arguments */
                arg_types[0], /* return type */
                &arg_types[1])) {
            //RL_Print("Couldn't prep CIF_VAR\n");
            fail (Error_Invalid_Arg(varargs));
        }
    } else {
        for (i = 1; i < SERIES_LEN(VAL_ROUTINE_FFI_ARG_TYPES(rot)); i ++) {
            ffi_args[i - 1] = arg_to_ffi(rot, ARRAY_AT(args, i - 1), i, cast(void **, SERIES_DATA(ffi_args_ptrs)));
        }
    }
    prep_rvalue(VAL_ROUTINE_INFO(rot), ret);
    rvalue = arg_to_ffi(rot, ret, 0, cast(void **, SERIES_DATA(ffi_args_ptrs)));
    SET_UNSET(&Callback_Error);
    ffi_call(cast(ffi_cif*, VAL_ROUTINE_CIF(rot)),
             VAL_ROUTINE_FUNCPTR(rot),
             rvalue,
             ffi_args);
    if (IS_ERROR(&Callback_Error)) fail (VAL_FRAME(&Callback_Error));

    ffi_to_rebol(VAL_ROUTINE_INFO(rot), ((ffi_type**)SERIES_DATA(VAL_ROUTINE_FFI_ARG_TYPES(rot)))[0], rvalue, ret);

    Free_Series(ffi_args_ptrs);

    if (ser) Free_Series(ser);

    //restore the saved series stack pointer
    GC_Series_Guard->tail = series_guard_tail;
}

//
//  Free_Routine: C
//
void Free_Routine(REBRIN *rin)
{
    REBCNT n = 0;
    for (n = 0; n < SERIES_LEN(rin->extra_mem); n ++) {
        void *addr = *(void **)SERIES_AT(rin->extra_mem, n);
        //printf("freeing %p\n", addr);
        OS_FREE(addr);
    }

    ROUTINE_CLR_FLAG(rin, ROUTINE_MARK);
    if (IS_CALLBACK_ROUTINE(rin)) {
        ffi_closure_free(RIN_CLOSURE(rin));
    }
    Free_Node(RIN_POOL, (REBNOD*)rin);
}

static void process_type_block(const REBVAL *out, REBVAL *blk, REBCNT n, REBOOL make)
{
    if (IS_BLOCK(blk)) {
        REBVAL *t = VAL_ARRAY_AT(blk);
        if (IS_WORD(t) && VAL_WORD_CANON(t) == SYM_STRUCT_TYPE) {
            /* followed by struct definition */
            REBVAL tmp;

            SET_NONE(&tmp); // GC should not reach uninitialized values
            PUSH_GUARD_VALUE(&tmp);

            ++ t;
            if (!IS_BLOCK(t) || VAL_LEN_AT(blk) != 2)
                fail (Error_Invalid_Arg(blk));

            if (!MT_Struct(&tmp, t, REB_STRUCT))
                fail (Error_Invalid_Arg(blk));

            if (!rebol_type_to_ffi(out, &tmp, n, make))
                fail (Error_Invalid_Arg(blk));

            DROP_GUARD_VALUE(&tmp);
        }
        else {
            if (VAL_LEN_AT(blk) != 1)
                fail (Error_Invalid_Arg(blk));

            if (!rebol_type_to_ffi(out, t, n, make))
                fail (Error_Invalid_Arg(t));
        }
    }
    else
        fail (Error_Invalid_Arg(blk));
}


static void callback_dispatcher(
    ffi_cif *cif,
    void *ret,
    void **args,
    void *user_data
) {
    REBRIN *rin = (REBRIN*)user_data;
    REBCNT i = 0;
    REBARR *array;
    REBVAL *elem;
    REBVAL safe;

    REBOL_STATE state;
    REBFRM *error;

    if (IS_ERROR(&Callback_Error)) return;

    PUSH_TRAP(&error, &state);

// The first time through the following code 'error' will be NULL, but...
// `fail` can longjmp here, so 'error' won't be NULL *if* that happens!

    if (error) {
        Val_Init_Error(&Callback_Error, error);
        return;
    }

    array = Make_Array(1 + cif->nargs);

    // !!! Currently an array must be managed in order to use it with DO,
    // because the series could be put into a block of a backtrace.  That
    // constraint may need to change (for Ren/C++) so this code is set up
    // so these lines (and the UNSAVE) can be deleted if that happens.
    //
    MANAGE_ARRAY(array);
    PUSH_GUARD_ARRAY(array);

    elem = Alloc_Tail_Array(array);
    SET_TYPE(elem, REB_FUNCTION);
    VAL_FUNC(elem) = RIN_FUNC(rin);

    for (i = 0; i < cif->nargs; i ++) {
        elem = Alloc_Tail_Array(array);
        switch (cif->arg_types[i]->type) {
            case FFI_TYPE_UINT8:
                SET_INTEGER(elem, *(u8*)args[i]);
                break;
            case FFI_TYPE_SINT8:
                SET_INTEGER(elem, *(i8*)args[i]);
                break;
            case FFI_TYPE_UINT16:
                SET_INTEGER(elem, *(u16*)args[i]);
                break;
            case FFI_TYPE_SINT16:
                SET_INTEGER(elem, *(i16*)args[i]);
                break;
            case FFI_TYPE_UINT32:
                SET_INTEGER(elem, *(u32*)args[i]);
                break;
            case FFI_TYPE_SINT32:
                SET_INTEGER(elem, *(i32*)args[i]);
                break;
            case FFI_TYPE_UINT64:
            case FFI_TYPE_POINTER:
                SET_INTEGER(elem, *(u64*)args[i]);
                break;
            case FFI_TYPE_SINT64:
                SET_INTEGER(elem, *(i64*)args[i]);
                break;
            case FFI_TYPE_STRUCT:
                if (!IS_STRUCT(ARRAY_AT(RIN_ARGS_STRUCTS(rin), i + 1)))
                    fail (Error_Invalid_Arg(ARRAY_AT(RIN_ARGS_STRUCTS(rin), i + 1)));

                Copy_Struct_Val(ARRAY_AT(RIN_ARGS_STRUCTS(rin), i + 1), elem);
                memcpy(SERIES_AT(VAL_STRUCT_DATA_BIN(elem), VAL_STRUCT_OFFSET(elem)),
                       args[i],
                       VAL_STRUCT_LEN(elem));
                break;
            default:
                // !!! was fail (Error_Invalid_Arg(elem)), but elem is uninitizalized here
                fail (Error(RE_MISC));
        }
    }

    if (Do_At_Throws(&safe, array, 0)) {
        // !!! Does not check for thrown cases...what should this
        // do in case of THROW, BREAK, QUIT?
        fail (Error_No_Catch_For_Throw(&safe));
    }

    elem = &safe;
    switch (cif->rtype->type) {
        case FFI_TYPE_VOID:
            break;
        case FFI_TYPE_UINT8:
            *((u8*)ret) = (u8)VAL_INT64(elem);
            break;
        case FFI_TYPE_SINT8:
            *((i8*)ret) = (i8)VAL_INT64(elem);
            break;
        case FFI_TYPE_UINT16:
            *((u16*)ret) = (u16)VAL_INT64(elem);
            break;
        case FFI_TYPE_SINT16:
            *((i16*)ret) = (i16)VAL_INT64(elem);
            break;
        case FFI_TYPE_UINT32:
            *((u32*)ret) = (u32)VAL_INT64(elem);
            break;
        case FFI_TYPE_SINT32:
            *((i32*)ret) = (i32)VAL_INT64(elem);
            break;
        case FFI_TYPE_UINT64:
        case FFI_TYPE_POINTER:
            *((u64*)ret) = (u64)VAL_INT64(elem);
            break;
        case FFI_TYPE_SINT64:
            *((i64*)ret) = (i64)VAL_INT64(elem);
            break;
        case FFI_TYPE_STRUCT:
            memcpy(ret,
                   SERIES_AT(VAL_STRUCT_DATA_BIN(elem), VAL_STRUCT_OFFSET(elem)),
                   VAL_STRUCT_LEN(elem));
            break;
        default:
            fail (Error_Invalid_Arg(elem));
    }

    // !!! Could be a Free_Series if not managed/saved to use with DO
    DROP_GUARD_ARRAY(array);

    DROP_TRAP_SAME_STACKLEVEL_AS_PUSH(&state);
}


//
//  MT_Routine: C
// 
// format:
// make routine! [[
//     "document"
//     arg1 [type1 type2] "note"
//     arg2 [type3] "note"
//     ...
//     argn [typen] "note"
//     return: [type] "note"
//     abi: word "note"
// ] lib "name"]
//
REBFLG MT_Routine(REBVAL *out, REBVAL *data, enum Reb_Kind type)
{
    //RL_Print("%s, %d\n", __func__, __LINE__);
    ffi_type ** args = NULL;
    REBVAL *blk = NULL;
    REBCNT eval_idx = 0; /* for spec block evaluation */
    REBSER *extra_mem = NULL;
    REBFLG ret = TRUE;
    CFUNC *func = NULL;
    REBCNT n = 1; /* arguments start with the index 1 (return type has a index of 0) */
    REBCNT has_return = 0;
    REBCNT has_abi = 0;
    REBVAL *temp;

    if (!IS_BLOCK(data)) {
        return FALSE;
    }

    SET_TYPE(out, type);

    VAL_ROUTINE_INFO(out) = cast(REBRIN*, Make_Node(RIN_POOL));
    memset(VAL_ROUTINE_INFO(out), 0, sizeof(REBRIN));
    ROUTINE_SET_FLAG(VAL_ROUTINE_INFO(out), ROUTINE_USED);

    if (type == REB_CALLBACK) {
        ROUTINE_SET_FLAG(VAL_ROUTINE_INFO(out), ROUTINE_CALLBACK);
    }

#define N_ARGS 8

<<<<<<< HEAD
	VAL_ROUTINE_SPEC(out) = Copy_Array_Shallow(VAL_SERIES(data));
	VAL_ROUTINE_FFI_ARG_TYPES(out) =
		Make_Series(N_ARGS, sizeof(ffi_type*), MKS_NONE);
	VAL_ROUTINE_ARGS(out) = Make_Array(N_ARGS);

	// first word is ignored, see Do_Args in c-do.c
	temp = Alloc_Tail_Array(VAL_ROUTINE_ARGS(out));
	Val_Init_Typeset(temp, 0, SYM_0);

	VAL_ROUTINE_FFI_ARG_STRUCTS(out) = Make_Array(N_ARGS);
	// reserve for returning struct
	temp = Alloc_Tail_Array(VAL_ROUTINE_FFI_ARG_STRUCTS(out));
	SET_NONE(temp); // should this be SET_TRASH(), e.g. write-only location?

	VAL_ROUTINE_ABI(out) = FFI_DEFAULT_ABI;
	VAL_ROUTINE_LIB(out) = NULL;

	extra_mem = Make_Series(N_ARGS, sizeof(void*), MKS_NONE);
	VAL_ROUTINE_EXTRA_MEM(out) = extra_mem;

	args = (ffi_type**)SERIES_DATA(VAL_ROUTINE_FFI_ARG_TYPES(out));
	EXPAND_SERIES_TAIL(VAL_ROUTINE_FFI_ARG_TYPES(out), 1); //reserved for return type
	args[0] = &ffi_type_void; //default return type

	init_type_map();

	blk = VAL_BLK_DATA(data);

	// For all series we created, we must either free them or hand them over
	// to be managed by the garbage collector.  (They will be invisible to
	// the GC prior to giving them over via Manage_Series.)  On the plus
	// side of making them managed up-front, the GC is responsible for
	// freeing them if there is an error.  On the downside: if any DO
	// operation were to run, the series would be candidates for GC if
	// they are not linked somehow into the transitive closure of the roots.
	//
	ENSURE_SERIES_MANAGED(VAL_ROUTINE_SPEC(out)); // probably already managed
	MANAGE_SERIES(VAL_ROUTINE_FFI_ARG_TYPES(out));
	MANAGE_SERIES(VAL_ROUTINE_ARGS(out));
	MANAGE_SERIES(VAL_ROUTINE_FFI_ARG_STRUCTS(out));
	MANAGE_SERIES(VAL_ROUTINE_EXTRA_MEM(out));

	if (type == REB_ROUTINE) {
		REBINT fn_idx = 0;
		REBVAL lib;

		if (!IS_BLOCK(&blk[0]))
			raise Error_Unexpected_Type(REB_BLOCK, VAL_TYPE(&blk[0]));

		fn_idx = Do_Next_May_Throw(&lib, VAL_SERIES(data), 1);
		if (fn_idx == THROWN_FLAG)
			raise Error_No_Catch_For_Throw(&lib);

		if (IS_INTEGER(&lib)) {
			if (NOT_END(&blk[fn_idx]))
				raise Error_Invalid_Arg(&blk[fn_idx]);

			//treated as a pointer to the function
			if (VAL_INT64(&lib) == 0)
				raise Error_Invalid_Arg(&lib);

			// Cannot cast directly to a function pointer from a 64-bit value
			// on 32-bit systems; first cast to int that holds Unsigned PoinTer
			VAL_ROUTINE_FUNCPTR(out) = cast(CFUNC*,
				cast(REBUPT, VAL_INT64(&lib))
			);
		} else {
			if (!IS_LIBRARY(&lib))
				raise Error_Invalid_Arg(&lib);

			if (!IS_STRING(&blk[fn_idx]))
				raise Error_Invalid_Arg(&blk[fn_idx]);

			if (NOT_END(&blk[fn_idx + 1]))
				raise Error_Invalid_Arg(&blk[fn_idx + 1]);

			VAL_ROUTINE_LIB(out) = VAL_LIB_HANDLE(&lib);
			if (!VAL_ROUTINE_LIB(out)) {
				raise Error_Invalid_Arg(&lib);
				//RL_Print("lib is not open\n");
			}
			TERM_SERIES(VAL_SERIES(&blk[fn_idx]));
			func = OS_FIND_FUNCTION(LIB_FD(VAL_ROUTINE_LIB(out)), s_cast(VAL_DATA(&blk[fn_idx])));
			if (!func) {
				raise Error_Invalid_Arg(&blk[fn_idx]);
				//printf("Couldn't find function: %s\n", VAL_DATA(&blk[2]));
			} else {
				VAL_ROUTINE_FUNCPTR(out) = func;
			}
		}
	} else if (type == REB_CALLBACK) {
		REBINT fn_idx = 0;
		REBVAL fun;

		if (!IS_BLOCK(&blk[0]))
			raise Error_Invalid_Arg(&blk[0]);

		fn_idx = Do_Next_May_Throw(&fun, VAL_SERIES(data), 1);
		if (fn_idx == THROWN_FLAG)
			raise Error_No_Catch_For_Throw(&fun);

		if (!IS_FUNCTION(&fun))
			raise Error_Invalid_Arg(&fun);
		VAL_CALLBACK_FUNC(out) = VAL_FUNC(&fun);
		if (NOT_END(&blk[fn_idx]))
			raise Error_Invalid_Arg(&blk[fn_idx]);

		//printf("RIN: %p, func: %p\n", VAL_ROUTINE_INFO(out), &blk[1]);
	}

	blk = VAL_BLK_DATA(&blk[0]);
	if (NOT_END(blk) && IS_STRING(blk)) {
		++ blk;
	}
	while (NOT_END(blk)) {
		switch (VAL_TYPE(blk)) {
			case REB_WORD:
				{
					if (VAL_WORD_CANON(blk) == SYM_ELLIPSIS) {
						REBVAL *v = NULL;
						if (ROUTINE_GET_FLAG(VAL_ROUTINE_INFO(out), ROUTINE_VARARGS)) {
							raise Error_Invalid_Arg(blk); /* duplicate ellipsis */
						}
						ROUTINE_SET_FLAG(VAL_ROUTINE_INFO(out), ROUTINE_VARARGS);
						//Change the argument list to be a block
						VAL_ROUTINE_FIXED_ARGS(out) = Copy_Array_Shallow(VAL_ROUTINE_ARGS(out));
						MANAGE_SERIES(VAL_ROUTINE_FIXED_ARGS(out));
						Remove_Series(VAL_ROUTINE_ARGS(out), 1, SERIES_TAIL(VAL_ROUTINE_ARGS(out)));
						v = Alloc_Tail_Array(VAL_ROUTINE_ARGS(out));
						Val_Init_Typeset(v, FLAGIT_64(REB_BLOCK), SYM_VARARGS);
					} else {
						REBVAL *v = NULL;
						if (ROUTINE_GET_FLAG(VAL_ROUTINE_INFO(out), ROUTINE_VARARGS)) {
							//... has to be the last argument
							raise Error_Invalid_Arg(blk);
						}
						v = Alloc_Tail_Array(VAL_ROUTINE_ARGS(out));
						Val_Init_Typeset(v, 0, VAL_WORD_SYM(blk));
						EXPAND_SERIES_TAIL(VAL_ROUTINE_FFI_ARG_TYPES(out), 1);

						++ blk;
						process_type_block(out, blk, n, TRUE);
					}
				}
				n ++;
				break;
			case REB_SET_WORD:
				switch (VAL_WORD_CANON(blk)) {
					case SYM_ABI:
						++ blk;
						if (!IS_WORD(blk) || has_abi > 1)
							raise Error_Invalid_Arg(blk);

						switch (VAL_WORD_CANON(blk)) {
							case SYM_DEFAULT:
								VAL_ROUTINE_ABI(out) = FFI_DEFAULT_ABI;
								break;
#if defined(X86_64) || defined(X86)
#ifdef X86_WIN64
							case SYM_WIN64:
								VAL_ROUTINE_ABI(out) = FFI_WIN64;
								break;

#elif defined(X86_64) || (defined (__x86_64__) && defined (X86_DARWIN))
							case SYM_UNIX64:
								VAL_ROUTINE_ABI(out) = FFI_UNIX64;
								break;
#elif defined(X86_WIN32)
							case SYM_STDCALL:
								VAL_ROUTINE_ABI(out) = FFI_STDCALL;
								break;
							case SYM_SYSV:
								VAL_ROUTINE_ABI(out) = FFI_SYSV;
								break;
							case SYM_THISCALL:
								VAL_ROUTINE_ABI(out) = FFI_THISCALL;
								break;
							case SYM_FASTCALL:
								VAL_ROUTINE_ABI(out) = FFI_FASTCALL;
								break;
#else
							case SYM_MS_CDECL:
								VAL_ROUTINE_ABI(out) = FFI_MS_CDECL;
								break;
#endif //X86_WIN64
=======
    VAL_ROUTINE_SPEC(out) = Copy_Array_Shallow(VAL_ARRAY(data));
    VAL_ROUTINE_FFI_ARG_TYPES(out) =
        Make_Series(N_ARGS, sizeof(ffi_type*), MKS_NONE);
    VAL_ROUTINE_PARAMLIST(out) = Make_Array(N_ARGS);

    // first word is ignored, see Do_Args in c-do.c
    temp = Alloc_Tail_Array(VAL_ROUTINE_PARAMLIST(out));
    Val_Init_Typeset(temp, 0, SYM_0);

    VAL_ROUTINE_FFI_ARG_STRUCTS(out) = Make_Array(N_ARGS);
    // reserve for returning struct
    temp = Alloc_Tail_Array(VAL_ROUTINE_FFI_ARG_STRUCTS(out));
    SET_NONE(temp); // should this be SET_TRASH_IF_DEBUG(), e.g. write-only location?

    VAL_ROUTINE_ABI(out) = FFI_DEFAULT_ABI;
    VAL_ROUTINE_LIB(out) = NULL;

    extra_mem = Make_Series(N_ARGS, sizeof(void*), MKS_NONE);
    VAL_ROUTINE_EXTRA_MEM(out) = extra_mem;

    args = (ffi_type**)SERIES_DATA(VAL_ROUTINE_FFI_ARG_TYPES(out));
    EXPAND_SERIES_TAIL(VAL_ROUTINE_FFI_ARG_TYPES(out), 1); //reserved for return type
    args[0] = &ffi_type_void; //default return type

    init_type_map();

    blk = VAL_ARRAY_AT(data);

    // For all series we created, we must either free them or hand them over
    // to be managed by the garbage collector.  (They will be invisible to
    // the GC prior to giving them over via Manage_Series.)  On the plus
    // side of making them managed up-front, the GC is responsible for
    // freeing them if there is an error.  On the downside: if any DO
    // operation were to run, the series would be candidates for GC if
    // they are not linked somehow into the transitive closure of the roots.
    //
    ENSURE_ARRAY_MANAGED(VAL_ROUTINE_SPEC(out)); // probably already managed
    MANAGE_SERIES(VAL_ROUTINE_FFI_ARG_TYPES(out));
    MANAGE_ARRAY(VAL_ROUTINE_PARAMLIST(out));
    MANAGE_ARRAY(VAL_ROUTINE_FFI_ARG_STRUCTS(out));
    MANAGE_SERIES(VAL_ROUTINE_EXTRA_MEM(out));

    if (type == REB_ROUTINE) {
        REBINT fn_idx = 0;
        REBVAL lib;

        if (!IS_BLOCK(&blk[0]))
            fail (Error_Unexpected_Type(REB_BLOCK, VAL_TYPE(&blk[0])));

        DO_NEXT_MAY_THROW(fn_idx, &lib, VAL_ARRAY(data), 1);
        if (fn_idx == THROWN_FLAG)
            fail (Error_No_Catch_For_Throw(&lib));

        if (IS_INTEGER(&lib)) {
            if (NOT_END(&blk[fn_idx]))
                fail (Error_Invalid_Arg(&blk[fn_idx]));

            //treated as a pointer to the function
            if (VAL_INT64(&lib) == 0)
                fail (Error_Invalid_Arg(&lib));

            // Cannot cast directly to a function pointer from a 64-bit value
            // on 32-bit systems; first cast to int that holds Unsigned PoinTer
            VAL_ROUTINE_FUNCPTR(out) = cast(CFUNC*,
                cast(REBUPT, VAL_INT64(&lib))
            );
        } else {
            if (!IS_LIBRARY(&lib))
                fail (Error_Invalid_Arg(&lib));

            if (!IS_STRING(&blk[fn_idx]))
                fail (Error_Invalid_Arg(&blk[fn_idx]));

            if (NOT_END(&blk[fn_idx + 1]))
                fail (Error_Invalid_Arg(&blk[fn_idx + 1]));

            VAL_ROUTINE_LIB(out) = VAL_LIB_HANDLE(&lib);
            if (!VAL_ROUTINE_LIB(out)) {
                fail (Error_Invalid_Arg(&lib));
                //RL_Print("lib is not open\n");
            }
            TERM_SEQUENCE(VAL_SERIES(&blk[fn_idx]));
            func = OS_FIND_FUNCTION(LIB_FD(VAL_ROUTINE_LIB(out)), s_cast(VAL_DATA_AT(&blk[fn_idx])));
            if (!func) {
                fail (Error_Invalid_Arg(&blk[fn_idx]));
                //printf("Couldn't find function: %s\n", VAL_DATA_AT(&blk[2]));
            } else {
                VAL_ROUTINE_FUNCPTR(out) = func;
            }
        }
    } else if (type == REB_CALLBACK) {
        REBINT fn_idx = 0;
        REBVAL fun;

        if (!IS_BLOCK(&blk[0]))
            fail (Error_Invalid_Arg(&blk[0]));

        DO_NEXT_MAY_THROW(fn_idx, &fun, VAL_ARRAY(data), 1);
        if (fn_idx == THROWN_FLAG)
            fail (Error_No_Catch_For_Throw(&fun));

        if (!IS_FUNCTION(&fun))
            fail (Error_Invalid_Arg(&fun));
        VAL_CALLBACK_FUNC(out) = VAL_FUNC(&fun);
        if (NOT_END(&blk[fn_idx]))
            fail (Error_Invalid_Arg(&blk[fn_idx]));

        //printf("RIN: %p, func: %p\n", VAL_ROUTINE_INFO(out), &blk[1]);
    }

    blk = VAL_ARRAY_AT(&blk[0]);
    if (NOT_END(blk) && IS_STRING(blk)) {
        ++ blk;
    }
    while (NOT_END(blk)) {
        switch (VAL_TYPE(blk)) {
            case REB_WORD:
                {
                    if (VAL_WORD_CANON(blk) == SYM_ELLIPSIS) {
                        REBVAL *v = NULL;
                        if (ROUTINE_GET_FLAG(VAL_ROUTINE_INFO(out), ROUTINE_VARARGS)) {
                            fail (Error_Invalid_Arg(blk)); /* duplicate ellipsis */
                        }
                        ROUTINE_SET_FLAG(VAL_ROUTINE_INFO(out), ROUTINE_VARARGS);
                        //Change the argument list to be a block
                        VAL_ROUTINE_FIXED_ARGS(out) = Copy_Array_Shallow(VAL_ROUTINE_PARAMLIST(out));
                        MANAGE_ARRAY(VAL_ROUTINE_FIXED_ARGS(out));
                        Remove_Series(
                            ARRAY_SERIES(VAL_ROUTINE_PARAMLIST(out)),
                            1,
                            ARRAY_LEN(VAL_ROUTINE_PARAMLIST(out))
                        );
                        v = Alloc_Tail_Array(VAL_ROUTINE_PARAMLIST(out));
                        Val_Init_Typeset(v, FLAGIT_64(REB_BLOCK), SYM_VARARGS);
                    } else {
                        REBVAL *v = NULL;
                        if (ROUTINE_GET_FLAG(VAL_ROUTINE_INFO(out), ROUTINE_VARARGS)) {
                            //... has to be the last argument
                            fail (Error_Invalid_Arg(blk));
                        }
                        v = Alloc_Tail_Array(VAL_ROUTINE_PARAMLIST(out));
                        Val_Init_Typeset(v, 0, VAL_WORD_SYM(blk));
                        EXPAND_SERIES_TAIL(VAL_ROUTINE_FFI_ARG_TYPES(out), 1);

                        ++ blk;
                        process_type_block(out, blk, n, TRUE);
                    }
                }
                n ++;
                break;
            case REB_SET_WORD:
                switch (VAL_WORD_CANON(blk)) {
                    case SYM_ABI:
                        ++ blk;
                        if (!IS_WORD(blk) || has_abi > 1)
                            fail (Error_Invalid_Arg(blk));

                        switch (VAL_WORD_CANON(blk)) {
                            case SYM_DEFAULT:
                                VAL_ROUTINE_ABI(out) = FFI_DEFAULT_ABI;
                                break;
#ifdef X86_WIN64
                            case SYM_WIN64:
                                VAL_ROUTINE_ABI(out) = FFI_WIN64;
                                break;
#elif defined(X86_WIN32) || defined(TO_LINUX_X86) || defined(TO_LINUX_X64)
                            case SYM_STDCALL:
                                VAL_ROUTINE_ABI(out) = FFI_STDCALL;
                                break;
                            case SYM_SYSV:
                                VAL_ROUTINE_ABI(out) = FFI_SYSV;
                                break;
                            case SYM_THISCALL:
                                VAL_ROUTINE_ABI(out) = FFI_THISCALL;
                                break;
                            case SYM_FASTCALL:
                                VAL_ROUTINE_ABI(out) = FFI_FASTCALL;
                                break;
#ifdef X86_WIN32
                            case SYM_MS_CDECL:
                                VAL_ROUTINE_ABI(out) = FFI_MS_CDECL;
                                break;
#else
                            case SYM_UNIX64:
                                VAL_ROUTINE_ABI(out) = FFI_UNIX64;
                                break;
#endif //X86_WIN32
>>>>>>> 37380df5
#elif defined (TO_LINUX_ARM)
                            case SYM_VFP:
                                VAL_ROUTINE_ABI(out) = FFI_VFP;
                            case SYM_SYSV:
                                VAL_ROUTINE_ABI(out) = FFI_SYSV;
                                break;
#elif defined (TO_LINUX_MIPS)
<<<<<<< HEAD
							case SYM_O32:
								VAL_ROUTINE_ABI(out) = FFI_O32;
								break;
							case SYM_N32:
								VAL_RNUTINE_ABI(out) = FFI_N32;
								break;
							case SYM_N64:
								VAL_RNUTINE_ABI(out) = FFI_N64;
								break;
							case SYM_O32_SOFT_FLOAT:
								VAL_ROUTINE_ABI(out) = FFI_O32_SOFT_FLOAT;
								break;
							case SYM_N32_SOFT_FLOAT:
								VAL_RNUTINE_ABI(out) = FFI_N32_SOFT_FLOAT;
								break;
							case SYM_N64_SOFT_FLOAT:
								VAL_RNUTINE_ABI(out) = FFI_N64_SOFT_FLOAT;
								break;
#endif //X86
							default:
								raise Error_Invalid_Arg(blk);
						}
						has_abi ++;
						break;
					case SYM_RETURN:
						if (has_return > 1) {
							raise Error_Invalid_Arg(blk);
						}
						has_return ++;
						++ blk;
						process_type_block(out, blk, 0, TRUE);
						break;
					default:
						raise Error_Invalid_Arg(blk);
				}
				break;
			default:
				raise Error_Invalid_Arg(blk);
		}
		++ blk;
		if (IS_STRING(blk)) { /* notes, ignoring */
			++ blk;
		}
	}

	if (!ROUTINE_GET_FLAG(VAL_ROUTINE_INFO(out), ROUTINE_VARARGS)) {
		VAL_ROUTINE_CIF(out) = OS_ALLOC(ffi_cif);
		//printf("allocated cif at: %p\n", VAL_ROUTINE_CIF(out));
		QUEUE_EXTRA_MEM(VAL_ROUTINE_INFO(out), VAL_ROUTINE_CIF(out));

		/* series data could have moved */
		args = (ffi_type**)SERIES_DATA(VAL_ROUTINE_FFI_ARG_TYPES(out));
		if (FFI_OK != ffi_prep_cif((ffi_cif*)VAL_ROUTINE_CIF(out),
				cast(ffi_abi, VAL_ROUTINE_ABI(out)),
				SERIES_TAIL(VAL_ROUTINE_FFI_ARG_TYPES(out)) - 1,
				args[0],
				&args[1])) {
			//RL_Print("Couldn't prep CIF\n");
			ret = FALSE;
		}
	}

	if (type == REB_CALLBACK) {
		VAL_ROUTINE_CLOSURE(out) = ffi_closure_alloc(sizeof(ffi_closure), &VAL_ROUTINE_DISPATCHER(out));
		if (VAL_ROUTINE_CLOSURE(out) == NULL) {
			//printf("No memory\n");
			ret = FALSE;
		} else {
			ffi_status status;

			status = ffi_prep_closure_loc(
				cast(ffi_closure*, VAL_ROUTINE_CLOSURE(out)),
				cast(ffi_cif*, VAL_ROUTINE_CIF(out)),
				callback_dispatcher,
				VAL_ROUTINE_INFO(out),
				VAL_ROUTINE_DISPATCHER(out)
			);

			if (status != FFI_OK) {
				//RL_Print("Couldn't prep closure\n");
				ret = FALSE;
			}
		}
	}

	//RL_Print("%s, %d, ret = %d\n", __func__, __LINE__, ret);
	return ret;
=======
                            case SYM_O32:
                                VAL_ROUTINE_ABI(out) = FFI_O32;
                                break;
                            case SYM_N32:
                                VAL_RNUTINE_ABI(out) = FFI_N32;
                                break;
                            case SYM_N64:
                                VAL_RNUTINE_ABI(out) = FFI_N64;
                                break;
                            case SYM_O32_SOFT_FLOAT:
                                VAL_ROUTINE_ABI(out) = FFI_O32_SOFT_FLOAT;
                                break;
                            case SYM_N32_SOFT_FLOAT:
                                VAL_RNUTINE_ABI(out) = FFI_N32_SOFT_FLOAT;
                                break;
                            case SYM_N64_SOFT_FLOAT:
                                VAL_RNUTINE_ABI(out) = FFI_N64_SOFT_FLOAT;
                                break;
#endif //X86_WIN64
                            default:
                                fail (Error_Invalid_Arg(blk));
                        }
                        has_abi ++;
                        break;
                    case SYM_RETURN:
                        if (has_return > 1) {
                            fail (Error_Invalid_Arg(blk));
                        }
                        has_return ++;
                        ++ blk;
                        process_type_block(out, blk, 0, TRUE);
                        break;
                    default:
                        fail (Error_Invalid_Arg(blk));
                }
                break;
            default:
                fail (Error_Invalid_Arg(blk));
        }
        ++ blk;
        if (IS_STRING(blk)) { /* notes, ignoring */
            ++ blk;
        }
    }

    if (!ROUTINE_GET_FLAG(VAL_ROUTINE_INFO(out), ROUTINE_VARARGS)) {
        VAL_ROUTINE_CIF(out) = OS_ALLOC(ffi_cif);
        //printf("allocated cif at: %p\n", VAL_ROUTINE_CIF(out));
        QUEUE_EXTRA_MEM(VAL_ROUTINE_INFO(out), VAL_ROUTINE_CIF(out));

        /* series data could have moved */
        args = (ffi_type**)SERIES_DATA(VAL_ROUTINE_FFI_ARG_TYPES(out));
        if (FFI_OK != ffi_prep_cif((ffi_cif*)VAL_ROUTINE_CIF(out),
                cast(ffi_abi, VAL_ROUTINE_ABI(out)),
                SERIES_LEN(VAL_ROUTINE_FFI_ARG_TYPES(out)) - 1,
                args[0],
                &args[1])) {
            //RL_Print("Couldn't prep CIF\n");
            ret = FALSE;
        }
    }

    if (type == REB_CALLBACK) {
        VAL_ROUTINE_CLOSURE(out) = ffi_closure_alloc(sizeof(ffi_closure), &VAL_ROUTINE_DISPATCHER(out));
        if (VAL_ROUTINE_CLOSURE(out) == NULL) {
            //printf("No memory\n");
            ret = FALSE;
        } else {
            ffi_status status;

            status = ffi_prep_closure_loc(
                cast(ffi_closure*, VAL_ROUTINE_CLOSURE(out)),
                cast(ffi_cif*, VAL_ROUTINE_CIF(out)),
                callback_dispatcher,
                VAL_ROUTINE_INFO(out),
                VAL_ROUTINE_DISPATCHER(out)
            );

            if (status != FFI_OK) {
                //RL_Print("Couldn't prep closure\n");
                ret = FALSE;
            }
        }
    }

    //RL_Print("%s, %d, ret = %d\n", __func__, __LINE__, ret);
    return ret;
>>>>>>> 37380df5
}

//
//  REBTYPE: C
//
REBTYPE(Routine)
{
    REBVAL *val;
    REBVAL *arg;
    REBVAL *ret;

    arg = D_ARG(2);
    val = D_ARG(1);

    ret = D_OUT;
    // unary actions
    switch(action) {
        case A_MAKE:
            //RL_Print("%s, %d, Make routine action\n", __func__, __LINE__);
        case A_TO:
            if (IS_ROUTINE(val)) {
                fail (Error_Unexpected_Type(REB_ROUTINE, VAL_TYPE(arg)));
            }
            else if (!IS_BLOCK(arg) || !MT_Routine(ret, arg, REB_ROUTINE)) {
                fail (Error_Unexpected_Type(REB_BLOCK, VAL_TYPE(arg)));
            }
            break;
        case A_REFLECT:
            {
                REBINT n = VAL_WORD_CANON(arg); // zero on error
                switch (n) {
                    case SYM_SPEC:
                        Val_Init_Block(
                            ret, Copy_Array_Deep_Managed(VAL_ROUTINE_SPEC(val))
                        );
                        Unbind_Values_Deep(VAL_ARRAY_HEAD(val));
                        break;
                    case SYM_ADDR:
                        SET_INTEGER(ret, cast(REBUPT, VAL_ROUTINE_FUNCPTR(val)));
                        break;
                    default:
                        fail (Error_Cannot_Reflect(REB_STRUCT, arg));
                }
            }
            break;
        default:
            fail (Error_Illegal_Action(REB_ROUTINE, action));
    }
    return R_OUT;
}

//
//  REBTYPE: C
//
REBTYPE(Callback)
{
    REBVAL *val;
    REBVAL *arg;
    REBVAL *ret;

    arg = D_ARG(2);
    val = D_ARG(1);

    ret = D_OUT;
    // unary actions
    switch(action) {
        case A_MAKE:
            //RL_Print("%s, %d, Make routine action\n", __func__, __LINE__);
        case A_TO:
            if (IS_ROUTINE(val)) {
                fail (Error_Unexpected_Type(REB_ROUTINE, VAL_TYPE(arg)));
            }
            else if (!IS_BLOCK(arg) || !MT_Routine(ret, arg, REB_CALLBACK)) {
                fail (Error_Unexpected_Type(REB_BLOCK, VAL_TYPE(arg)));
            }
            break;
        case A_REFLECT:
            {
                REBINT n = VAL_WORD_CANON(arg); // zero on error
                switch (n) {
                    case SYM_SPEC:
                        Val_Init_Block(
                            ret, Copy_Array_Deep_Managed(VAL_ROUTINE_SPEC(val))
                        );
                        Unbind_Values_Deep(VAL_ARRAY_HEAD(val));
                        break;
                    case SYM_ADDR:
                        SET_INTEGER(ret, (REBUPT)VAL_ROUTINE_DISPATCHER(val));
                        break;
                    default:
                        fail (Error_Cannot_Reflect(REB_STRUCT, arg));
                }
            }
            break;
        default:
            fail (Error_Illegal_Action(REB_CALLBACK, action));
    }
    return R_OUT;
}<|MERGE_RESOLUTION|>--- conflicted
+++ resolved
@@ -1107,193 +1107,6 @@
 
 #define N_ARGS 8
 
-<<<<<<< HEAD
-	VAL_ROUTINE_SPEC(out) = Copy_Array_Shallow(VAL_SERIES(data));
-	VAL_ROUTINE_FFI_ARG_TYPES(out) =
-		Make_Series(N_ARGS, sizeof(ffi_type*), MKS_NONE);
-	VAL_ROUTINE_ARGS(out) = Make_Array(N_ARGS);
-
-	// first word is ignored, see Do_Args in c-do.c
-	temp = Alloc_Tail_Array(VAL_ROUTINE_ARGS(out));
-	Val_Init_Typeset(temp, 0, SYM_0);
-
-	VAL_ROUTINE_FFI_ARG_STRUCTS(out) = Make_Array(N_ARGS);
-	// reserve for returning struct
-	temp = Alloc_Tail_Array(VAL_ROUTINE_FFI_ARG_STRUCTS(out));
-	SET_NONE(temp); // should this be SET_TRASH(), e.g. write-only location?
-
-	VAL_ROUTINE_ABI(out) = FFI_DEFAULT_ABI;
-	VAL_ROUTINE_LIB(out) = NULL;
-
-	extra_mem = Make_Series(N_ARGS, sizeof(void*), MKS_NONE);
-	VAL_ROUTINE_EXTRA_MEM(out) = extra_mem;
-
-	args = (ffi_type**)SERIES_DATA(VAL_ROUTINE_FFI_ARG_TYPES(out));
-	EXPAND_SERIES_TAIL(VAL_ROUTINE_FFI_ARG_TYPES(out), 1); //reserved for return type
-	args[0] = &ffi_type_void; //default return type
-
-	init_type_map();
-
-	blk = VAL_BLK_DATA(data);
-
-	// For all series we created, we must either free them or hand them over
-	// to be managed by the garbage collector.  (They will be invisible to
-	// the GC prior to giving them over via Manage_Series.)  On the plus
-	// side of making them managed up-front, the GC is responsible for
-	// freeing them if there is an error.  On the downside: if any DO
-	// operation were to run, the series would be candidates for GC if
-	// they are not linked somehow into the transitive closure of the roots.
-	//
-	ENSURE_SERIES_MANAGED(VAL_ROUTINE_SPEC(out)); // probably already managed
-	MANAGE_SERIES(VAL_ROUTINE_FFI_ARG_TYPES(out));
-	MANAGE_SERIES(VAL_ROUTINE_ARGS(out));
-	MANAGE_SERIES(VAL_ROUTINE_FFI_ARG_STRUCTS(out));
-	MANAGE_SERIES(VAL_ROUTINE_EXTRA_MEM(out));
-
-	if (type == REB_ROUTINE) {
-		REBINT fn_idx = 0;
-		REBVAL lib;
-
-		if (!IS_BLOCK(&blk[0]))
-			raise Error_Unexpected_Type(REB_BLOCK, VAL_TYPE(&blk[0]));
-
-		fn_idx = Do_Next_May_Throw(&lib, VAL_SERIES(data), 1);
-		if (fn_idx == THROWN_FLAG)
-			raise Error_No_Catch_For_Throw(&lib);
-
-		if (IS_INTEGER(&lib)) {
-			if (NOT_END(&blk[fn_idx]))
-				raise Error_Invalid_Arg(&blk[fn_idx]);
-
-			//treated as a pointer to the function
-			if (VAL_INT64(&lib) == 0)
-				raise Error_Invalid_Arg(&lib);
-
-			// Cannot cast directly to a function pointer from a 64-bit value
-			// on 32-bit systems; first cast to int that holds Unsigned PoinTer
-			VAL_ROUTINE_FUNCPTR(out) = cast(CFUNC*,
-				cast(REBUPT, VAL_INT64(&lib))
-			);
-		} else {
-			if (!IS_LIBRARY(&lib))
-				raise Error_Invalid_Arg(&lib);
-
-			if (!IS_STRING(&blk[fn_idx]))
-				raise Error_Invalid_Arg(&blk[fn_idx]);
-
-			if (NOT_END(&blk[fn_idx + 1]))
-				raise Error_Invalid_Arg(&blk[fn_idx + 1]);
-
-			VAL_ROUTINE_LIB(out) = VAL_LIB_HANDLE(&lib);
-			if (!VAL_ROUTINE_LIB(out)) {
-				raise Error_Invalid_Arg(&lib);
-				//RL_Print("lib is not open\n");
-			}
-			TERM_SERIES(VAL_SERIES(&blk[fn_idx]));
-			func = OS_FIND_FUNCTION(LIB_FD(VAL_ROUTINE_LIB(out)), s_cast(VAL_DATA(&blk[fn_idx])));
-			if (!func) {
-				raise Error_Invalid_Arg(&blk[fn_idx]);
-				//printf("Couldn't find function: %s\n", VAL_DATA(&blk[2]));
-			} else {
-				VAL_ROUTINE_FUNCPTR(out) = func;
-			}
-		}
-	} else if (type == REB_CALLBACK) {
-		REBINT fn_idx = 0;
-		REBVAL fun;
-
-		if (!IS_BLOCK(&blk[0]))
-			raise Error_Invalid_Arg(&blk[0]);
-
-		fn_idx = Do_Next_May_Throw(&fun, VAL_SERIES(data), 1);
-		if (fn_idx == THROWN_FLAG)
-			raise Error_No_Catch_For_Throw(&fun);
-
-		if (!IS_FUNCTION(&fun))
-			raise Error_Invalid_Arg(&fun);
-		VAL_CALLBACK_FUNC(out) = VAL_FUNC(&fun);
-		if (NOT_END(&blk[fn_idx]))
-			raise Error_Invalid_Arg(&blk[fn_idx]);
-
-		//printf("RIN: %p, func: %p\n", VAL_ROUTINE_INFO(out), &blk[1]);
-	}
-
-	blk = VAL_BLK_DATA(&blk[0]);
-	if (NOT_END(blk) && IS_STRING(blk)) {
-		++ blk;
-	}
-	while (NOT_END(blk)) {
-		switch (VAL_TYPE(blk)) {
-			case REB_WORD:
-				{
-					if (VAL_WORD_CANON(blk) == SYM_ELLIPSIS) {
-						REBVAL *v = NULL;
-						if (ROUTINE_GET_FLAG(VAL_ROUTINE_INFO(out), ROUTINE_VARARGS)) {
-							raise Error_Invalid_Arg(blk); /* duplicate ellipsis */
-						}
-						ROUTINE_SET_FLAG(VAL_ROUTINE_INFO(out), ROUTINE_VARARGS);
-						//Change the argument list to be a block
-						VAL_ROUTINE_FIXED_ARGS(out) = Copy_Array_Shallow(VAL_ROUTINE_ARGS(out));
-						MANAGE_SERIES(VAL_ROUTINE_FIXED_ARGS(out));
-						Remove_Series(VAL_ROUTINE_ARGS(out), 1, SERIES_TAIL(VAL_ROUTINE_ARGS(out)));
-						v = Alloc_Tail_Array(VAL_ROUTINE_ARGS(out));
-						Val_Init_Typeset(v, FLAGIT_64(REB_BLOCK), SYM_VARARGS);
-					} else {
-						REBVAL *v = NULL;
-						if (ROUTINE_GET_FLAG(VAL_ROUTINE_INFO(out), ROUTINE_VARARGS)) {
-							//... has to be the last argument
-							raise Error_Invalid_Arg(blk);
-						}
-						v = Alloc_Tail_Array(VAL_ROUTINE_ARGS(out));
-						Val_Init_Typeset(v, 0, VAL_WORD_SYM(blk));
-						EXPAND_SERIES_TAIL(VAL_ROUTINE_FFI_ARG_TYPES(out), 1);
-
-						++ blk;
-						process_type_block(out, blk, n, TRUE);
-					}
-				}
-				n ++;
-				break;
-			case REB_SET_WORD:
-				switch (VAL_WORD_CANON(blk)) {
-					case SYM_ABI:
-						++ blk;
-						if (!IS_WORD(blk) || has_abi > 1)
-							raise Error_Invalid_Arg(blk);
-
-						switch (VAL_WORD_CANON(blk)) {
-							case SYM_DEFAULT:
-								VAL_ROUTINE_ABI(out) = FFI_DEFAULT_ABI;
-								break;
-#if defined(X86_64) || defined(X86)
-#ifdef X86_WIN64
-							case SYM_WIN64:
-								VAL_ROUTINE_ABI(out) = FFI_WIN64;
-								break;
-
-#elif defined(X86_64) || (defined (__x86_64__) && defined (X86_DARWIN))
-							case SYM_UNIX64:
-								VAL_ROUTINE_ABI(out) = FFI_UNIX64;
-								break;
-#elif defined(X86_WIN32)
-							case SYM_STDCALL:
-								VAL_ROUTINE_ABI(out) = FFI_STDCALL;
-								break;
-							case SYM_SYSV:
-								VAL_ROUTINE_ABI(out) = FFI_SYSV;
-								break;
-							case SYM_THISCALL:
-								VAL_ROUTINE_ABI(out) = FFI_THISCALL;
-								break;
-							case SYM_FASTCALL:
-								VAL_ROUTINE_ABI(out) = FFI_FASTCALL;
-								break;
-#else
-							case SYM_MS_CDECL:
-								VAL_ROUTINE_ABI(out) = FFI_MS_CDECL;
-								break;
-#endif //X86_WIN64
-=======
     VAL_ROUTINE_SPEC(out) = Copy_Array_Shallow(VAL_ARRAY(data));
     VAL_ROUTINE_FFI_ARG_TYPES(out) =
         Make_Series(N_ARGS, sizeof(ffi_type*), MKS_NONE);
@@ -1481,7 +1294,6 @@
                                 VAL_ROUTINE_ABI(out) = FFI_UNIX64;
                                 break;
 #endif //X86_WIN32
->>>>>>> 37380df5
 #elif defined (TO_LINUX_ARM)
                             case SYM_VFP:
                                 VAL_ROUTINE_ABI(out) = FFI_VFP;
@@ -1489,95 +1301,6 @@
                                 VAL_ROUTINE_ABI(out) = FFI_SYSV;
                                 break;
 #elif defined (TO_LINUX_MIPS)
-<<<<<<< HEAD
-							case SYM_O32:
-								VAL_ROUTINE_ABI(out) = FFI_O32;
-								break;
-							case SYM_N32:
-								VAL_RNUTINE_ABI(out) = FFI_N32;
-								break;
-							case SYM_N64:
-								VAL_RNUTINE_ABI(out) = FFI_N64;
-								break;
-							case SYM_O32_SOFT_FLOAT:
-								VAL_ROUTINE_ABI(out) = FFI_O32_SOFT_FLOAT;
-								break;
-							case SYM_N32_SOFT_FLOAT:
-								VAL_RNUTINE_ABI(out) = FFI_N32_SOFT_FLOAT;
-								break;
-							case SYM_N64_SOFT_FLOAT:
-								VAL_RNUTINE_ABI(out) = FFI_N64_SOFT_FLOAT;
-								break;
-#endif //X86
-							default:
-								raise Error_Invalid_Arg(blk);
-						}
-						has_abi ++;
-						break;
-					case SYM_RETURN:
-						if (has_return > 1) {
-							raise Error_Invalid_Arg(blk);
-						}
-						has_return ++;
-						++ blk;
-						process_type_block(out, blk, 0, TRUE);
-						break;
-					default:
-						raise Error_Invalid_Arg(blk);
-				}
-				break;
-			default:
-				raise Error_Invalid_Arg(blk);
-		}
-		++ blk;
-		if (IS_STRING(blk)) { /* notes, ignoring */
-			++ blk;
-		}
-	}
-
-	if (!ROUTINE_GET_FLAG(VAL_ROUTINE_INFO(out), ROUTINE_VARARGS)) {
-		VAL_ROUTINE_CIF(out) = OS_ALLOC(ffi_cif);
-		//printf("allocated cif at: %p\n", VAL_ROUTINE_CIF(out));
-		QUEUE_EXTRA_MEM(VAL_ROUTINE_INFO(out), VAL_ROUTINE_CIF(out));
-
-		/* series data could have moved */
-		args = (ffi_type**)SERIES_DATA(VAL_ROUTINE_FFI_ARG_TYPES(out));
-		if (FFI_OK != ffi_prep_cif((ffi_cif*)VAL_ROUTINE_CIF(out),
-				cast(ffi_abi, VAL_ROUTINE_ABI(out)),
-				SERIES_TAIL(VAL_ROUTINE_FFI_ARG_TYPES(out)) - 1,
-				args[0],
-				&args[1])) {
-			//RL_Print("Couldn't prep CIF\n");
-			ret = FALSE;
-		}
-	}
-
-	if (type == REB_CALLBACK) {
-		VAL_ROUTINE_CLOSURE(out) = ffi_closure_alloc(sizeof(ffi_closure), &VAL_ROUTINE_DISPATCHER(out));
-		if (VAL_ROUTINE_CLOSURE(out) == NULL) {
-			//printf("No memory\n");
-			ret = FALSE;
-		} else {
-			ffi_status status;
-
-			status = ffi_prep_closure_loc(
-				cast(ffi_closure*, VAL_ROUTINE_CLOSURE(out)),
-				cast(ffi_cif*, VAL_ROUTINE_CIF(out)),
-				callback_dispatcher,
-				VAL_ROUTINE_INFO(out),
-				VAL_ROUTINE_DISPATCHER(out)
-			);
-
-			if (status != FFI_OK) {
-				//RL_Print("Couldn't prep closure\n");
-				ret = FALSE;
-			}
-		}
-	}
-
-	//RL_Print("%s, %d, ret = %d\n", __func__, __LINE__, ret);
-	return ret;
-=======
                             case SYM_O32:
                                 VAL_ROUTINE_ABI(out) = FFI_O32;
                                 break;
@@ -1665,7 +1388,6 @@
 
     //RL_Print("%s, %d, ret = %d\n", __func__, __LINE__, ret);
     return ret;
->>>>>>> 37380df5
 }
 
 //
