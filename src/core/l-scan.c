/***********************************************************************
**
**  REBOL [R3] Language Interpreter and Run-time Environment
**
**  Copyright 2012 REBOL Technologies
**  REBOL is a trademark of REBOL Technologies
**
**  Licensed under the Apache License, Version 2.0 (the "License");
**  you may not use this file except in compliance with the License.
**  You may obtain a copy of the License at
**
**  http://www.apache.org/licenses/LICENSE-2.0
**
**  Unless required by applicable law or agreed to in writing, software
**  distributed under the License is distributed on an "AS IS" BASIS,
**  WITHOUT WARRANTIES OR CONDITIONS OF ANY KIND, either express or implied.
**  See the License for the specific language governing permissions and
**  limitations under the License.
**
************************************************************************
**
**  Module:  l-scan.c
**  Summary: lexical analyzer for source to binary translation
**  Section: lexical
**  Author:  Carl Sassenrath
**  Notes:
**    WARNING WARNING WARNING
**    This is highly tuned code that should only be modified by experts
**    who fully understand its design. It is very easy to create odd
**    side effects so please be careful and extensively test all changes!
**
***********************************************************************/

#include "sys-core.h"

// In UTF8 C0, C1, F5, and FF are invalid.
#ifdef USE_UNICODE
#define LEX_UTFE LEX_DEFAULT
#else
#define LEX_UTFE LEX_WORD
#endif

//
// Maps each character to its lexical attributes, using
// a frequency optimized encoding.
//
// UTF8: The values C0, C1, F5 to FF never appear.
//
const REBYTE Lex_Map[256] =
{
    /* 00 EOF */    LEX_DELIMIT|LEX_DELIMIT_END,
    /* 01     */    LEX_DEFAULT,
    /* 02     */    LEX_DEFAULT,
    /* 03     */    LEX_DEFAULT,
    /* 04     */    LEX_DEFAULT,
    /* 05     */    LEX_DEFAULT,
    /* 06     */    LEX_DEFAULT,
    /* 07     */    LEX_DEFAULT,
    /* 08 BS  */    LEX_DEFAULT,
    /* 09 TAB */    LEX_DEFAULT,
    /* 0A LF  */    LEX_DELIMIT|LEX_DELIMIT_LINEFEED,
    /* 0B     */    LEX_DEFAULT,
    /* 0C PG  */    LEX_DEFAULT,
    /* 0D CR  */    LEX_DELIMIT|LEX_DELIMIT_RETURN,
    /* 0E     */    LEX_DEFAULT,
    /* 0F     */    LEX_DEFAULT,

    /* 10     */    LEX_DEFAULT,
    /* 11     */    LEX_DEFAULT,
    /* 12     */    LEX_DEFAULT,
    /* 13     */    LEX_DEFAULT,
    /* 14     */    LEX_DEFAULT,
    /* 15     */    LEX_DEFAULT,
    /* 16     */    LEX_DEFAULT,
    /* 17     */    LEX_DEFAULT,
    /* 18     */    LEX_DEFAULT,
    /* 19     */    LEX_DEFAULT,
    /* 1A     */    LEX_DEFAULT,
    /* 1B     */    LEX_DEFAULT,
    /* 1C     */    LEX_DEFAULT,
    /* 1D     */    LEX_DEFAULT,
    /* 1E     */    LEX_DEFAULT,
    /* 1F     */    LEX_DEFAULT,

    /* 20     */    LEX_DELIMIT|LEX_DELIMIT_SPACE,
    /* 21 !   */    LEX_WORD,
    /* 22 "   */    LEX_DELIMIT|LEX_DELIMIT_DOUBLE_QUOTE,
    /* 23 #   */    LEX_SPECIAL|LEX_SPECIAL_POUND,
    /* 24 $   */    LEX_SPECIAL|LEX_SPECIAL_DOLLAR,
    /* 25 %   */    LEX_SPECIAL|LEX_SPECIAL_PERCENT,
    /* 26 &   */    LEX_WORD,
    /* 27 '   */    LEX_SPECIAL|LEX_SPECIAL_APOSTROPHE,
    /* 28 (   */    LEX_DELIMIT|LEX_DELIMIT_LEFT_PAREN,
    /* 29 )   */    LEX_DELIMIT|LEX_DELIMIT_RIGHT_PAREN,
    /* 2A *   */    LEX_WORD,
    /* 2B +   */    LEX_SPECIAL|LEX_SPECIAL_PLUS,
    /* 2C ,   */    LEX_SPECIAL|LEX_SPECIAL_COMMA,
    /* 2D -   */    LEX_SPECIAL|LEX_SPECIAL_MINUS,
    /* 2E .   */    LEX_SPECIAL|LEX_SPECIAL_PERIOD,
    /* 2F /   */    LEX_DELIMIT|LEX_DELIMIT_SLASH,

    /* 30 0   */    LEX_NUMBER|0,
    /* 31 1   */    LEX_NUMBER|1,
    /* 32 2   */    LEX_NUMBER|2,
    /* 33 3   */    LEX_NUMBER|3,
    /* 34 4   */    LEX_NUMBER|4,
    /* 35 5   */    LEX_NUMBER|5,
    /* 36 6   */    LEX_NUMBER|6,
    /* 37 7   */    LEX_NUMBER|7,
    /* 38 8   */    LEX_NUMBER|8,
    /* 39 9   */    LEX_NUMBER|9,
    /* 3A :   */    LEX_SPECIAL|LEX_SPECIAL_COLON,
    /* 3B ;   */    LEX_DELIMIT|LEX_DELIMIT_SEMICOLON,
    /* 3C <   */    LEX_SPECIAL|LEX_SPECIAL_LESSER,
    /* 3D =   */    LEX_WORD,
    /* 3E >   */    LEX_SPECIAL|LEX_SPECIAL_GREATER,
    /* 3F ?   */    LEX_WORD,

    /* 40 @   */    LEX_SPECIAL|LEX_SPECIAL_AT,
    /* 41 A   */    LEX_WORD|10,
    /* 42 B   */    LEX_WORD|11,
    /* 43 C   */    LEX_WORD|12,
    /* 44 D   */    LEX_WORD|13,
    /* 45 E   */    LEX_WORD|14,
    /* 46 F   */    LEX_WORD|15,
    /* 47 G   */    LEX_WORD,
    /* 48 H   */    LEX_WORD,
    /* 49 I   */    LEX_WORD,
    /* 4A J   */    LEX_WORD,
    /* 4B K   */    LEX_WORD,
    /* 4C L   */    LEX_WORD,
    /* 4D M   */    LEX_WORD,
    /* 4E N   */    LEX_WORD,
    /* 4F O   */    LEX_WORD,

    /* 50 P   */    LEX_WORD,
    /* 51 Q   */    LEX_WORD,
    /* 52 R   */    LEX_WORD,
    /* 53 S   */    LEX_WORD,
    /* 54 T   */    LEX_WORD,
    /* 55 U   */    LEX_WORD,
    /* 56 V   */    LEX_WORD,
    /* 57 W   */    LEX_WORD,
    /* 58 X   */    LEX_WORD,
    /* 59 Y   */    LEX_WORD,
    /* 5A Z   */    LEX_WORD,
    /* 5B [   */    LEX_DELIMIT|LEX_DELIMIT_LEFT_BRACKET,
    /* 5C \   */    LEX_SPECIAL|LEX_SPECIAL_BACKSLASH,
    /* 5D ]   */    LEX_DELIMIT|LEX_DELIMIT_RIGHT_BRACKET,
    /* 5E ^   */    LEX_WORD,
    /* 5F _   */    LEX_WORD,

    /* 60 `   */    LEX_WORD,
    /* 61 a   */    LEX_WORD|10,
    /* 62 b   */    LEX_WORD|11,
    /* 63 c   */    LEX_WORD|12,
    /* 64 d   */    LEX_WORD|13,
    /* 65 e   */    LEX_WORD|14,
    /* 66 f   */    LEX_WORD|15,
    /* 67 g   */    LEX_WORD,
    /* 68 h   */    LEX_WORD,
    /* 69 i   */    LEX_WORD,
    /* 6A j   */    LEX_WORD,
    /* 6B k   */    LEX_WORD,
    /* 6C l   */    LEX_WORD,
    /* 6D m   */    LEX_WORD,
    /* 6E n   */    LEX_WORD,
    /* 6F o   */    LEX_WORD,

    /* 70 p   */    LEX_WORD,
    /* 71 q   */    LEX_WORD,
    /* 72 r   */    LEX_WORD,
    /* 73 s   */    LEX_WORD,
    /* 74 t   */    LEX_WORD,
    /* 75 u   */    LEX_WORD,
    /* 76 v   */    LEX_WORD,
    /* 77 w   */    LEX_WORD,
    /* 78 x   */    LEX_WORD,
    /* 79 y   */    LEX_WORD,
    /* 7A z   */    LEX_WORD,
    /* 7B {   */    LEX_DELIMIT|LEX_DELIMIT_LEFT_BRACE,
    /* 7C |   */    LEX_SPECIAL|LEX_SPECIAL_BAR,
    /* 7D }   */    LEX_DELIMIT|LEX_DELIMIT_RIGHT_BRACE,
    /* 7E ~   */    LEX_WORD,  //LEX_SPECIAL|LEX_SPECIAL_TILDE,
    /* 7F DEL */    LEX_DEFAULT,

    /* Odd Control Chars */
    LEX_WORD,LEX_WORD,LEX_WORD,LEX_WORD,    /* 80 */
    LEX_WORD,LEX_WORD,LEX_WORD,LEX_WORD,
    LEX_WORD,LEX_WORD,LEX_WORD,LEX_WORD,
    LEX_WORD,LEX_WORD,LEX_WORD,LEX_WORD,
    LEX_WORD,LEX_WORD,LEX_WORD,LEX_WORD,
    LEX_WORD,LEX_WORD,LEX_WORD,LEX_WORD,
    LEX_WORD,LEX_WORD,LEX_WORD,LEX_WORD,
    LEX_WORD,LEX_WORD,LEX_WORD,LEX_WORD,

    /* Alternate Chars */
#ifdef USE_UNICODE
    LEX_WORD,LEX_WORD,LEX_WORD,LEX_WORD,
#else
    LEX_DEFAULT,LEX_WORD,LEX_WORD,LEX_WORD, /* A0 (a space) */
#endif
    LEX_WORD,LEX_WORD,LEX_WORD,LEX_WORD,
    LEX_WORD,LEX_WORD,LEX_WORD,LEX_WORD,
    LEX_WORD,LEX_WORD,LEX_WORD,LEX_WORD,

    LEX_WORD,LEX_WORD,LEX_WORD,LEX_WORD,
    LEX_WORD,LEX_WORD,LEX_WORD,LEX_WORD,
    LEX_WORD,LEX_WORD,LEX_WORD,LEX_WORD,
    LEX_WORD,LEX_WORD,LEX_WORD,LEX_WORD,

    // C0, C1
    LEX_UTFE,LEX_UTFE,LEX_WORD,LEX_WORD,
    LEX_WORD,LEX_WORD,LEX_WORD,LEX_WORD,
    LEX_WORD,LEX_WORD,LEX_WORD,LEX_WORD,
    LEX_WORD,LEX_WORD,LEX_WORD,LEX_WORD,

    LEX_WORD,LEX_WORD,LEX_WORD,LEX_WORD,
    LEX_WORD,LEX_WORD,LEX_WORD,LEX_WORD,
    LEX_WORD,LEX_WORD,LEX_WORD,LEX_WORD,
    LEX_WORD,LEX_WORD,LEX_WORD,LEX_WORD,

    LEX_WORD,LEX_WORD,LEX_WORD,LEX_WORD,
    LEX_WORD,LEX_WORD,LEX_WORD,LEX_WORD,
    LEX_WORD,LEX_WORD,LEX_WORD,LEX_WORD,
    LEX_WORD,LEX_WORD,LEX_WORD,LEX_WORD,

    LEX_WORD,LEX_WORD,LEX_WORD,LEX_WORD,
    LEX_WORD,LEX_UTFE,LEX_WORD,LEX_WORD,
    LEX_WORD,LEX_WORD,LEX_WORD,LEX_WORD,
    LEX_WORD,LEX_WORD,LEX_WORD,LEX_UTFE
};

#ifdef LOWER_CASE_BYTE
//
// Maps each character to its upper case value.  Done this
// way for speed.  Note the odd cases in last block.
//
const REBYTE Upper_Case[256] =
{
      0,  1,  2,  3,  4,  5,  6,  7,  8,  9, 10, 11, 12, 13, 14, 15,
     16, 17, 18, 19, 20, 21, 22, 23, 24, 25, 26, 27, 28, 29, 30, 31,
     32, 33, 34, 35, 36, 37, 38, 39, 40, 41, 42, 43, 44, 45, 46, 47,
     48, 49, 50, 51, 52, 53, 54, 55, 56, 57, 58, 59, 60, 61, 62, 63,

     64, 65, 66, 67, 68, 69, 70, 71, 72, 73, 74, 75, 76, 77, 78, 79,
     80, 81, 82, 83, 84, 85, 86, 87, 88, 89, 90, 91, 92, 93, 94, 95,
     96, 65, 66, 67, 68, 69, 70, 71, 72, 73, 74, 75, 76, 77, 78, 79,
     80, 81, 82, 83, 84, 85, 86, 87, 88, 89, 90,123,124,125,126,127,

    128,129,130,131,132,133,134,135,136,137,138,139,140,141,142,143,
    // some up/low cases mod 16 (not mod 32)
    144,145,146,147,148,149,150,151,152,153,138,155,156,141,142,159,
    160,161,162,163,164,165,166,167,168,169,170,171,172,173,174,175,
    176,177,178,179,180,181,182,183,184,185,186,187,188,189,190,191,

    192,193,194,195,196,197,198,199,200,201,202,203,204,205,206,207,
    208,209,210,211,212,213,214,215,216,217,218,219,220,221,222,223,
    192,193,194,195,196,197,198,199,200,201,202,203,204,205,206,207,
    208,209,210,211,212,213,214,247,216,217,218,219,220,221,222,159
};


//
// Maps each character to its lower case value.  Done this
// way for speed.  Note the odd cases in last block.
//
const REBYTE Lower_Case[256] =
{
      0,  1,  2,  3,  4,  5,  6,  7,  8,  9, 10, 11, 12, 13, 14, 15,
     16, 17, 18, 19, 20, 21, 22, 23, 24, 25, 26, 27, 28, 29, 30, 31,
     32, 33, 34, 35, 36, 37, 38, 39, 40, 41, 42, 43, 44, 45, 46, 47,
     48, 49, 50, 51, 52, 53, 54, 55, 56, 57, 58, 59, 60, 61, 62, 63,

     64, 97, 98, 99,100,101,102,103,104,105,106,107,108,109,110,111,
    112,113,114,115,116,117,118,119,120,121,122, 91, 92, 93, 94, 95,
     96, 97, 98, 99,100,101,102,103,104,105,106,107,108,109,110,111,
    112,113,114,115,116,117,118,119,120,121,122,123,124,125,126,127,

    128,129,130,131,132,133,134,135,136,137,154,139,140,157,158,143,
    // some up/low cases mod 16 (not mod 32)
    144,145,146,147,148,149,150,151,152,153,154,155,156,157,158,255,
    160,161,162,163,164,165,166,167,168,169,170,171,172,173,174,175,
    176,177,178,179,180,181,182,183,184,185,186,187,188,189,190,191,

    224,225,226,227,228,229,230,231,232,233,234,235,236,237,238,239,
    240,241,242,243,244,245,246,215,248,249,250,251,252,253,254,223,
    224,225,226,227,228,229,230,231,232,233,234,235,236,237,238,239,
    240,241,242,243,244,245,246,247,248,249,250,251,252,253,254,255
};
#endif


//
//  Skip_To_Byte: C
// 
// Skip to the specified byte but not past the provided end
// pointer of the byte string.  Return NULL if byte is not found.
//
const REBYTE *Skip_To_Byte(const REBYTE *cp, const REBYTE *ep, REBYTE b)
{
    while (cp != ep && *cp != b) cp++;
    if (*cp == b) return cp;
    return NULL;
}


//
//  Scan_UTF8_Char_Escapable: C
// 
// Scan a char, handling ^A, ^/, ^(null), ^(1234)
// 
// Returns the numeric value for char, or NULL for errors.
// 0 is a legal codepoint value which may be returned.
// 
// Advances the cp to just past the last position.
// 
// test: to-integer load to-binary mold to-char 1234
//
static const REBYTE *Scan_UTF8_Char_Escapable(REBUNI *out, const REBYTE *bp)
{
    const REBYTE *cp;
    REBYTE c;
    REBYTE lex;

    c = *bp;

    // Handle unicoded char:
    if (c >= 0x80) {
        if (!(bp = Back_Scan_UTF8_Char(out, bp, NULL))) return NULL;
        return bp + 1; // Back_Scan advances one less than the full encoding
    }

    bp++;

    if (c != '^') {
        *out = c;
        return bp;
    }

    // Must be ^ escaped char:
    c = *bp;
    bp++;

    switch (c) {

    case 0:
        *out = 0;
        break;

    case '/':
        *out = LF;
        break;

    case '^':
        *out = c;
        break;

    case '-':
        *out = TAB;
        break;

    case '!':
        *out = '\036'; // record separator
        break;

    case '(':   // ^(tab) ^(1234)
        // Check for hex integers ^(1234):
        cp = bp; // restart location
        *out = 0;
        while ((lex = Lex_Map[*cp]) > LEX_WORD) {
            c = lex & LEX_VALUE;
            if (!c && lex < LEX_NUMBER) break;
            *out = (*out << 4) + c;
            cp++;
        }
        if ((cp - bp) > 4) return NULL;
        if (*cp == ')') {
            cp++;
            return cp;
        }

        // Check for identifiers:
        for (c = 0; c < ESC_MAX; c++) {
            if ((cp = Match_Bytes(bp, cb_cast(Esc_Names[c])))) {
                if (cp && *cp == ')') {
                    bp = cp + 1;
                    *out = Esc_Codes[c];
                    return bp;
                }
            }
        }
        return NULL;

    default:
        *out = c;

        c = UP_CASE(c);
        if (c >= '@' && c <= '_') *out = c - '@';
        else if (c == '~') *out = 0x7f; // special for DEL
        else {
            // keep original `c` value before UP_CASE (includes: ^{ ^} ^")
        }
    }

    return bp;
}


//
//  Scan_Quote_Push_Mold: C
// 
// Scan a quoted string, handling all the escape characters.
// 
// The result will be put into the temporary unistring mold buffer.
//
static const REBYTE *Scan_Quote_Push_Mold(
    REB_MOLD *mo,
    const REBYTE *src,
    SCAN_STATE *scan_state
) {
    REBINT nest = 0;
    REBUNI term;
    REBUNI chr;
    REBCNT lines = 0;

    Push_Mold(mo);

    term = (*src++ == '{') ? '}' : '"'; // pick termination

    while (*src != term || nest > 0) {

        chr = *src;

        switch (chr) {

        case 0:
            return 0; // Scan_state shows error location.

        case '^':
            if (!(src = Scan_UTF8_Char_Escapable(&chr, src))) return NULL;
            src--;
            break;

        case '{':
            if (term != '"') nest++;
            break;

        case '}':
            if (term != '"' && nest > 0) nest--;
            break;

        case CR:
            if (src[1] == LF) src++;
            // fall thru
        case LF:
            if (term == '"') return 0;
            lines++;
            chr = LF;
            break;

        default:
            if (chr >= 0x80) {
                if (!(src = Back_Scan_UTF8_Char(&chr, src, NULL)))
                    return NULL;
            }
        }

        src++;

        if (SER_LEN(mo->series) + 1 >= SER_REST(mo->series)) // incl term
            Extend_Series(mo->series, 1);

        *UNI_TAIL(mo->series) = chr;

        SET_SERIES_LEN(mo->series, SER_LEN(mo->series) + 1);
    }

    src++; // Skip ending quote or brace.

    if (scan_state) scan_state->line_count += lines;

    UNI_TERM(mo->series);

    return src;
}


//
//  Scan_Item_Push_Mold: C
// 
// Scan as UTF8 an item like a file or URL.
// 
// Returns continuation point or zero for error.
// 
// Put result into the temporary mold buffer as uni-chars.
//
const REBYTE *Scan_Item_Push_Mold(
    REB_MOLD *mo,
    const REBYTE *src,
    const REBYTE *end,
    REBUNI term,
    const REBYTE *invalid
) {
    REBUNI c;

    Push_Mold(mo);

    while (src < end && *src != term) {

        c = *src;

        // End of stream?
        if (c == 0) break;

        // If no term, then any white will terminate:
        if (!term && IS_WHITE(c)) break;

        // Ctrl chars are invalid:
        if (c < ' ') return 0;  // invalid char

        if (c == '\\') c = '/';

        // Accept %xx encoded char:
        else if (c == '%') {
            if (!Scan_Hex2(src+1, &c, FALSE)) return 0;
            src += 2;
        }

        // Accept ^X encoded char:
        else if (c == '^') {
            if (src+1 == end) return 0; // nothing follows ^
            if (!(src = Scan_UTF8_Char_Escapable(&c, src))) return NULL;
            if (!term && IS_WHITE(c)) break;
            src--;
        }

        // Accept UTF8 encoded char:
        else if (c >= 0x80) {
            if (!(src = Back_Scan_UTF8_Char(&c, src, 0))) return NULL;
        }

        // Is char as literal valid? (e.g. () [] etc.)
        else if (invalid && strchr(cs_cast(invalid), c)) return 0;

        src++;

        *UNI_TAIL(mo->series) = c; // not affected by Extend_Series

        SET_SERIES_LEN(mo->series, SER_LEN(mo->series) + 1);

        if (SER_LEN(mo->series) >= SER_REST(mo->series))
            Extend_Series(mo->series, 1);
    }

    if (*src && *src == term) src++;

    UNI_TERM(mo->series);

    return src;
}


//
//  Skip_Tag: C
// 
// Skip the entire contents of a tag, including quoted strings.
// The argument points to the opening '<'.  Zero is returned on
// errors.
//
static const REBYTE *Skip_Tag(const REBYTE *cp)
{
    if (*cp == '<') cp++;
    while (*cp && *cp != '>') {
        if (*cp == '"') {
            cp++;
            while (*cp && *cp != '"') cp++;
            if (!*cp) return 0;
        }
        cp++;
    }
    if (*cp) return cp+1;
    return 0;
}


//
//  Error_Bad_Scan: C
// 
// Scanner error handler
//
static REBCTX *Error_Bad_Scan(
    REBCNT errnum,
    SCAN_STATE *ss,
    REBCNT tkn,
    const REBYTE *arg,
    REBCNT size
) {
    REBCTX *error;

    const REBYTE *name;
    const REBYTE *cp;
    const REBYTE *bp;
    REBSER *ser;
    REBCNT len = 0;

    ERROR_VARS *vars; // C struct mirroring fixed portion of error fields
    REBVAL arg1;
    REBVAL arg2;
    VAL_INIT_WRITABLE_DEBUG(&arg1);
    VAL_INIT_WRITABLE_DEBUG(&arg2);

    assert(errnum != 0);

    ss->errors++;

    if (PG_Boot_Strs)
        name = BOOT_STR(RS_SCAN,tkn);
    else
        name = cb_cast("boot");

    cp = ss->head_line;
    while (IS_LEX_SPACE(*cp)) cp++; // skip indentation
    bp = cp;
    while (!ANY_CR_LF_END(*cp)) {
        cp++;
        len++;
    }

    ser = Make_Binary(len + 16);
    Append_Unencoded(ser, "(line ");
    Append_Int(ser, ss->line_count);
    Append_Unencoded(ser, ") ");
    Append_Series(ser, bp, len);

    Val_Init_String(&arg1, Copy_Bytes(name, -1));
    Val_Init_String(&arg2, Copy_Bytes(arg, size));

    error = Error(errnum, &arg1, &arg2, END_VALUE);

    // Write the NEAR information (`Error()` gets it from FS_TOP)
    //
<<<<<<< HEAD
    err_obj = cast(ERROR_OBJ*, ARR_HEAD(CTX_VARLIST(error)));
    Val_Init_String(&err_obj->nearest, ser);
=======
    vars = ERR_VARS(error);
    Val_Init_String(&vars->nearest, ser);
>>>>>>> 3f9978e6

    return error;
}


//
//  Prescan_Token: C
// 
// This function updates `scan_state->begin` to skip past leading
// whitespace.  If the first character it finds after that is a
// LEX_DELIMITER (`"`, `[`, `)`, `{`, etc. or a space/newline)
// then it will advance the end position to just past that one
// character.  For all other leading characters, it will advance
// the end pointer up to the first delimiter class byte (but not
// include it.)
// 
// If the first character is not a delimiter, then this routine
// also gathers a quick "fingerprint" of the special characters
// that appeared after it, but before a delimiter was found.
// This comes from unioning LEX_SPECIAL_XXX flags of the bytes
// that are seen (plus LEX_SPECIAL_WORD if any legal word bytes
// were found in that range.)
// 
// So if the input were "$#foobar[@" this would come back with
// the flags LEX_SPECIAL_POUND and LEX_SPECIAL_WORD set.  Since
// it is the first character, the `$` would not be counted to
// add LEX_SPECIAL_DOLLAR.  And LEX_SPECIAL_AT would not be set
// even though there is an `@` character, because it occurs
// after the `[` which is LEX_DELIMITER class.
// 
// Note: The reason the first character's lexical class is not
// considered is because it's important to know it exactly, so
// the caller will use GET_LEX_CLASS(scan_state->begin[0]).
// Fingerprinting just helps accelerate further categorization.
//
static REBCNT Prescan_Token(SCAN_STATE *scan_state)
{
    const REBYTE *cp = scan_state->begin;
    REBCNT flags = 0;

    // Skip whitespace (if any) and update the scan_state
    while (IS_LEX_SPACE(*cp)) cp++;
    scan_state->begin = cp;

    while (TRUE) {
        switch (GET_LEX_CLASS(*cp)) {

        case LEX_CLASS_DELIMIT:
            if (cp == scan_state->begin) {
                // Include the delimiter if it is the only character we
                // are returning in the range (leave it out otherwise)
                scan_state->end = cp + 1;

                // Note: We'd liked to have excluded LEX_DELIMIT_END, but
                // would require a GET_LEX_VALUE() call to know to do so.
                // Locate_Token_May_Push_Mold() does a `switch` on that,
                // so it can subtract this addition back out itself.
            }
            else
                scan_state->end = cp;
            return flags;

        case LEX_CLASS_SPECIAL:
            if (cp != scan_state->begin) {
                // As long as it isn't the first character, we union a flag
                // in the result mask to signal this special char's presence
                SET_LEX_FLAG(flags, GET_LEX_VALUE(*cp));
            }
            cp++;
            break;

        case LEX_CLASS_WORD:
            // !!! Comment said "flags word char (for nums)"...meaning?
            SET_LEX_FLAG(flags, LEX_SPECIAL_WORD);
            while (IS_LEX_WORD_OR_NUMBER(*cp)) cp++;
            break;

        case LEX_CLASS_NUMBER:
            while (IS_LEX_NUMBER(*cp)) cp++;
            break;
        }
    }
}


//
//  Locate_Token_May_Push_Mold: C
// 
// Find the beginning and end character pointers for the next
// TOKEN_ in the scanner state.  The TOKEN_ type returned will
// correspond directly to a Rebol datatype if it isn't an
// ANY-ARRAY! (e.g. TOKEN_INTEGER for INTEGER! or TOKEN_STRING
// for STRING!).  When a block or group delimiter was found it
// will indicate that (e.g. TOKEN_BLOCK_BEGIN or TOKEN_GROUP_END).
// Hence the routine will have to be called multiple times during
// the array's content scan.
// 
// !!! This should be modified to explain how paths work, once
// I can understand how paths work. :-/  --HF
// 
// The scan_state will be updated so that `scan_state->begin`
// has been moved past any leading whitespace that was pending in
// the buffer.  `scan_state->end` will hold the conclusion at
// a delimiter.  TOKEN_END is returned if end of input is reached
// (signaled by a null byte).
// 
// Newlines that should be internal to a non-ANY-ARRAY! type are
// included in the scanned range between the `begin` and `end`.
// But newlines that are found outside of a string are returned
// as TOKEN_NEWLINE.  (These are used to set the OPTS_VALUE_LINE
// formatting bit on the values.)
// 
// Determining the end point of token types that need escaping
// requires processing (for instance `{a^}b}` can't see the first
// close brace as ending the string).  To avoid double processing,
// the routine decodes the string's content into UNI_BUF for any
// quoted form to be used by the caller.  This is overwritten in
// successive calls, and is only done for quoted forms (e.g. %"foo"
// will have data in UNI_BUF but %foo will not.)
// 
// !!! This is a somewhat weird separation of responsibilities,
// that seems to arise from a desire to make "Scan_XXX" functions
// independent of the "Locate_Token_May_Push_Mold" function.  But if the work of
// locating the value means you have to basically do what you'd
// do to read it into a REBVAL anyway, why split it up?  --HF
// 
// Error handling is limited for most types, as an additional
// phase is needed to load their data into a REBOL value.  Yet if
// a "cheap" error is incidentally found during this routine
// without extra cost to compute, it is indicated by returning a
// negative value for the malformed type.
// 
// !!! What real value is this optimization of the negative type,
// as opposed to just raising the error here?  Is it required to
// support a resumable scanner on partially written source, such
// as in a syntax highlighter?  Is the "relaxed" mode of handling
// errors already sufficient to achieve the goal?  --HF
// 
// Examples with scan_state's (B)egin (E)nd and return value:
// 
//        foo: baz bar => TOKEN_SET
//        B   E
// 
//     [quick brown fox] => TOKEN_BLOCK_BEGIN
//     B
//      E
// 
//     "brown fox]" => TOKEN_WORD
//      B    E
// 
//       $10AE.20 sent => -TOKEN_MONEY (negative, malformed)
//       B       E
// 
//       {line1\nline2}  => TOKEN_STRING (content in UNI_BUF)
//       B             E
// 
//     \n{line2} => TOKEN_NEWLINE (newline is external)
//     BB
//       E
// 
//     %"a ^"b^" c" d => TOKEN_FILE (content in UNI_BUF)
//     B           E
// 
//     %a-b.c d => TOKEN_FILE (content *not* in UNI_BUF)
//     B     E
// 
//     \0 => TOKEN_END
//     BB
//     EE
// 
// Note: The reason that the code is able to use byte scanning
// over UTF-8 encoded source is because all the characters
// that dictate the tokenization are ASCII (< 128).
//
static REBINT Locate_Token_May_Push_Mold(REB_MOLD *mo, SCAN_STATE *scan_state)
{
    REBCNT flags = Prescan_Token(scan_state);

    const REBYTE *cp = scan_state->begin;

    REBINT type;

    switch (GET_LEX_CLASS(*cp)) {

    case LEX_CLASS_DELIMIT:
        switch (GET_LEX_VALUE(*cp)) {
        case LEX_DELIMIT_SPACE:
            // We should not get whitespace as Prescan_Token skips it all
            assert(FALSE);
            DEAD_END;

        case LEX_DELIMIT_SEMICOLON:     /* ; begin comment */
            while (!ANY_CR_LF_END(*cp)) cp++;
            if (!*cp) cp--;             /* avoid passing EOF  */
            if (*cp == LF) goto line_feed;
            /* fall thru  */
        case LEX_DELIMIT_RETURN:
            if (cp[1] == LF) cp++;
            /* fall thru */
        case LEX_DELIMIT_LINEFEED:
        line_feed:
            scan_state->line_count++;
            scan_state->end = cp + 1;
            return TOKEN_NEWLINE;


        // [BRACKETS]

        case LEX_DELIMIT_LEFT_BRACKET:
            return TOKEN_BLOCK_BEGIN;

        case LEX_DELIMIT_RIGHT_BRACKET:
            return TOKEN_BLOCK_END;


        // (PARENS)

        case LEX_DELIMIT_LEFT_PAREN:
            return TOKEN_PAREN_BEGIN;

        case LEX_DELIMIT_RIGHT_PAREN:
            return TOKEN_PAREN_END;


        // "QUOTES" and {BRACES}

        case LEX_DELIMIT_DOUBLE_QUOTE:
            cp = Scan_Quote_Push_Mold(mo, cp, scan_state);
            goto check_str;

        case LEX_DELIMIT_LEFT_BRACE:
            cp = Scan_Quote_Push_Mold(mo, cp, scan_state);
        check_str:
            if (cp) {
                scan_state->end = cp;
                return TOKEN_STRING;
            }
            // try to recover at next new line...
            cp = scan_state->begin + 1;
            while (!ANY_CR_LF_END(*cp)) cp++;
            scan_state->end = cp;
            return -TOKEN_STRING;

        case LEX_DELIMIT_RIGHT_BRACE:
            // !!! handle better (missing)
            return -TOKEN_STRING;


        // /SLASH

        case LEX_DELIMIT_SLASH:
            while (*cp && *cp == '/') cp++;
            if (
                IS_LEX_WORD_OR_NUMBER(*cp)
                || *cp == '+'
                || *cp == '-'
                || *cp == '.'
            ) {
                // ///refine not allowed
                if (scan_state->begin + 1 != cp) {
                    scan_state->end = cp;
                    return -TOKEN_REFINE;
                }
                scan_state->begin = cp;
                flags = Prescan_Token(scan_state);
                scan_state->begin--;
                type = TOKEN_REFINE;
                // Fast easy case:
                if (ONLY_LEX_FLAG(flags, LEX_SPECIAL_WORD)) return type;
                goto scanword;
            }
            if (cp[0] == '<' || cp[0] == '>') {
                scan_state->end = cp + 1;
                return -TOKEN_REFINE;
            }
            scan_state->end = cp;
            return TOKEN_WORD;

        case LEX_DELIMIT_END:
            // Prescan_Token() spans the terminator as if it were a byte
            // to process, so we collapse end to begin to signal no data
            scan_state->end--;
            assert(scan_state->end == scan_state->begin);
            return TOKEN_END;

        case LEX_DELIMIT_UTF8_ERROR:
        default:
            return -TOKEN_WORD;         /* just in case */
        }

    case LEX_CLASS_SPECIAL:
        if (HAS_LEX_FLAG(flags, LEX_SPECIAL_AT) && *cp != '<')
            return TOKEN_EMAIL;
    next_ls:
        switch (GET_LEX_VALUE(*cp)) {

        case LEX_SPECIAL_AT:
            return -TOKEN_EMAIL;

        case LEX_SPECIAL_PERCENT:       /* %filename */
            cp = scan_state->end;
            if (*cp == '"') {
                cp = Scan_Quote_Push_Mold(mo, cp, scan_state);
                if (!cp) return -TOKEN_FILE;
                scan_state->end = cp;
                return TOKEN_FILE;
            }
            while (*cp == '/') {        /* deal with path delimiter */
                cp++;
                while (IS_LEX_NOT_DELIMIT(*cp)) cp++;
            }
            scan_state->end = cp;
            return TOKEN_FILE;

        case LEX_SPECIAL_COLON:         /* :word :12 (time) */
            if (IS_LEX_NUMBER(cp[1])) return TOKEN_TIME;
            if (ONLY_LEX_FLAG(flags, LEX_SPECIAL_WORD))
                return TOKEN_GET; /* common case */
            if (cp[1] == '\'') return -TOKEN_WORD;
            // Various special cases of < << <> >> > >= <=
            if (cp[1] == '<' || cp[1] == '>') {
                cp++;
                if (cp[1] == '<' || cp[1] == '>' || cp[1] == '=') cp++;
                if (!IS_LEX_DELIMIT(cp[1])) return -TOKEN_GET;
                scan_state->end = cp+1;
                return TOKEN_GET;
            }
            type = TOKEN_GET;
            cp++;                       /* skip ':' */
            goto scanword;

        case LEX_SPECIAL_APOSTROPHE:
            if (IS_LEX_NUMBER(cp[1])) return -TOKEN_LIT;        // no '2nd
            if (cp[1] == ':') return -TOKEN_LIT;                // no ':X
            if (
                cp[1] == '|'
                && (IS_LEX_DELIMIT(cp[2]) || IS_LEX_ANY_SPACE(cp[2]))
            ) {
                return TOKEN_LIT_BAR; // '| is a LIT-BAR!, '|foo is LIT-WORD!
            }
            if (ONLY_LEX_FLAG(flags, LEX_SPECIAL_WORD))
                return TOKEN_LIT; /* common case */
            if (!IS_LEX_WORD(cp[1])) {
                // Various special cases of < << <> >> > >= <=
                if ((cp[1] == '-' || cp[1] == '+') && IS_LEX_NUMBER(cp[2]))
                    return -TOKEN_WORD;
                if (cp[1] == '<' || cp[1] == '>') {
                    cp++;
                    if (cp[1] == '<' || cp[1] == '>' || cp[1] == '=') cp++;
                    if (!IS_LEX_DELIMIT(cp[1])) return -TOKEN_LIT;
                    scan_state->end = cp+1;
                    return TOKEN_LIT;
                }
            }
            if (cp[1] == '\'') return -TOKEN_WORD;
            type = TOKEN_LIT;
            goto scanword;

        case LEX_SPECIAL_COMMA:         /* ,123 */
        case LEX_SPECIAL_PERIOD:        /* .123 .123.456.789 */
            SET_LEX_FLAG(flags, (GET_LEX_VALUE(*cp)));
            if (IS_LEX_NUMBER(cp[1])) goto num;
            if (GET_LEX_VALUE(*cp) != LEX_SPECIAL_PERIOD) return -TOKEN_WORD;
            type = TOKEN_WORD;
            goto scanword;

        case LEX_SPECIAL_GREATER:
            if (IS_LEX_DELIMIT(cp[1])) return TOKEN_WORD;
            if (cp[1] == '>') {
                if (IS_LEX_DELIMIT(cp[2])) return TOKEN_WORD;
                return -TOKEN_WORD;
            }
        case LEX_SPECIAL_LESSER:
            if (IS_LEX_ANY_SPACE(cp[1]) || cp[1] == ']' || cp[1] == 0)
                return TOKEN_WORD;  // changed for </tag>
            if ((cp[0] == '<' && cp[1] == '<') || cp[1] == '=' || cp[1] == '>') {
                if (IS_LEX_DELIMIT(cp[2])) return TOKEN_WORD;
                return -TOKEN_WORD;
            }
            if (GET_LEX_VALUE(*cp) == LEX_SPECIAL_GREATER) return -TOKEN_WORD;
            cp = Skip_Tag(cp);
            if (!cp) return -TOKEN_TAG;
            scan_state->end = cp;
            return TOKEN_TAG;

        case LEX_SPECIAL_PLUS:          /* +123 +123.45 +$123 */
        case LEX_SPECIAL_MINUS:         /* -123 -123.45 -$123 */
            if (HAS_LEX_FLAG(flags, LEX_SPECIAL_AT)) return TOKEN_EMAIL;
            if (HAS_LEX_FLAG(flags, LEX_SPECIAL_DOLLAR)) return TOKEN_MONEY;
            if (HAS_LEX_FLAG(flags, LEX_SPECIAL_COLON)) {
                cp = Skip_To_Byte(cp, scan_state->end, ':');
                if (cp && (cp+1) != scan_state->end)
                    return TOKEN_TIME; // 12:34
                cp = scan_state->begin;
                if (cp[1] == ':') {     // +: -:
                    type = TOKEN_WORD;
                    goto scanword;
                }
            }
            cp++;
            if (IS_LEX_NUMBER(*cp)) goto num;
            if (IS_LEX_SPECIAL(*cp)) {
                if ((GET_LEX_VALUE(*cp)) >= LEX_SPECIAL_PERIOD) goto next_ls;
                if (*cp == '+' || *cp == '-') {
                    type = TOKEN_WORD;
                    goto scanword;
                }
                return -TOKEN_WORD;
            }
            type = TOKEN_WORD;
            goto scanword;

        case LEX_SPECIAL_BAR:
            //
            // `|` standalone should become a BAR!, so if followed by a
            // delimiter or space.  However `|a|` and `a|b` are left as
            // legal words (at least for the time being).
            //
            if (IS_LEX_DELIMIT(cp[1]) || IS_LEX_ANY_SPACE(cp[1]))
                return TOKEN_BAR;
            type = TOKEN_WORD;
            goto scanword;

        case LEX_SPECIAL_POUND:
        pound:
            cp++;
            if (*cp == '[') {
                scan_state->end = ++cp;
                return TOKEN_CONSTRUCT;
            }
            if (*cp == '"') { /* CHAR #"C" */
                REBUNI dummy;
                cp++;
                cp = Scan_UTF8_Char_Escapable(&dummy, cp);
                if (cp && *cp == '"') {
                    scan_state->end = cp + 1;
                    return TOKEN_CHAR;
                }
                // try to recover at next new line...
                cp = scan_state->begin + 1;
                while (!ANY_CR_LF_END(*cp)) cp++;
                scan_state->end = cp;
                return -TOKEN_CHAR;
            }
            if (*cp == '{') { /* BINARY #{12343132023902902302938290382} */
                scan_state->end = scan_state->begin;  /* save start */
                scan_state->begin = cp;
                cp = Scan_Quote_Push_Mold(mo, cp, scan_state);
                scan_state->begin = scan_state->end;  /* restore start */
                if (cp) {
                    scan_state->end = cp;
                    return TOKEN_BINARY;
                }
                // try to recover at next new line...
                cp = (scan_state->begin) + 1;
                while (!ANY_CR_LF_END(*cp)) cp++;
                scan_state->end = cp;
                return -TOKEN_BINARY;
            }
            if (cp-1 == scan_state->begin) return TOKEN_ISSUE;
            else return -TOKEN_INTEGER;

        case LEX_SPECIAL_DOLLAR:
            if (HAS_LEX_FLAG(flags, LEX_SPECIAL_AT)) return TOKEN_EMAIL;
            return TOKEN_MONEY;

        default:
            return -TOKEN_WORD;
        }

    case LEX_CLASS_WORD:
        if (ONLY_LEX_FLAG(flags, LEX_SPECIAL_WORD)) return TOKEN_WORD;
        type = TOKEN_WORD;
        goto scanword;

    case LEX_CLASS_NUMBER:      /* order of tests is important */
    num:
        if (!flags) return TOKEN_INTEGER;       /* simple integer */
        if (HAS_LEX_FLAG(flags, LEX_SPECIAL_AT)) return TOKEN_EMAIL;
        if (HAS_LEX_FLAG(flags, LEX_SPECIAL_POUND)) {
            if (cp == scan_state->begin) { // no +2 +16 +64 allowed
                if (
                    (
                        cp[0] == '6'
                        && cp[1] == '4'
                        && cp[2] == '#'
                        && cp[3] == '{'
                    ) || (
                        cp[0] == '1'
                        && cp[1] == '6'
                        && cp[2] == '#'
                        && cp[3] == '{'
                    ) // rare
                ) {
                    cp += 2;
                    goto pound;
                }
                if (cp[0] == '2' && cp[1] == '#' && cp[2] == '{') {
                    // very rare
                    cp++;
                    goto pound;
                }
            }
            return -TOKEN_INTEGER;
        }
        if (HAS_LEX_FLAG(flags, LEX_SPECIAL_COLON))
            return TOKEN_TIME; // 12:34
        if (HAS_LEX_FLAG(flags, LEX_SPECIAL_PERIOD)) {
            // 1.2 1.2.3 1,200.3 1.200,3 1.E-2
            if (Skip_To_Byte(cp, scan_state->end, 'x')) return TOKEN_PAIR;
            cp = Skip_To_Byte(cp, scan_state->end, '.');
            if (
                !HAS_LEX_FLAG(flags, LEX_SPECIAL_COMMA) // no comma in bytes
                && Skip_To_Byte(cp+1, scan_state->end, '.')
            ) {
                return TOKEN_TUPLE;
            }
            return TOKEN_DECIMAL;
        }
        if (HAS_LEX_FLAG(flags, LEX_SPECIAL_COMMA)) {
            if (Skip_To_Byte(cp, scan_state->end, 'x')) return TOKEN_PAIR;
            return TOKEN_DECIMAL;  /* 1,23 */
        }
        if (HAS_LEX_FLAG(flags, LEX_SPECIAL_POUND)) { // -#123 2#1010
            if (
                HAS_LEX_FLAGS(
                    flags,
                    ~(
                        LEX_FLAG(LEX_SPECIAL_POUND)
                        | LEX_FLAG(LEX_SPECIAL_PERIOD)
                        | LEX_FLAG(LEX_SPECIAL_APOSTROPHE)
                    )
                )
            ) {
                return -TOKEN_INTEGER;
            }
            if (HAS_LEX_FLAG(flags, LEX_SPECIAL_PERIOD)) return TOKEN_TUPLE;
            return TOKEN_INTEGER;
        }
        /* Note: cannot detect dates of the form 1/2/1998 because they
        ** may appear within a path, where they are not actually dates!
        ** Special parsing is required at the next level up. */
        for (;cp != scan_state->end; cp++) {
            // what do we hit first? 1-AUG-97 or 123E-4
            if (*cp == '-') return TOKEN_DATE;      /* 1-2-97 1-jan-97 */
            if (*cp == 'x' || *cp == 'X') return TOKEN_PAIR; // 320x200
            if (*cp == 'E' || *cp == 'e') {
                if (Skip_To_Byte(cp, scan_state->end, 'x')) return TOKEN_PAIR;
                return TOKEN_DECIMAL; /* 123E4 */
            }
            if (*cp == '%') return TOKEN_PERCENT;
        }
        /*cp = scan_state->begin;*/
        if (HAS_LEX_FLAG(flags, LEX_SPECIAL_APOSTROPHE))
            return TOKEN_INTEGER; // 1'200
        return -TOKEN_INTEGER;

    default:
        return -TOKEN_WORD;
    }

    DEAD_END;

scanword:
    if (HAS_LEX_FLAG(flags, LEX_SPECIAL_COLON)) { // word:  url:words
        if (type != TOKEN_WORD) {
            // only valid with WORD (not set or lit)
            return type;
        }
        // This Skip_To_Byte always returns a pointer (always a ':')
        cp = Skip_To_Byte(cp, scan_state->end, ':');
        if (cp[1] != '/' && Lex_Map[(REBYTE)cp[1]] < LEX_SPECIAL) {
            // a valid delimited word SET?
            if (
                HAS_LEX_FLAGS(
                    flags, ~LEX_FLAG(LEX_SPECIAL_COLON) & LEX_WORD_FLAGS
                )
            ) {
                return -TOKEN_WORD;
            }
            return TOKEN_SET;
        }
        cp = scan_state->end;   /* then, must be a URL */
        while (*cp == '/') {    /* deal with path delimiter */
            cp++;
            while (IS_LEX_NOT_DELIMIT(*cp) || *cp == '/') cp++;
        }
        scan_state->end = cp;
        return TOKEN_URL;
    }
    if (HAS_LEX_FLAG(flags, LEX_SPECIAL_AT)) return TOKEN_EMAIL;
    if (HAS_LEX_FLAG(flags, LEX_SPECIAL_DOLLAR)) return TOKEN_MONEY;
    if (HAS_LEX_FLAGS(flags, LEX_WORD_FLAGS)) {
        // has chars not allowed in word (eg % \ )
        return -type;
    }
    if (HAS_LEX_FLAG(flags, LEX_SPECIAL_LESSER)) {
        // Allow word<tag> and word</tag> but not word< word<= word<> etc.
        cp = Skip_To_Byte(cp, scan_state->end, '<');
        if (cp[1] == '<' || cp[1] == '>' || cp[1] == '=' ||
            IS_LEX_SPACE(cp[1]) || (cp[1] != '/' && IS_LEX_DELIMIT(cp[1])))
            return -type;
        scan_state->end = cp;
    } else if (HAS_LEX_FLAG(flags, LEX_SPECIAL_GREATER)) return -type;
    return type;
}


//
//  Init_Scan_State: C
// 
// Initialize a scanner state structure.  Set the standard
// scan pointers and the limit pointer.
//
static void Init_Scan_State(SCAN_STATE *scan_state, const REBYTE *cp, REBCNT limit)
{
    // Not all scans finish successfully, and if they're stopped by an error
    // may leave lingering data in the emit buffer.  This cleans it upon
    // every new scan initialization.
    // !!! Is it too slow to have all scans be in a TRAP that does this?
    RESET_ARRAY(BUF_EMIT);

    scan_state->head_line = scan_state->begin = scan_state->end = cp;
    scan_state->limit = cp + limit;
    scan_state->line_count = 1;
    scan_state->opts = 0;
    scan_state->errors = 0;
}


//
//  Scan_Head: C
// 
// Search text for a REBOL header.  It is distinguished as
// the word REBOL followed by a '[' (they can be separated
// only by lines and comments).  There can be nothing on the
// line before the header.  Also, if a '[' preceedes the
// header, then note its position (for embedded code).
// The scan_state begin pointer is updated to point to the header block.
// Keep track of line-count.
// 
// Returns:
//     0 if no header,
//     1 if header,
//    -1 if embedded header (inside []).
// 
// The scan_state structure is updated to point to the
// beginning of the source text.
//
static REBINT Scan_Head(SCAN_STATE *scan_state)
{
    const REBYTE *rp = 0;   /* pts to the REBOL word */
    const REBYTE *bp = 0;   /* pts to optional [ just before REBOL */
    const REBYTE *cp = scan_state->begin;
    REBCNT count = scan_state->line_count;

    while (TRUE) {
        while (IS_LEX_SPACE(*cp)) cp++; /* skip white space */
        switch (*cp) {
        case '[':
            if (rp) {
                scan_state->begin = ++cp; //(bp ? bp : cp);
                scan_state->line_count = count;
                return (bp ? -1 : 1);
            }
            bp = cp++;
            break;
        case 'R':
        case 'r':
            if (Match_Bytes(cp, cb_cast(Str_REBOL))) {
                rp = cp;
                cp += 5;
                break;
            }
            cp++;
            bp = 0; /* prior '[' was a red herring */
            /* fall thru... */
        case ';':
            goto skipline;
        case 0:
            return 0;
        default:    /* everything else... */
            if (!ANY_CR_LF_END(*cp)) rp = bp = 0;
        skipline:
            while (!ANY_CR_LF_END(*cp)) cp++;
            if (*cp == CR && cp[1] == LF) cp++;
            if (*cp) cp++;
            count++;
            break;
        }
    }
}


static REBARR *Scan_Full_Block(SCAN_STATE *scan_state, REBYTE mode_char);

//
//  Scan_Block: C
// 
// Scan a block (or group) and return it.
// Sub scanners may return bad by setting value type to zero.
//
static REBARR *Scan_Block(SCAN_STATE *scan_state, REBYTE mode_char)
{
    REBINT token;
    REBCNT len;
    const REBYTE *bp;
    const REBYTE *ep;
    REBVAL *value = 0;
    REBARR *emitbuf = BUF_EMIT;
    REBARR *block;
    REBCNT begin = ARR_LEN(emitbuf);   // starting point in block buffer
    REBOOL line = FALSE;
#ifdef COMP_LINES
    REBINT linenum;
#endif
    REBCNT start = scan_state->line_count;
    const REBYTE *start_line = scan_state->head_line;
    // just_once for load/next see Load_Script for more info.
    REBOOL just_once = GET_FLAG(scan_state->opts, SCAN_NEXT);
    REB_MOLD mo;

    CLEARS(&mo);

    if (C_STACK_OVERFLOWING(&token)) Trap_Stack_Overflow();

    if (just_once)
        CLR_FLAG(scan_state->opts, SCAN_NEXT); // no deeper

    while (
#ifdef COMP_LINES
        linenum=scan_state->line_count,
#endif
        Drop_Mold_If_Pushed(&mo),
        ((token = Locate_Token_May_Push_Mold(&mo, scan_state)) != TOKEN_END)
    ) {

        bp = scan_state->begin;
        ep = scan_state->end;
        len = (REBCNT)(ep - bp);

        if (token < 0) {    // Check for error tokens
            token = -token;
            scan_state->begin = scan_state->end; // skip malformed token
            goto syntax_error;
        }

        // Is output block buffer large enough?
        if (token >= TOKEN_WORD && SER_FULL(ARR_SERIES(emitbuf)))
            Extend_Series(ARR_SERIES(emitbuf), 1024);

        value = ARR_TAIL(emitbuf);
        SET_END(value);

        // If in a path, handle start of path /word or word//word cases:
        if (mode_char == '/' && *bp == '/') {
            SET_NONE(value);
            SET_ARRAY_LEN(emitbuf, ARR_LEN(emitbuf) + 1);
            scan_state->begin = bp + 1;
            continue;
        }

        // Check for new path: /word or word/word:
        if (
            (
                token == TOKEN_PATH
                || (
                    (
                        token == TOKEN_WORD
                        || token == TOKEN_LIT
                        || token == TOKEN_GET
                    )
                    && *ep == '/'
                )
            )
            && mode_char != '/'
        ) {
            block = Scan_Block(scan_state, '/');  // (could realloc emitbuf)
            value = ARR_TAIL(emitbuf);
            if (token == TOKEN_LIT) {
                token = REB_LIT_PATH;
                VAL_RESET_HEADER(ARR_HEAD(block), REB_WORD);
                assert(IS_WORD_UNBOUND(ARR_HEAD(block)));
            }
            else if (IS_GET_WORD(ARR_HEAD(block))) {
                if (*scan_state->end == ':') goto syntax_error;
                token = REB_GET_PATH;
                VAL_RESET_HEADER(ARR_HEAD(block), REB_WORD);
                assert(IS_WORD_UNBOUND(ARR_HEAD(block)));
            }
            else {
                if (*scan_state->end == ':') {
                    token = REB_SET_PATH;
                    scan_state->begin = ++(scan_state->end);
                } else token = REB_PATH;
            }
            VAL_RESET_HEADER(value, cast(enum Reb_Kind, token));
            INIT_VAL_ARRAY(value, block);
            VAL_INDEX(value) = 0;
            token = TOKEN_PATH;
        } else {
            scan_state->begin = scan_state->end; // accept token
        }

        // Process each lexical token appropriately:
        switch (token) {  // (idea is that compiler selects computed branch)

        case TOKEN_NEWLINE:
#ifdef TEST_SCAN
            Wait_User("next...");
#endif
            line = TRUE;
            scan_state->head_line = ep;
            continue;

        case TOKEN_BAR:
            SET_BAR(value);
            ++bp;
            break;

        case TOKEN_LIT_BAR:
            SET_LIT_BAR(value);
            ++bp;
            break;

        case TOKEN_LIT:
        case TOKEN_GET:
            if (ep[-1] == ':') {
                if (len == 1 || mode_char != '/') goto syntax_error;
                len--, scan_state->end--;
            }
            bp++;
        case TOKEN_SET:
            len--;
            if (mode_char == '/' && token == TOKEN_SET) {
                token = TOKEN_WORD; // will be a PATH_SET
                scan_state->end--;  // put ':' back on end but not beginning
            }
        case TOKEN_WORD:
            if (len == 0) {bp--; goto syntax_error;}
            Val_Init_Word(
                value,
                KIND_OF_WORD_FROM_TOKEN(token),
                Make_Word(bp, len)
            );
            break;

        case TOKEN_REFINE:
            Val_Init_Word(value, REB_REFINEMENT, Make_Word(bp + 1, len - 1));
            break;

        case TOKEN_ISSUE:
            if (len == 1) {
                if (bp[1] == '(') {
                    token = TOKEN_CONSTRUCT;
                    goto syntax_error;
                }
                SET_NONE(value);  // A single # means NONE
            }
            else {
                REBSYM sym = Scan_Issue(bp + 1, len - 1);
                if (sym == SYM_0)
                    goto syntax_error;
                Val_Init_Word(value, REB_ISSUE, sym);
            }
            break;

        case TOKEN_BLOCK_BEGIN:
        case TOKEN_PAREN_BEGIN:
            block = Scan_Block(
                scan_state, (token == TOKEN_BLOCK_BEGIN) ? ']' : ')'
            );
            // (above line could have realloced emitbuf)
            ep = scan_state->end;
            value = ARR_TAIL(emitbuf);
            if (scan_state->errors) {
                *value = *ARR_LAST(block); // Copy the error
                SET_ARRAY_LEN(emitbuf, ARR_LEN(emitbuf) + 1);
                goto exit_block;
            }
            Val_Init_Array(
                value,
                (token == TOKEN_BLOCK_BEGIN) ? REB_BLOCK : REB_GROUP,
                block
            );
            break;

        case TOKEN_PATH:
            break;

        case TOKEN_BLOCK_END:
            if (!mode_char) { mode_char = '['; goto extra_error; }
            else if (mode_char != ']') goto missing_error;
            else goto exit_block;

        case TOKEN_PAREN_END:
            if (!mode_char) { mode_char = '('; goto extra_error; }
            else if (mode_char != ')') goto missing_error;
            else goto exit_block;

        case TOKEN_INTEGER:     // or start of DATE
            if (*ep != '/' || mode_char == '/') {
                VAL_RESET_HEADER(value, REB_INTEGER);
                if (!Scan_Integer(&VAL_INT64(value), bp, len))
                    goto syntax_error;
            }
            else {              // A / and not in block
                token = TOKEN_DATE;
                while (*ep == '/' || IS_LEX_NOT_DELIMIT(*ep)) ep++;
                scan_state->begin = ep;
                len = (REBCNT)(ep - bp);
                if (ep != Scan_Date(bp, len, value)) goto syntax_error;
            }
            break;

        case TOKEN_DECIMAL:
        case TOKEN_PERCENT:
            // Do not allow 1.2/abc:
            VAL_RESET_HEADER(value, REB_DECIMAL);
            if (
                *ep == '/'
                || !Scan_Decimal(&VAL_DECIMAL(value), bp, len, FALSE)
            ) {
                goto syntax_error;
            }
            if (bp[len-1] == '%') {
                VAL_RESET_HEADER(value, REB_PERCENT);
                VAL_DECIMAL(value) /= 100.0;
            }
            break;

        case TOKEN_MONEY:
            // Do not allow $1/$2:
            if (*ep == '/') {ep++; goto syntax_error;}
            if (!Scan_Money(bp, len, value)) goto syntax_error;
            break;

        case TOKEN_TIME:
            if (bp[len-1] == ':' && mode_char == '/') { // could be path/10: set
                VAL_RESET_HEADER(value, REB_INTEGER);
                if (!Scan_Integer(&VAL_INT64(value), bp, len - 1))
                    goto syntax_error;
                scan_state->end--;  // put ':' back on end but not beginning
                break;
            }
            if (ep != Scan_Time(bp, len, value)) goto syntax_error;
            break;

        case TOKEN_DATE:
            while (*ep == '/' && mode_char != '/') {  // Is it a date/time?
                ep++;
                while (IS_LEX_NOT_DELIMIT(*ep)) ep++;
                len = (REBCNT)(ep - bp);
                if (len > 50) {
                    // prevent infinite loop, should never be longer than this
                    break;
                }
                scan_state->begin = ep;  // End point extended to cover time
            }
            if (ep != Scan_Date(bp, len, value)) goto syntax_error;
            break;

        case TOKEN_CHAR:
            bp += 2; // skip #"
            if (!Scan_UTF8_Char_Escapable(&VAL_CHAR(value), bp))
                goto syntax_error;
            VAL_RESET_HEADER(value, REB_CHAR);
            break;

        case TOKEN_STRING:
            // During scan above, string was stored in UNI_BUF (with Uni width)
            Val_Init_String(value, Pop_Molded_String(&mo));
            break;

        case TOKEN_BINARY:
            Scan_Binary(bp, len, value);
            break;

        case TOKEN_PAIR:
            Scan_Pair(bp, len, value);
            break;

        case TOKEN_TUPLE:
            if (!Scan_Tuple(bp, len, value)) goto syntax_error;
            break;

        case TOKEN_FILE:
            Scan_File(bp, len, value);
            break;

        case TOKEN_EMAIL:
            Scan_Email(bp, len, value);
            break;

        case TOKEN_URL:
            Scan_URL(bp, len, value);
            break;

        case TOKEN_TAG:
            Scan_Any(bp+1, len-2, value, REB_TAG);
            break;

        case TOKEN_CONSTRUCT:
            block = Scan_Full_Block(scan_state, ']');
            value = ARR_TAIL(emitbuf);
            SET_ARRAY_LEN(emitbuf, ARR_LEN(emitbuf) + 1); // Protect from GC
            Bind_Values_All_Deep(ARR_HEAD(block), Lib_Context);
            if (!Construct_Value(value, block)) {
                if (IS_END(value)) Val_Init_Block(value, block);
                fail (Error(RE_MALCONSTRUCT, value));
            }
            SET_ARRAY_LEN(emitbuf, ARR_LEN(emitbuf) - 1); // Unprotect
            break;

        case TOKEN_END:
            continue;

        default:
            SET_NONE(value);
        }

        if (line) {
            line = FALSE;
            SET_VAL_FLAG(value, VALUE_FLAG_LINE);
        }

#ifdef TEST_SCAN
        Print((REBYTE*)"%s - %s", Token_Names[token], Use_Buf(bp,ep));
        if (VAL_TYPE(value) >= REB_STRING && VAL_TYPE(value) <= REB_URL)
            Print_Str(VAL_BIN(value));
        //Wait_User(0);
#endif

#ifdef COMP_LINES
        VAL_LINE(value)=linenum;
        VAL_FLAGS(value)|=FLAGS_LINE;
#endif
        if (!IS_END(value))
            SET_ARRAY_LEN(emitbuf, ARR_LEN(emitbuf) + 1);
        else {
            REBCTX *error;
        syntax_error:
            error = Error_Bad_Scan(
                RE_INVALID,
                scan_state,
                cast(REBCNT, token),
                bp,
                cast(REBCNT, ep - bp)
            );
            if (GET_FLAG(scan_state->opts, SCAN_RELAX)) {
                Val_Init_Error(ARR_TAIL(emitbuf), error);
                SET_ARRAY_LEN(emitbuf, ARR_LEN(emitbuf) + 1);
                goto exit_block;
            }
            fail (error);

        missing_error:
            scan_state->line_count = start; // where block started
            scan_state->head_line = start_line;
        extra_error: {
                REBYTE tmp_buf[4];  // Temporary error string
                tmp_buf[0] = mode_char;
                tmp_buf[1] = 0;
                error = Error_Bad_Scan(
                    RE_MISSING,
                    scan_state,
                    cast(REBCNT, token),
                    tmp_buf,
                    1
                );
                if (GET_FLAG(scan_state->opts, SCAN_RELAX)) {
                    Val_Init_Error(ARR_TAIL(emitbuf), error);
                    SET_ARRAY_LEN(emitbuf, ARR_LEN(emitbuf) + 1);
                    goto exit_block;
                }
                fail (error);
            }
        }

        // Check for end of path:
        if (mode_char == '/') {
            if (*ep == '/') {
                ep++;
                scan_state->begin = ep;  // skip next /
                if (*ep != '(' && IS_LEX_DELIMIT(*ep)) {
                    token = TOKEN_PATH;
                    goto syntax_error;
                }
            }
            else goto exit_block;
        }

        // Added for load/next
        if (GET_FLAG(scan_state->opts, SCAN_ONLY) || just_once)
            goto exit_block;
    }

    if (mode_char == ']' || mode_char == ')') goto missing_error;

exit_block:
    Drop_Mold_If_Pushed(&mo);

    if (line && value) SET_VAL_FLAG(value, VALUE_FLAG_LINE);

#ifdef TEST_SCAN
    Print((REBYTE*)"block of %d values ", emitbuf->tail - begin);
#endif

    len = ARR_LEN(emitbuf);
    block = Copy_Values_Len_Shallow(ARR_AT(emitbuf, begin), len - begin);
    ASSERT_SERIES_TERM(ARR_SERIES(block));

    SET_ARRAY_LEN(emitbuf, begin);

    // All scanned code is expected to be managed by the GC (because walking
    // the tree after constructing it to add the "manage GC" bit would be
    // too expensive, and we don't load source and free it manually anyway)
    //
    MANAGE_ARRAY(block);

    // In Legacy mode, it can be helpful to know if a block of code is
    // loaded after legacy mode is turned on.  This way, for instance a
    // SWITCH can run differently based on noticing it was dispatched from
    // a reference living in that legacy code.
    //
    // !!! Currently cued by the REFINEMENTS_TRUE option which also applies
    // to functions, but should be its own independent switch.
    //
#if !defined(NDEBUG)
    if (LEGACY(OPTIONS_REFINEMENTS_TRUE))
        SET_ARR_FLAG(block, SERIES_FLAG_LEGACY);
#endif

    return block;
}


//
//  Scan_Full_Block: C
// 
// Simple variation of scan_block to avoid problem with
// construct of aggregate values.
//
static REBARR *Scan_Full_Block(SCAN_STATE *scan_state, REBYTE mode_char)
{
    REBOOL only = GET_FLAG(scan_state->opts, SCAN_ONLY);
    REBARR *array;
    CLR_FLAG(scan_state->opts, SCAN_ONLY);
    array = Scan_Block(scan_state, mode_char);
    if (only) SET_FLAG(scan_state->opts, SCAN_ONLY);
    return array;
}


//
//  Scan_Source: C
// 
// Scan source code. Scan state initialized. No header required.
//
REBARR *Scan_Source(const REBYTE *src, REBCNT len)
{
    SCAN_STATE scan_state;
    Init_Scan_State(&scan_state, src, len);
    return Scan_Block(&scan_state, 0);
}


//
//  Scan_Header: C
// 
// Scan for header, return its offset if found or -1 if not.
//
REBINT Scan_Header(const REBYTE *src, REBCNT len)
{
    SCAN_STATE scan_state;
    const REBYTE *cp;
    REBINT result;

    // Must be UTF8 byte-stream:
    Init_Scan_State(&scan_state, src, len);
    result = Scan_Head(&scan_state);
    if (!result) return -1;

    cp = scan_state.begin-2;
    // Backup to start of it:
    if (result > 0) { // normal header found
        while (cp != src && *cp != 'r' && *cp != 'R') cp--;
    } else {
        while (cp != src && *cp != '[') cp--;
    }
    return (REBINT)(cp - src);
}


//
//  Init_Scanner: C
//
void Init_Scanner(void)
{
    Set_Root_Series(TASK_BUF_EMIT, ARR_SERIES(Make_Array(511)));
    Set_Root_Series(TASK_BUF_UTF8, Make_Unicode(1020));
}


//
//  Shutdown_Scanner: C
//
void Shutdown_Scanner(void)
{
    // Note: Emit and UTF8 buffers freed by task root set
}


//
//  transcode: native [
//  
//  {Translates UTF-8 binary source to values. Returns [value binary].}
//  
//      source [binary!] "Must be Unicode UTF-8 encoded"
//      /next {Translate next complete value (blocks as single value)}
//      /only "Translate only a single value (blocks dissected)"
//      /error {Do not cause errors - return error object as value in place}
//  ]
//
REBNATIVE(transcode)
{
    PARAM(1, source);
    REFINE(2, next);
    REFINE(3, only);
    REFINE(4, relax);

    SCAN_STATE scan_state;

    assert(IS_BINARY(ARG(source)));

    Init_Scan_State(
        &scan_state, VAL_BIN_AT(ARG(source)), VAL_LEN_AT(ARG(source))
    );

    if (REF(next)) SET_FLAG(scan_state.opts, SCAN_NEXT);
    if (REF(only)) SET_FLAG(scan_state.opts, SCAN_ONLY);
    if (REF(relax)) SET_FLAG(scan_state.opts, SCAN_RELAX);

    // The scanner always returns an "array" series.  So set the result
    // to a BLOCK! of the results.
    //
    // If the source data bytes are "1" then it will be the block [1]
    // if the source data is "[1]" then it will be the block [[1]]

    Val_Init_Block(D_OUT, Scan_Block(&scan_state, 0));

    // Add a value to the tail of the result, representing the input
    // with position advanced past the content consumed by the scan.
    // (Returning a length 2 block is how TRANSCODE does a "multiple
    // return value, but #1916 discusses a possible "revamp" of this.)

    VAL_INDEX(ARG(source)) = scan_state.end - VAL_BIN(ARG(source));
    Append_Value(VAL_ARRAY(D_OUT), ARG(source));

    return R_OUT;
}


//
//  Scan_Word: C
// 
// Scan word chars and make word symbol for it.
// This method gets exactly the same results as scanner.
// Returns symbol number, or zero for errors.
//
REBCNT Scan_Word(const REBYTE *cp, REBCNT len)
{
    SCAN_STATE scan_state;
    REBSYM sym = 0;
    REB_MOLD mo;
    CLEARS(&mo);

    Init_Scan_State(&scan_state, cp, len);

    if (TOKEN_WORD == Locate_Token_May_Push_Mold(&mo, &scan_state))
        sym = Make_Word(cp, len);

    Drop_Mold_If_Pushed(&mo);
    return sym;
}


//
//  Scan_Issue: C
// 
// Scan an issue word, allowing special characters.
//
REBCNT Scan_Issue(const REBYTE *cp, REBCNT len)
{
    const REBYTE *bp;
    REBCNT l = len;
    REBCNT c;

    if (len == 0) return SYM_0; // will trigger error

    while (IS_LEX_SPACE(*cp)) cp++; /* skip white space */

    bp = cp;

    while (l > 0) {
        switch (GET_LEX_CLASS(*bp)) {

        case LEX_CLASS_DELIMIT:
            return SYM_0; // will trigger error

        case LEX_CLASS_SPECIAL:     /* Flag all but first special char: */
            c = GET_LEX_VALUE(*bp);
            if (!(LEX_SPECIAL_APOSTROPHE == c
                || LEX_SPECIAL_COMMA  == c
                || LEX_SPECIAL_PERIOD == c
                || LEX_SPECIAL_PLUS   == c
                || LEX_SPECIAL_MINUS  == c
                || LEX_SPECIAL_TILDE  == c
            )) {
                return SYM_0; // will trigger error
            }
            // fallthrough
        case LEX_CLASS_WORD:
        case LEX_CLASS_NUMBER:
            bp++;
            l--;
            break;
        }
    }

    return Make_Word(cp, len);
}<|MERGE_RESOLUTION|>--- conflicted
+++ resolved
@@ -640,13 +640,8 @@
 
     // Write the NEAR information (`Error()` gets it from FS_TOP)
     //
-<<<<<<< HEAD
-    err_obj = cast(ERROR_OBJ*, ARR_HEAD(CTX_VARLIST(error)));
-    Val_Init_String(&err_obj->nearest, ser);
-=======
     vars = ERR_VARS(error);
     Val_Init_String(&vars->nearest, ser);
->>>>>>> 3f9978e6
 
     return error;
 }
