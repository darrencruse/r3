--- conflicted
+++ resolved
@@ -849,11 +849,7 @@
     /* "& ~(1<<MOPT_MOLD_ALL)); // Never literalize it (/all)." */
     Mold_Array_At(mold, VAL_FUNC_SPEC(value), 0, 0);
 
-<<<<<<< HEAD
-    if (IS_FUNCTION(value)) {
-=======
     if (VAL_FUNC_CLASS(value) == FUNC_CLASS_USER) {
->>>>>>> 3f9978e6
         //
         // MOLD is an example of user-facing code that needs to be complicit
         // in the "lie" about the effective bodies of the functions made
@@ -1008,11 +1004,7 @@
 
 static void Mold_Error(const REBVAL *value, REB_MOLD *mold, REBOOL molded)
 {
-<<<<<<< HEAD
-    ERROR_OBJ *err;
-=======
     ERROR_VARS *vars;
->>>>>>> 3f9978e6
     REBCTX *context;
 
     // Protect against recursion. !!!!
@@ -1501,21 +1493,12 @@
     assert(!TG_Pushing_Mold);
     TG_Pushing_Mold = TRUE;
 #endif
-<<<<<<< HEAD
 
     // Series is nulled out on Pop in debug builds to make sure you don't
     // Push the same mold tracker twice (without a Pop)
     //
     assert(!mold->series);
 
-=======
-
-    // Series is nulled out on Pop in debug builds to make sure you don't
-    // Push the same mold tracker twice (without a Pop)
-    //
-    assert(!mold->series);
-
->>>>>>> 3f9978e6
 #if !defined(NDEBUG)
     // Sanity check that if they set a limit it wasn't 0.  (Perhaps over the
     // long term it would be okay, but for now we'll consider it a mistake.)
@@ -1584,13 +1567,8 @@
     TG_Pushing_Mold = FALSE;
 #endif
 }
-<<<<<<< HEAD
-
-
-=======
-
-
->>>>>>> 3f9978e6
+
+
 //
 //  Throttle_Mold: C
 //
@@ -1611,17 +1589,10 @@
 // at the tail of the task-global unicode buffer.  Once the molding is done,
 // this allows extraction of the string, and resets the buffer to its length
 // at the time when the last push began.
-<<<<<<< HEAD
 //
 // Can limit string output to a specified size to prevent long console
 // garbage output if MOPT_LIMIT was set in Push_Mold().
 //
-=======
-//
-// Can limit string output to a specified size to prevent long console
-// garbage output if MOPT_LIMIT was set in Push_Mold().
-//
->>>>>>> 3f9978e6
 // If len is END_FLAG then all the string content will be copied, otherwise
 // it will be copied up to `len`.  If there are not enough characters then
 // the debug build will assert.
@@ -1634,7 +1605,6 @@
 
     ASSERT_SERIES_TERM(mold->series);
     Throttle_Mold(mold);
-<<<<<<< HEAD
 
     assert(
         (len == END_FLAG) || (len <= SER_LEN(mold->series) - mold->start)
@@ -1663,36 +1633,6 @@
 
     mold->series = NULL;
 
-=======
-
-    assert(
-        (len == END_FLAG) || (len <= SER_LEN(mold->series) - mold->start)
-    );
-
-    // The copy process looks at the characters in range and will make a
-    // BYTE_SIZE() target string out of the REBUNIs if possible...
-    //
-    string = Copy_String_Slimming(
-        mold->series,
-        mold->start,
-        (len == END_FLAG)
-            ? SER_LEN(mold->series) - mold->start
-            : len
-    );
-
-    SET_SERIES_LEN(mold->series, mold->start);
-
-    // Though the protocol of Mold_Value does terminate, it only does so if
-    // it adds content to the buffer.  If we did not terminate when we
-    // reset the size, then these no-op molds (e.g. mold of "") would leave
-    // whatever value in the terminator spot was there.  This could be
-    // addressed by making no-op molds terminate.
-    //
-    UNI_TERM(mold->series);
-
-    mold->series = NULL;
-
->>>>>>> 3f9978e6
     return string;
 }
 
