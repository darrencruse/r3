--- conflicted
+++ resolved
@@ -682,21 +682,20 @@
     return RL_Event(evt) - 1;
 }
 
-/***********************************************************************
-**
-*/	RL_API int RL_Accumulate_Event(REBEVT *evt)
-/*
-**	Accumulates an application event (e.g. GUI) to the event port.
-**
-**	Returns:
-**		Returns 1 if updated, or 0 if event appended, and -1 if full.
-**	Arguments:
-**		evt - A properly initialized event structure. The
-**			 model and type of the event are used to address 
-**           the unhandled event in the queue, when it is found,
-**           it will be replaced with this one
-**
-***********************************************************************/
+//
+//  RL_Accumulate_Event: C
+//
+// Accumulates an application event (e.g. GUI) to the event port.
+//
+// Returns:
+//     Returns 1 if updated, or 0 if event appended, and -1 if full.
+// Arguments:
+//     evt - A properly initialized event structure. The
+//         model and type of the event are used to address 
+//         the unhandled event in the queue, when it is found,
+//         it will be replaced with this one
+//
+RL_API int RL_Accumulate_Event(REBEVT *evt)
 {
 	REBVAL *event = Find_Last_Event(evt->model, evt->type);
 
@@ -729,30 +728,6 @@
     return NULL;
 }
 
-<<<<<<< HEAD
-/***********************************************************************
-**
-*/ RL_API void *RL_Make_Block(u32 size)
-/*
-**	Allocate a series suitable for storing Rebol values.  This series
-**	can be used as a backing store for a BLOCK!, but also for any
-**	other Rebol Array type (PAREN!, PATH!, GET-PATH!, SET-PATH!, or
-**	LIT-PATH!).
-**
-**	Returns:
-**		A pointer to a block series.
-**	Arguments:
-**		size - the length of the block. The system will add one extra
-**			for the end-of-block marker.
-**	Notes:
-**		Blocks are allocated with REBOL's internal memory manager.
-**		Internal structures may change, so NO assumptions should be made!
-**		Blocks are automatically garbage collected if there are
-**		no references to them from REBOL code (C code does nothing.)
-**		However, you can lock blocks to prevent deallocation. (?? default)
-**
-***********************************************************************/
-=======
 
 //
 //  RL_Make_Block: C
@@ -775,7 +750,6 @@
 //     However, you can lock blocks to prevent deallocation. (?? default)
 //
 RL_API void *RL_Make_Block(u32 size)
->>>>>>> 37380df5
 {
     return Make_Array(size);
 }
@@ -899,49 +873,6 @@
     return len;
 }
 
-/***********************************************************************
-**
-*/ RL_API int RL_Get_UTF8_String(REBSER *series, u32 index, REBYTE **str)
-/*
-**	Obtain a pointer into a UTF8 string.
-**
-**	Returns:
-**		The length and type of string.
-**  Arguments:
-**		series - string series pointer
-**		index - index from beginning (zero-based)
-**		str   - pointer to first character
-**	Notes:
-**		Strings are allowed to move in memory. Therefore, you will want
-**		to make a copy of the string if needed.
-**
-***********************************************************************/
-{	
-	int len = (index >= series->tail) ? 0 : series->tail - index;
-
-	if (BYTE_SIZE(series)) {
-		*str = BIN_SKIP(series, index);
-	}
-	else {
-		void *src;
-		REBCNT utf8_len;
-		REBSER *utf8;
-		
-		src = UNI_SKIP(series, index);
-		utf8_len = Length_As_UTF8(src, len, OPT_ENC_UNISRC);
-
-		if (utf8_len == 0) 	return 0;
-
-		utf8 = Make_Binary(utf8_len);
-		if (utf8 == NULL) return 0;
-
-		Encode_UTF8(SERIES_DATA(utf8), utf8_len, src, &len, OPT_ENC_UNISRC);
-		
-		MANAGE_SERIES(utf8);
-	}
-
-	return len;
-}
 
 //
 //  RL_Map_Word: C
