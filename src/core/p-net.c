/***********************************************************************
**
**  REBOL [R3] Language Interpreter and Run-time Environment
**
**  Copyright 2012 REBOL Technologies
**  REBOL is a trademark of REBOL Technologies
**
**  Licensed under the Apache License, Version 2.0 (the "License");
**  you may not use this file except in compliance with the License.
**  You may obtain a copy of the License at
**
**  http://www.apache.org/licenses/LICENSE-2.0
**
**  Unless required by applicable law or agreed to in writing, software
**  distributed under the License is distributed on an "AS IS" BASIS,
**  WITHOUT WARRANTIES OR CONDITIONS OF ANY KIND, either express or implied.
**  See the License for the specific language governing permissions and
**  limitations under the License.
**
************************************************************************
**
**  Module:  p-net.c
**  Summary: network port interface
**  Section: ports
**  Author:  Carl Sassenrath
**  Notes:
**
***********************************************************************/

#include "sys-core.h"

#include "reb-net.h"
#include "reb-evtypes.h"

#define NET_BUF_SIZE 32*1024

enum Transport_Types {
    TRANSPORT_TCP,
    TRANSPORT_UDP
};

//
//  Ret_Query_Net: C
//
static void Ret_Query_Net(REBCTX *port, REBREQ *sock, REBVAL *out)
{
    REBVAL *std_info = In_Object(port, STD_PORT_SCHEME, STD_SCHEME_INFO, 0);
    REBCTX *info;

    if (!std_info || !IS_OBJECT(std_info))
        fail (Error_On_Port(RE_INVALID_SPEC, port, -10));

    info = Copy_Context_Shallow(VAL_CONTEXT(std_info));

    Set_Tuple(
        CTX_VAR(info, STD_NET_INFO_LOCAL_IP),
        cast(REBYTE*, &sock->special.net.local_ip),
        4
    );
    SET_INTEGER(
        CTX_VAR(info, STD_NET_INFO_LOCAL_PORT),
        sock->special.net.local_port
    );

    Set_Tuple(
        CTX_VAR(info, STD_NET_INFO_REMOTE_IP),
        cast(REBYTE*, &sock->special.net.remote_ip),
        4
    );
    SET_INTEGER(
        CTX_VAR(info, STD_NET_INFO_REMOTE_PORT),
        sock->special.net.remote_port
    );

    Val_Init_Object(out, info);
}


//
//  Accept_New_Port: C
// 
// Clone a listening port as a new accept port.
//
static void Accept_New_Port(REBVAL *out, REBCTX *port, REBREQ *sock)
{
    REBREQ *nsock;

    // Get temp sock struct created by the device:
    nsock = sock->common.sock;
    if (!nsock) return;  // false alarm
    sock->common.sock = nsock->next;
    nsock->common.data = 0;
    nsock->next = 0;

    // Create a new port using ACCEPT request passed by sock->common.sock:
    port = Copy_Context_Shallow(port);
    Val_Init_Port(out, port); // Also for GC protect

    SET_NONE(CTX_VAR(port, STD_PORT_DATA)); // just to be sure.
    SET_NONE(CTX_VAR(port, STD_PORT_STATE)); // just to be sure.

    // Copy over the new sock data:
    sock = cast(REBREQ*, Use_Port_State(port, RDI_NET, sizeof(*sock)));
    *sock = *nsock;
    sock->clen = sizeof(*sock);
    sock->port = port;
    OS_FREE(nsock); // allocated by dev_net.c (MT issues?)
}

//
//  Transport_Actor: C
//
static REB_R Transport_Actor(
<<<<<<< HEAD
    struct Reb_Call *call_,
=======
    struct Reb_Frame *frame_,
>>>>>>> 3f9978e6
    REBCTX *port,
    REBCNT action,
    enum Transport_Types proto
) {
    REBREQ *sock;   // IO request
    REBVAL *spec;   // port spec
    REBVAL *arg;    // action argument value
    REBVAL *val;    // e.g. port number value
    REBINT result;  // IO result
    REBCNT refs;    // refinement argument flags
    REBCNT len;     // generic length
    REBSER *ser;    // simplifier

    Validate_Port(port, action);

    *D_OUT = *D_ARG(1);
    arg = D_ARGC > 1 ? D_ARG(2) : NULL;

    sock = cast(REBREQ*, Use_Port_State(port, RDI_NET, sizeof(*sock)));
    if (proto == TRANSPORT_UDP) {
        SET_FLAG(sock->modes, RST_UDP);
    }
    //Debug_Fmt("Sock: %x", sock);
    spec = CTX_VAR(port, STD_PORT_SPEC);
    if (!IS_OBJECT(spec)) fail (Error(RE_INVALID_PORT));

    // sock->timeout = 4000; // where does this go? !!!

    // HOW TO PREVENT OVERWRITE DURING BUSY OPERATION!!!
    // Should it just ignore it or cause an error?

    // Actions for an unopened socket:
    if (!IS_OPEN(sock)) {

        switch (action) {   // Ordered by frequency

        case A_OPEN:

            arg = Obj_Value(spec, STD_PORT_SPEC_NET_HOST);
            val = Obj_Value(spec, STD_PORT_SPEC_NET_PORT_ID);

            if (OS_DO_DEVICE(sock, RDC_OPEN))
                fail (Error_On_Port(RE_CANNOT_OPEN, port, -12));
            SET_OPEN(sock);

            // Lookup host name (an extra TCP device step):
            if (IS_STRING(arg)) {
                sock->common.data = VAL_BIN(arg);
                sock->special.net.remote_port = IS_INTEGER(val) ? VAL_INT32(val) : 80;
                result = OS_DO_DEVICE(sock, RDC_LOOKUP);  // sets remote_ip field
                if (result < 0)
                    fail (Error_On_Port(RE_NO_CONNECT, port, sock->error));
                return R_OUT;
            }

            // Host IP specified:
            else if (IS_TUPLE(arg)) {
                sock->special.net.remote_port = IS_INTEGER(val) ? VAL_INT32(val) : 80;
                memcpy(&sock->special.net.remote_ip, VAL_TUPLE(arg), 4);
                break;
            }

            // No host, must be a LISTEN socket:
            else if (IS_NONE(arg)) {
                SET_FLAG(sock->modes, RST_LISTEN);
                sock->common.data = 0; // where ACCEPT requests are queued
                sock->special.net.local_port = IS_INTEGER(val) ? VAL_INT32(val) : 8000;
                break;
            }
            else
                fail (Error_On_Port(RE_INVALID_SPEC, port, -10));

        case A_CLOSE:
            return R_OUT;

        case A_OPEN_Q:
            return R_FALSE;

        case A_UPDATE:  // allowed after a close
            break;

        default:
            fail (Error_On_Port(RE_NOT_OPEN, port, -12));
        }
    }

    // Actions for an open socket:
    switch (action) {   // Ordered by frequency

    case A_UPDATE:
        // Update the port object after a READ or WRITE operation.
        // This is normally called by the WAKE-UP function.
        arg = CTX_VAR(port, STD_PORT_DATA);
        if (sock->command == RDC_READ) {
            if (ANY_BINSTR(arg)) {
                SET_SERIES_LEN(
                    VAL_SERIES(arg),
                    VAL_LEN_HEAD(arg) + sock->actual
                );
            }
        }
        else if (sock->command == RDC_WRITE) {
            SET_NONE(arg);  // Write is done.
        }
        return R_NONE;

    case A_READ:
        // Read data into a buffer, expanding the buffer if needed.
        // If no length is given, program must stop it at some point.
        refs = Find_Refines(frame_, ALL_READ_REFS);
        if (
            !GET_FLAG(sock->modes, RST_UDP)
            && !GET_FLAG(sock->state, RSM_CONNECT)
        ) {
            fail (Error_On_Port(RE_NOT_CONNECTED, port, -15));
        }

        // Setup the read buffer (allocate a buffer if needed):
        arg = CTX_VAR(port, STD_PORT_DATA);
        if (!IS_STRING(arg) && !IS_BINARY(arg)) {
            Val_Init_Binary(arg, Make_Binary(NET_BUF_SIZE));
        }
        ser = VAL_SERIES(arg);
        sock->length = SER_AVAIL(ser); // space available
        if (sock->length < NET_BUF_SIZE/2) Extend_Series(ser, NET_BUF_SIZE);
        sock->length = SER_AVAIL(ser);

        // This used STR_TAIL (obsolete, equivalent to BIN_TAIL) but was it
        // sure the series was byte sized?  Added in a check.
        assert(BYTE_SIZE(ser));
        sock->common.data = BIN_TAIL(ser); // write at tail

        //if (SER_LEN(ser) == 0)
        sock->actual = 0;  // Actual for THIS read, not for total.

        //Print("(max read length %d)", sock->length);
        result = OS_DO_DEVICE(sock, RDC_READ); // recv can happen immediately
        if (result < 0) fail (Error_On_Port(RE_READ_ERROR, port, sock->error));
        break;

    case A_WRITE:
        // Write the entire argument string to the network.
        // The lower level write code continues until done.

        refs = Find_Refines(frame_, ALL_WRITE_REFS);
        if (!GET_FLAG(sock->modes, RST_UDP)
            && !GET_FLAG(sock->state, RSM_CONNECT))
            fail (Error_On_Port(RE_NOT_CONNECTED, port, -15));

        // Determine length. Clip /PART to size of string if needed.
        spec = D_ARG(2);
        len = VAL_LEN_AT(spec);
        if (refs & AM_WRITE_PART) {
            REBCNT n = Int32s(D_ARG(ARG_WRITE_LIMIT), 0);
            if (n <= len) len = n;
        }

        // Setup the write:
        *CTX_VAR(port, STD_PORT_DATA) = *spec;  // keep it GC safe
        sock->length = len;
        sock->common.data = VAL_BIN_AT(spec);
        sock->actual = 0;

        //Print("(write length %d)", len);
        result = OS_DO_DEVICE(sock, RDC_WRITE); // send can happen immediately
        if (result < 0) fail (Error_On_Port(RE_WRITE_ERROR, port, sock->error));
        if (result == DR_DONE) SET_NONE(CTX_VAR(port, STD_PORT_DATA));
        break;

    case A_PICK:
        // FIRST server-port returns new port connection.
        len = Get_Num_From_Arg(arg); // Position
        if (len == 1 && GET_FLAG(sock->modes, RST_LISTEN) && sock->common.data)
            Accept_New_Port(D_OUT, port, sock); // sets D_OUT
        else
            fail (Error_Out_Of_Range(arg));
        break;

    case A_QUERY:
        // Get specific information - the scheme's info object.
        // Special notation allows just getting part of the info.
        Ret_Query_Net(port, sock, D_OUT);
        break;

    case A_OPEN_Q:
        // Connect for clients, bind for servers:
        if (sock->state & ((1<<RSM_CONNECT) | (1<<RSM_BIND))) return R_TRUE;
        return R_FALSE;

    case A_CLOSE:
        if (IS_OPEN(sock)) {
            OS_DO_DEVICE(sock, RDC_CLOSE);
            SET_CLOSED(sock);
        }
        break;

    case A_LENGTH:
        arg = CTX_VAR(port, STD_PORT_DATA);
        len = ANY_SERIES(arg) ? VAL_LEN_HEAD(arg) : 0;
        SET_INTEGER(D_OUT, len);
        break;

    case A_OPEN:
        result = OS_DO_DEVICE(sock, RDC_CONNECT);
        if (result < 0)
            fail (Error_On_Port(RE_NO_CONNECT, port, sock->error));
        break;

    case A_DELETE: // Temporary to TEST error handler!
        {
            REBVAL *event = Append_Event();     // sets signal
            VAL_RESET_HEADER(event, REB_EVENT); // has more space, if needed
            VAL_EVENT_TYPE(event) = EVT_ERROR;
            VAL_EVENT_DATA(event) = 101;
            VAL_EVENT_REQ(event) = sock;
        }
        break;

    default:
        fail (Error_Illegal_Action(REB_PORT, action));
    }

    return R_OUT;
}

//
//  TCP_Actor: C
//
<<<<<<< HEAD
static REB_R TCP_Actor(struct Reb_Call *call_, REBCTX *port, REBCNT action)
=======
static REB_R TCP_Actor(struct Reb_Frame *frame_, REBCTX *port, REBCNT action)
>>>>>>> 3f9978e6
{
    return Transport_Actor(frame_, port, action, TRANSPORT_TCP);
}

//
//  UDP_Actor: C
//
<<<<<<< HEAD
static REB_R UDP_Actor(struct Reb_Call *call_, REBCTX *port, REBCNT action)
=======
static REB_R UDP_Actor(struct Reb_Frame *frame_, REBCTX *port, REBCNT action)
>>>>>>> 3f9978e6
{
    return Transport_Actor(frame_, port, action, TRANSPORT_UDP);
}

//
//  Init_TCP_Scheme: C
//
void Init_TCP_Scheme(void)
{
    Register_Scheme(SYM_TCP, 0, TCP_Actor);
}
//
//  Init_UDP_Scheme: C
//
void Init_UDP_Scheme(void)
{
    Register_Scheme(SYM_UDP, 0, UDP_Actor);
}<|MERGE_RESOLUTION|>--- conflicted
+++ resolved
@@ -111,11 +111,7 @@
 //  Transport_Actor: C
 //
 static REB_R Transport_Actor(
-<<<<<<< HEAD
-    struct Reb_Call *call_,
-=======
     struct Reb_Frame *frame_,
->>>>>>> 3f9978e6
     REBCTX *port,
     REBCNT action,
     enum Transport_Types proto
@@ -344,11 +340,7 @@
 //
 //  TCP_Actor: C
 //
-<<<<<<< HEAD
-static REB_R TCP_Actor(struct Reb_Call *call_, REBCTX *port, REBCNT action)
-=======
 static REB_R TCP_Actor(struct Reb_Frame *frame_, REBCTX *port, REBCNT action)
->>>>>>> 3f9978e6
 {
     return Transport_Actor(frame_, port, action, TRANSPORT_TCP);
 }
@@ -356,11 +348,7 @@
 //
 //  UDP_Actor: C
 //
-<<<<<<< HEAD
-static REB_R UDP_Actor(struct Reb_Call *call_, REBCTX *port, REBCNT action)
-=======
 static REB_R UDP_Actor(struct Reb_Frame *frame_, REBCTX *port, REBCNT action)
->>>>>>> 3f9978e6
 {
     return Transport_Actor(frame_, port, action, TRANSPORT_UDP);
 }
