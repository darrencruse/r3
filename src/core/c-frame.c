/***********************************************************************
**
**  REBOL [R3] Language Interpreter and Run-time Environment
**
**  Copyright 2012 REBOL Technologies
**  REBOL is a trademark of REBOL Technologies
**
**  Licensed under the Apache License, Version 2.0 (the "License");
**  you may not use this file except in compliance with the License.
**  You may obtain a copy of the License at
**
**  http://www.apache.org/licenses/LICENSE-2.0
**
**  Unless required by applicable law or agreed to in writing, software
**  distributed under the License is distributed on an "AS IS" BASIS,
**  WITHOUT WARRANTIES OR CONDITIONS OF ANY KIND, either express or implied.
**  See the License for the specific language governing permissions and
**  limitations under the License.
**
************************************************************************
**
**  Module:  c-frame.c
**  Summary: frame management
**  Section: core
**  Author:  Carl Sassenrath
**  Notes:
**
***********************************************************************/
/*
        This structure is used for:

            1. Modules
            2. Objects
            3. Function frame (arguments)
            4. Closures

        A frame is a block that begins with a special FRAME! value
        (a datatype that links to the frame word list). That value
        (SELF) is followed by the values of the words for the frame.

        FRAME BLOCK:                            WORD LIST:
        +----------------------------+          +----------------------------+
        |    Frame Datatype Value    |--Series->|         SELF word          |
        +----------------------------+          +----------------------------+
        |          Value 1           |          |          Word 1            |
        +----------------------------+          +----------------------------+
        |          Value 2           |          |          Word 2            |
        +----------------------------+          +----------------------------+
        |          Value ...         |          |          Word ...          |
        +----------------------------+          +----------------------------+

        The word list holds word datatype values of the structure:

                Type:   word, 'word, :word, word:, /word
                Symbol: actual symbol
                Canon:  canonical symbol
                Typeset: index of the value's typeset, or zero

        This list is used for binding, evaluation, type checking, and
        can also be used for molding.

        When a frame is cloned, only the value block itself need be
        created. The word list remains the same. For functions, the
        value block can be pushed on the stack.

        Frame creation patterns:

            1. Function specification to frame. Spec is scanned for
            words and datatypes, from which the word list is created.
            Closures are identical.

            2. Object specification to frame. Spec is scanned for
            word definitions and merged with parent defintions. An
            option is to allow the words to be typed.

            3. Module words to frame. They are not normally known in
            advance, they are collected during the global binding of a
            newly loaded block. This requires either preallocation of
            the module frame, or some kind of special scan to track
            the new words.

            4. Special frames, such as system natives and actions
            may be created by specific block scans and appending to
            a given frame.
*/

#include "sys-core.h"

<<<<<<< HEAD
#define CHECK_BIND_TABLE

//
//  Check_Bind_Table: C
//
void Check_Bind_Table(void)
{
    REBCNT  n;
    REBINT *binds = WORDS_HEAD(Bind_Table);

    //Debug_Fmt("Bind Table (Size: %d)", SER_LEN(Bind_Table));
    for (n = 0; n < SER_LEN(Bind_Table); n++) {
        if (binds[n]) {
            Debug_Fmt("Bind table fault: %3d to %3d (%s)", n, binds[n], Get_Sym_Name(n));
        }
    }
}

=======
>>>>>>> 3f9978e6

//
//  Alloc_Context: C
// 
// Create context of a given size, allocating space for both words and values.
//
// This context will not have its ANY-OBJECT! REBVAL in the [0] position fully
// configured, hence this is an "Alloc" instead of a "Make" (because there
// is still work to be done before it will pass ASSERT_CONTEXT).
//
REBCTX *Alloc_Context(REBCNT len)
{
    REBCTX *context;
    REBARR *keylist;
    REBVAL *value;

    keylist = Make_Array(len + 1); // size + room for ROOTKEY (SYM_0)
    context = AS_CONTEXT(Make_Array(len + 1));
<<<<<<< HEAD
    SET_ARR_FLAG(CTX_VARLIST(context), SERIES_FLAG_CONTEXT);
=======
    SET_ARR_FLAG(CTX_VARLIST(context), ARRAY_FLAG_CONTEXT_VARLIST);
>>>>>>> 3f9978e6

    // Note: cannot use Append_Frame for first word.

    // context[0] is a value instance of the OBJECT!/MODULE!/PORT!/ERROR! we
    // are building which contains this context
    //
    CTX_VALUE(context)->payload.any_context.context = context;
<<<<<<< HEAD
    INIT_CONTEXT_KEYLIST(context, keylist);
=======
    INIT_CTX_KEYLIST_UNIQUE(context, keylist);
>>>>>>> 3f9978e6
    MANAGE_ARRAY(keylist);

#if !defined(NDEBUG)
    //
    // Type of the embedded object cell must be set to REB_OBJECT, REB_MODULE,
    // REB_PORT, or REB_ERROR.  This information will be mirrored in instances
    // of an object initialized with this context.
    //
    VAL_RESET_HEADER(CTX_VALUE(context), REB_TRASH);

    // !!! Modules seemed to be using a CONTEXT-style series for a spec, as
    // opposed to a simple array.  This is contentious with the plan for what
    // an object spec will wind up looking like, and may end up being the
    // "meta" information.
    //
    // !!! This should likely corrupt the data for the CTX_FUNC as well
    //
    CTX_VALUE(context)->payload.any_context.more.spec
        =  cast(REBCTX*, 0xBAADF00D);

    // Allowed to be set to NULL, but must be done so explicitly
    //
    CTX_STACKVARS(context) = cast(REBVAL*, 0xBAADF00D);
#endif

    SET_END(CTX_VARS_HEAD(context));
    SET_ARRAY_LEN(CTX_VARLIST(context), 1);

    // keylist[0] is the "rootkey" which we currently initialize to SYM_0
    //
    value = Alloc_Tail_Array(keylist);
    Val_Init_Typeset(value, ALL_64, SYM_0);

    return context;
}


//
//  Expand_Context: C
// 
// Expand a context. Copy words if keylist is not unique.
//
<<<<<<< HEAD
void Expand_Context(REBCTX *context, REBCNT delta, REBCNT copy)
{
    REBARR *keylist = CTX_KEYLIST(context);

    Extend_Series(ARR_SERIES(CTX_VARLIST(context)), delta);
    TERM_ARRAY(CTX_VARLIST(context));

    // Expand or copy WORDS block:
    if (copy) {
        REBOOL managed = GET_ARR_FLAG(keylist, SERIES_FLAG_MANAGED);
        INIT_CONTEXT_KEYLIST(
            context, Copy_Array_Extra_Shallow(keylist, delta)
        );
        if (managed) MANAGE_ARRAY(CTX_KEYLIST(context));
    }
    else {
=======
void Expand_Context(REBCTX *context, REBCNT delta)
{
    REBARR *keylist = CTX_KEYLIST(context);

    // varlist is unique to each object--expand without making a copy.
    //
    Extend_Series(ARR_SERIES(CTX_VARLIST(context)), delta);
    TERM_ARRAY(CTX_VARLIST(context));

    if (GET_ARR_FLAG(keylist, KEYLIST_FLAG_SHARED)) {
        //
        // INIT_CTX_KEYLIST_SHARED was used to set the flag that indicates
        // this keylist is shared with one or more other contexts.  Can't
        // expand the shared copy without impacting the others, so break away
        // from the sharing group by making a new copy.
        //
        // (If all shared copies break away in this fashion, then the last
        // copy of the dangling keylist will be GC'd.)

        keylist = Copy_Array_Extra_Shallow(keylist, delta);
        MANAGE_ARRAY(keylist);
        INIT_CTX_KEYLIST_UNIQUE(context, keylist);
    }
    else {
        // INIT_CTX_KEYLIST_UNIQUE was used to set this keylist in the
        // context, and no INIT_CTX_KEYLIST_SHARED was used by another context
        // to mark the flag indicating it's shared.  Extend it directly.

>>>>>>> 3f9978e6
        Extend_Series(ARR_SERIES(keylist), delta);
        TERM_ARRAY(keylist);
    }
}


//
//  Append_Context: C
// 
// Append a word to the context word list. Expands the list
// if necessary. Returns the value cell for the word. (Set to
// UNSET by default to avoid GC corruption.)
// 
// If word is not NULL, use the word sym and bind the word value,
// otherwise use sym.
//
REBVAL *Append_Context(REBCTX *context, REBVAL *word, REBSYM sym)
{
    REBARR *keylist = CTX_KEYLIST(context);
    REBVAL *value;

    // Add the key to key list
    //
    EXPAND_SERIES_TAIL(ARR_SERIES(keylist), 1);
    value = ARR_LAST(keylist);
    Val_Init_Typeset(value, ALL_64, word ? VAL_WORD_SYM(word) : sym);
    TERM_ARRAY(keylist);

    // Add an unset value to var list
    //
    EXPAND_SERIES_TAIL(ARR_SERIES(CTX_VARLIST(context)), 1);
    value = ARR_LAST(CTX_VARLIST(context));
    SET_UNSET(value);
    TERM_ARRAY(CTX_VARLIST(context));

    if (word) {
        REBCNT len = CTX_LEN(context);

        //
        // We want to not just add a key/value pairing to the context, but we
        // want to bind a word while we are at it.  Make sure symbol is valid.
        //
        assert(sym == SYM_0);

        // When a binding is made to an ordinary context, the value list is
        // used as the target and the index is a positive number.  Note that
        // for stack-relative bindings, the index will be negative and the
        // target will be a function's PARAMLIST series.
        //
<<<<<<< HEAD
        SET_VAL_FLAG(word, WORD_FLAG_BOUND_SPECIFIC);
        INIT_WORD_SPECIFIC(word, context);
=======
        assert(!GET_VAL_FLAG(word, VALUE_FLAG_RELATIVE));
        SET_VAL_FLAG(word, WORD_FLAG_BOUND);
        INIT_WORD_CONTEXT(word, context);
>>>>>>> 3f9978e6
        INIT_WORD_INDEX(word, len); // length we just bumped
    }
    else
        assert(sym != SYM_0);

    return value; // The variable value location for the key we just added.
}


//
//  Copy_Context_Shallow_Extra: C
//
// Makes a copy of a context.  If no extra storage space is requested, then
// the same keylist will be used.
//
REBCTX *Copy_Context_Shallow_Extra(REBCTX *src, REBCNT extra) {
    REBCTX *dest;

<<<<<<< HEAD
    assert(GET_ARR_FLAG(CTX_VARLIST(src), SERIES_FLAG_CONTEXT));
=======
    assert(GET_ARR_FLAG(CTX_VARLIST(src), ARRAY_FLAG_CONTEXT_VARLIST));
>>>>>>> 3f9978e6
    assert(GET_ARR_FLAG(CTX_KEYLIST(src), SERIES_FLAG_MANAGED));

    if (extra == 0) {
        dest = AS_CONTEXT(Copy_Array_Shallow(CTX_VARLIST(src)));
<<<<<<< HEAD
        INIT_CONTEXT_KEYLIST(dest, CTX_KEYLIST(src));
    }
    else {
        dest = AS_CONTEXT(Copy_Array_Extra_Shallow(CTX_VARLIST(src), extra));
        INIT_CONTEXT_KEYLIST(
            dest,
            Copy_Array_Extra_Shallow(CTX_KEYLIST(src), extra)
        );
        MANAGE_ARRAY(CTX_KEYLIST(dest));
    }

    SET_ARR_FLAG(CTX_VARLIST(dest), SERIES_FLAG_CONTEXT);
=======
        INIT_CTX_KEYLIST_SHARED(dest, CTX_KEYLIST(src));
    }
    else {
        REBARR *keylist = Copy_Array_Extra_Shallow(CTX_KEYLIST(src), extra);
        dest = AS_CONTEXT(Copy_Array_Extra_Shallow(CTX_VARLIST(src), extra));
        INIT_CTX_KEYLIST_UNIQUE(dest, keylist);
        MANAGE_ARRAY(CTX_KEYLIST(dest));
    }

    SET_ARR_FLAG(CTX_VARLIST(dest), ARRAY_FLAG_CONTEXT_VARLIST);
>>>>>>> 3f9978e6

    INIT_VAL_CONTEXT(CTX_VALUE(dest), dest);

    return dest;
}


//
//  Copy_Context_Shallow: C
//
// !!! Make this a macro when there's a place to put it.
//
REBCTX *Copy_Context_Shallow(REBCTX *src) {
    return Copy_Context_Shallow_Extra(src, 0);
}


//
//  Collect_Keys_Start: C
// 
// Use the Bind_Table to start collecting new keys for a context.
// Use Collect_Keys_End() when done.
// 
// WARNING: This routine uses the shared BUF_COLLECT rather than
// targeting a new series directly.  This way a context can be
// allocated at exactly the right length when contents are copied.
// Therefore do not call code that might call BIND or otherwise
// make use of the Bind_Table or BUF_COLLECT.
//
void Collect_Keys_Start(REBFLGS flags)
{
    ASSERT_BIND_TABLE_EMPTY;

    assert(ARR_LEN(BUF_COLLECT) == 0); // should be empty

    // Add a key to slot zero.  When the keys are copied out to be the
    // keylist for a context it will be the CTX_ROOTKEY in the [0] slot.
    //
    Val_Init_Typeset(ARR_HEAD(BUF_COLLECT), ALL_64, SYM_0);

    SET_ARRAY_LEN(BUF_COLLECT, 1);
}


//
//  Grab_Collected_Keylist_Managed: C
//
// The BUF_COLLECT is used to gather keys, which may wind up not requiring any
// new keys from the `prior` that was passed in.  If this is the case, then
// that prior keylist is returned...otherwise a new one is created.
//
// !!! "Grab" is used because "Copy_Or_Reuse" is long, and is picked to draw
// attention to look at the meaning.  Better short communicative name?
//
REBARR *Grab_Collected_Keylist_Managed(REBCTX *prior)
{
    REBARR *keylist;

    // We didn't terminate as we were collecting, so terminate now.
    //
    assert(ARR_LEN(BUF_COLLECT) >= 1); // always at least [0] for rootkey
    TERM_ARRAY(BUF_COLLECT);

#if !defined(NDEBUG)
    //
    // When the key collecting is done, we may be asked to give back a keylist
    // and when we do, if nothing was added beyond the `prior` then that will
    // be handed back.  The array handed back will always be managed, so if
    // we create it then it will be, and if we reuse the prior it will be.
    //
    if (prior) ASSERT_ARRAY_MANAGED(CTX_KEYLIST(prior));
#endif

    // If no new words, prior context.  Note length must include the slot
    // for the rootkey...and note also this means the rootkey cell *may*
    // be shared between all keylists when you pass in a prior.
    //
    if (prior && ARR_LEN(BUF_COLLECT) == CTX_LEN(prior) + 1) {
        keylist = CTX_KEYLIST(prior);
    }
    else {
        keylist = Copy_Array_Shallow(BUF_COLLECT);
        MANAGE_ARRAY(keylist);
    }

    return keylist;
}


//
//  Collect_Keys_End: C
//
// Free the Bind_Table for reuse and empty the BUF_COLLECT.
//
void Collect_Keys_End(void)
{
    REBVAL *key;
    REBINT *binds = WORDS_HEAD(Bind_Table);

    // We didn't terminate as we were collecting, so terminate now.
    //
    assert(ARR_LEN(BUF_COLLECT) >= 1); // always at least [0] for rootkey
    TERM_ARRAY(BUF_COLLECT);

    // Reset binding table (note BUF_COLLECT may have expanded)
    //
    for (key = ARR_HEAD(BUF_COLLECT); NOT_END(key); key++) {
        assert(IS_TYPESET(key));
        binds[VAL_TYPESET_CANON(key)] = 0;
    }

    SET_ARRAY_LEN(BUF_COLLECT, 0); // allow reuse

    ASSERT_BIND_TABLE_EMPTY;
}


//
//  Collect_Context_Keys: C
// 
// Collect words from a prior context.  If `check_dups` is passed in then
// there is a check for duplicates, otherwise the keys are assumed to
// be unique and copied in using `memcpy` as an optimization.
//
void Collect_Context_Keys(REBCTX *context, REBOOL check_dups)
{
    REBVAL *key = CTX_KEYS_HEAD(context);
    REBINT *binds = WORDS_HEAD(Bind_Table);
    REBINT bind_index = ARR_LEN(BUF_COLLECT);
    REBVAL *collect; // can't set until after potential expansion...

    // The BUF_COLLECT buffer should at least have the SYM_0 in its first slot
    // to use as a "rootkey" in the generated keylist (and also that the first
    // binding index we give out is at least 1, since 0 is used in the
    // Bind_Table to mean "word not collected yet").
    //
    assert(bind_index >= 1);

    // this is necessary for memcpy below to not overwrite memory BUF_COLLECT
    // does not own.  (It may make the buffer capacity bigger than necessary
    // if duplicates are found, but the actual buffer length will be set
    // correctly by the end.)
    //
    EXPAND_SERIES_TAIL(ARR_SERIES(BUF_COLLECT), CTX_LEN(context));

    // EXPAND_SERIES_TAIL will increase the ARR_LEN, even though we intend
    // to overwrite it with a possibly shorter length.  Put the length back
    // and now that the expansion is done, get the pointer to where we want
    // to start collecting new typesets.
    //
    SET_SERIES_LEN(ARR_SERIES(BUF_COLLECT), bind_index);
    collect = ARR_TAIL(BUF_COLLECT);

    if (check_dups) {
        // We're adding onto the end of the collect buffer and need to
        // check for duplicates of what's already there.
        //
        for (; NOT_END(key); key++) {
            REBCNT canon = VAL_TYPESET_CANON(key);

            if (binds[canon] != 0) {
                //
                // If we found the typeset's symbol in the bind table already
                // then don't collect it in the buffer again.
                //
                continue;
            }

            // !!! At the moment objects do not heed the typesets in the
            // keys.  If they did, what sort of rule should the typesets
            // have when being inherited?
            //
            *collect++ = *key;

            binds[canon] = bind_index++;
        }

        // Increase the length of BUF_COLLLECT by how far `collect` advanced
        // (would be 0 if all the keys were duplicates...)
        //
        SET_ARRAY_LEN(
            BUF_COLLECT,
            ARR_LEN(BUF_COLLECT) + (collect - ARR_TAIL(BUF_COLLECT))
        );
    }
    else {
        // Optimized copy of the keys.  We can use `memcpy` because these are
        // typesets that are just 64-bit bitsets plus a symbol ID; there is
        // no need to clone the REBVALs to give the copies new identity.
        //
        // Add the keys and bump the length of the collect buffer after
        // (prior to that, the tail should be on the END marker of
        // the existing content--if any)
        //
        memcpy(collect, key, CTX_LEN(context) * sizeof(REBVAL));
        SET_ARRAY_LEN(
            BUF_COLLECT, ARR_LEN(BUF_COLLECT) + CTX_LEN(context)
        );

        for (; NOT_END(key); key++) {
            REBCNT canon = VAL_TYPESET_CANON(key);
            binds[canon] = bind_index++;
        }
    }

    // BUF_COLLECT doesn't get terminated as its being built, but it gets
    // terminated in Collect_Keys_End()
}


//
//  Collect_Context_Inner_Loop: C
// 
// The inner recursive loop used for Collect_Context function below.
//
static void Collect_Context_Inner_Loop(
    REBINT *binds,
    const REBVAL *head,
    REBFLGS flags
) {
    const REBVAL *value = head;
    for (; NOT_END(value); value++) {
        if (ANY_WORD(value)) {
            if (!binds[VAL_WORD_CANON(value)]) {  // only once per word
                if (IS_SET_WORD(value) || (flags & COLLECT_ANY_WORD)) {
                    REBVAL *typeset;
                    binds[VAL_WORD_CANON(value)] = ARR_LEN(BUF_COLLECT);
                    EXPAND_SERIES_TAIL(ARR_SERIES(BUF_COLLECT), 1);
                    typeset = ARR_LAST(BUF_COLLECT);
                    Val_Init_Typeset(
                        typeset,
                        // Allow all datatypes but UNSET (initially):
                        ~FLAGIT_KIND(REB_UNSET),
                        VAL_WORD_SYM(value)
                    );
                }
            } else {
                // If word duplicated:
                if (flags & COLLECT_NO_DUP) {
                    // Reset binding table (note BUF_COLLECT may have expanded):
                    REBVAL *key = ARR_HEAD(BUF_COLLECT);
                    for (; NOT_END(key); key++)
                        binds[VAL_TYPESET_CANON(key)] = 0;
                    SET_ARRAY_LEN(BUF_COLLECT, 0);  // allow reuse
                    fail (Error(RE_DUP_VARS, value));
                }
            }
            continue;
        }
        // Recurse into sub-blocks:
        if (ANY_EVAL_BLOCK(value) && (flags & COLLECT_DEEP))
            Collect_Context_Inner_Loop(binds, VAL_ARRAY_AT(value), flags);
    }
}


//
//  Collect_Keylist_Managed: C
//
// Scans a block for words to extract and make into typeset keys to go in
// a context.  The Bind_Table is used to quickly determine duplicate entries.
//
// A `prior` context can be provided to serve as a basis; all the keys in
// the prior will be returned, with only new entries contributed by the
// data coming from the head[] array.  If no new values are needed (the
// array has no relevant words, or all were just duplicates of words already
// in prior) then then `prior`'s keylist may be returned.  The result is
// always pre-managed, because it may not be legal to free prior's keylist.
//
// Returns:
//     A block of typesets that can be used for a context keylist.
//     If no new words, the prior list is returned.
//
// !!! There was previously an optimization in object creation which bypassed
// key collection in the case where head[] was empty.  Revisit if it is worth
// the complexity to move handling for that case in this routine.
//
REBARR *Collect_Keylist_Managed(
<<<<<<< HEAD
    REBCNT *self_index_out, // which context index SELF is in (if BIND_SELF)
    REBVAL value[],
    REBCTX *prior,
    REBCNT modes
=======
    REBCNT *self_index_out, // which context index SELF is in (if COLLECT_SELF)
    const REBVAL *head,
    REBCTX *prior,
    REBFLGS flags // see %sys-core.h for COLLECT_ANY_WORD, etc.
>>>>>>> 3f9978e6
) {
    REBINT *binds = WORDS_HEAD(Bind_Table);
    REBARR *keylist;

    Collect_Keys_Start(flags);

    if (flags & COLLECT_ENSURE_SELF) {
        if (
            !prior
            || (
                (*self_index_out = Find_Word_In_Context(prior, SYM_SELF, TRUE))
                == 0
            )
        ) {
            // No prior or no SELF in prior, so we'll add it as the first key
            //
            REBVAL *self_key = ARR_AT(BUF_COLLECT, 1);
            Val_Init_Typeset(self_key, ALL_64, SYM_SELF);

            // !!! See notes on the flags about why SELF is set hidden but
            // not unbindable with TYPESET_FLAG_UNBINDABLE.
            //
            SET_VAL_FLAG(self_key, TYPESET_FLAG_HIDDEN);

            binds[VAL_TYPESET_CANON(self_key)] = 1;
            *self_index_out = 1;
            SET_ARRAY_LEN(BUF_COLLECT, 2); // TASK_BUF_COLLECT is at least 2
        }
        else {
            // No need to add SELF if it's going to be added via the `prior`
            // so just return the `self_index_out` as-is.
        }
    }
    else {
        assert(self_index_out == NULL);
    }

    // Setup binding table with existing words, no need to check duplicates
    //
    if (prior) Collect_Context_Keys(prior, FALSE);

    // Scan for words, adding them to BUF_COLLECT and bind table:
    Collect_Context_Inner_Loop(WORDS_HEAD(Bind_Table), head, flags);

    keylist = Grab_Collected_Keylist_Managed(prior);

    Collect_Keys_End();

    return keylist;
}


//
//  Collect_Words_Inner_Loop: C
// 
// Used for Collect_Words() after the binds table has
// been set up.
//
static void Collect_Words_Inner_Loop(
    REBINT *binds,
    const REBVAL *head,
    REBFLGS flags
) {
    const REBVAL *value = head;
    for (; NOT_END(value); value++) {
        if (ANY_WORD(value)
            && !binds[VAL_WORD_CANON(value)]
            && (IS_SET_WORD(value) || (flags & COLLECT_ANY_WORD))
        ) {
            REBVAL *word;
            binds[VAL_WORD_CANON(value)] = 1;
            word = Alloc_Tail_Array(BUF_COLLECT);
            Val_Init_Word(word, REB_WORD, VAL_WORD_SYM(value));
        }
        else if (ANY_EVAL_BLOCK(value) && (flags & COLLECT_DEEP))
            Collect_Words_Inner_Loop(binds, VAL_ARRAY_AT(value), flags);
    }
}


//
//  Collect_Words: C
// 
// Collect words from a prior block and new block.
//
REBARR *Collect_Words(
    const REBVAL *head,
    REBVAL *opt_prior_head,
    REBFLGS flags
) {
    REBARR *array;
    REBCNT start;
    REBINT *binds = WORDS_HEAD(Bind_Table); // GC safe to do here
    ASSERT_BIND_TABLE_EMPTY;

    assert(ARR_LEN(BUF_COLLECT) == 0); // should be empty

    if (opt_prior_head)
        Collect_Words_Inner_Loop(binds, opt_prior_head, COLLECT_ANY_WORD);

    start = ARR_LEN(BUF_COLLECT);
<<<<<<< HEAD
    Collect_Words_Inner_Loop(binds, &value[0], modes);
    TERM_ARRAY(BUF_COLLECT);

    // Reset word markers:
    for (value = ARR_HEAD(BUF_COLLECT); NOT_END(value); value++)
        binds[VAL_WORD_CANON(value)] = 0;
=======
    Collect_Words_Inner_Loop(binds, head, flags);
    TERM_ARRAY(BUF_COLLECT);

    // Reset word markers:
    {
        REBVAL *word;
        for (word = ARR_HEAD(BUF_COLLECT); NOT_END(word); word++)
            binds[VAL_WORD_CANON(word)] = 0;
    }
>>>>>>> 3f9978e6

    array = Copy_Array_At_Max_Shallow(
        BUF_COLLECT, start, ARR_LEN(BUF_COLLECT) - start
    );
    SET_ARRAY_LEN(BUF_COLLECT, 0);  // allow reuse

    ASSERT_BIND_TABLE_EMPTY;
    return array;
}


//
//  Rebind_Context_Deep: C
// 
// Clone old context to new context knowing
// which types of values need to be copied, deep copied, and rebound.
//
void Rebind_Context_Deep(REBCTX *src, REBCTX *dst, REBINT *opt_binds)
{
    Rebind_Values_Deep(src, dst, CTX_VARS_HEAD(dst), opt_binds);
}


//
//  Make_Selfish_Context_Detect: C
//
// Create a context by detecting top-level set-words in an array of values.
// So if the values were the contents of the block `[a: 10 b: 20]` then the
// resulting context would be for two words, `a` and `b`.
//
// Optionally a parent context may be passed in, which will contribute its
// keylist of words to the result if provided.
//
// The resulting context will have a SELF: defined as a hidden key (will not
// show up in `words-of` but will be bound during creation).  As part of
// the migration away from SELF being a keyword, the logic for adding and
// managing SELF has been confined to this function (called by `make object!`
// and some other context-creating routines).  This will ultimately turn
// into something paralleling the non-keyword definitional RETURN:, where
// the generators (like OBJECT) will be taking responsibility for it.
//
// This routine will *always* make a context with a SELF.  This lacks the
// nuance that is expected of the generators, which will have an equivalent
// to <no-return>.
//
REBCTX *Make_Selfish_Context_Detect(
    enum Reb_Kind kind,
    REBCTX *spec,
    REBVAL *stackvars,
<<<<<<< HEAD
    REBVAL value[],
=======
    const REBVAL *head,
>>>>>>> 3f9978e6
    REBCTX *opt_parent
) {
    REBARR *keylist;
    REBCTX *context;
    REBCNT self_index;

    REBCNT len;

<<<<<<< HEAD
    if (IS_END(value)) {
        if (opt_parent) {
            self_index = Find_Word_In_Context(opt_parent, SYM_SELF, TRUE);

            context = AS_CONTEXT(Copy_Array_Core_Managed(
                CTX_VARLIST(opt_parent),
                0, // at
                CTX_LEN(opt_parent) + 1, // tail (+1 for rootvar)
                (self_index == 0) ? 1 : 0, // one extra slot if self needed
                TRUE, // deep
                TS_CLONE // types
            ));
            SET_ARR_FLAG(CTX_VARLIST(context), SERIES_FLAG_CONTEXT);

            if (self_index == 0) {
                //
                // If we didn't find a SELF in the parent context, add it.
                // (this means we need a new keylist, too)
                //
                INIT_CONTEXT_KEYLIST(
                    context,
                    Copy_Array_Core_Managed(
                        CTX_KEYLIST(opt_parent),
                        0, // at
                        CTX_LEN(opt_parent) + 1, // tail (+1 for rootkey)
                        1, // one extra for self
                        FALSE, // !deep (keylists shouldn't need it...)
                        TS_CLONE // types (overkill for a keylist?)
                    )
                );

                self_index = CTX_LEN(opt_parent) + 1;
                Val_Init_Typeset(
                    CTX_KEY(context, self_index), ALL_64, SYM_SELF
                );

                // !!! See notes on the flags about why SELF is set hidden but
                // not unbindable with TYPESET_FLAG_UNBINDABLE.
                //
                SET_VAL_FLAG(
                    CTX_KEY(context, self_index), TYPESET_FLAG_HIDDEN
                );
            }
            else {
                // The parent had a SELF already, so we can reuse its keylist
                //
                INIT_CONTEXT_KEYLIST(context, CTX_KEYLIST(opt_parent));
            }

            INIT_VAL_CONTEXT(CTX_VALUE(context), context);
        }
        else {
            context = Alloc_Context(1); // just a self
            self_index = 1;
            Val_Init_Typeset(
                Alloc_Tail_Array(CTX_KEYLIST(context)), ALL_64, SYM_SELF
            );

            // !!! See notes on the flags about why SELF is set hidden but
            // not unbindable with TYPESET_FLAG_UNBINDABLE.
            //
            SET_VAL_FLAG(
                CTX_KEY(context, self_index), TYPESET_FLAG_HIDDEN
            );

            Alloc_Tail_Array(CTX_VARLIST(context));
        }
    }
    else {
        REBVAL *var;
        REBCNT len;

        keylist = Collect_Keylist_Managed(
            &self_index, &value[0], opt_parent, BIND_ONLY | BIND_SELF
        );
        len = ARR_LEN(keylist);

        // Make a context of same size as keylist (END already accounted for)
        //
        context = AS_CONTEXT(Make_Array(len));
        SET_ARR_FLAG(CTX_VARLIST(context), SERIES_FLAG_CONTEXT);
        INIT_CONTEXT_KEYLIST(context, keylist);

        // context[0] is an instance value of the OBJECT!/PORT!/ERROR!/MODULE!
        //
        CTX_VALUE(context)->payload.any_context.context = context;
        VAL_CONTEXT_SPEC(CTX_VALUE(context)) = NULL;
        VAL_CONTEXT_STACKVARS(CTX_VALUE(context)) = NULL;

        // !!! This code was inlined from Create_Frame() because it was only
        // used once here, and it filled the context vars with NONE!.  For
        // Ren-C we probably want to go with UNSET!, and also the filling
        // of parent vars will overwrite the work here.  Review.
        //
        SET_ARRAY_LEN(CTX_VARLIST(context), len);
        var = CTX_VARS_HEAD(context);
=======
    keylist = Collect_Keylist_Managed(
        &self_index,
        head,
        opt_parent,
        COLLECT_ONLY_SET_WORDS | COLLECT_ENSURE_SELF
    );
    len = ARR_LEN(keylist);

    // Make a context of same size as keylist (END already accounted for)
    //
    context = AS_CONTEXT(Make_Array(len));
    SET_ARR_FLAG(CTX_VARLIST(context), ARRAY_FLAG_CONTEXT_VARLIST);

    // !!! We actually don't know if the keylist coming back from
    // Collect_Keylist_Managed was created new or reused.  Err on the safe
    // side for now, but it could also return a result so we could know
    // if it would be legal to call INIT_CTX_KEYLIST_UNIQUE.
    //
    INIT_CTX_KEYLIST_SHARED(context, keylist);

    // context[0] is an instance value of the OBJECT!/PORT!/ERROR!/MODULE!
    //
    CTX_VALUE(context)->payload.any_context.context = context;
    VAL_CONTEXT_SPEC(CTX_VALUE(context)) = NULL;
    VAL_CONTEXT_STACKVARS(CTX_VALUE(context)) = NULL;

    SET_ARRAY_LEN(CTX_VARLIST(context), len);

    // !!! This code was inlined from Create_Frame() because it was only
    // used once here, and it filled the context vars with NONE!.  For
    // Ren-C we probably want to go with UNSET!, and also the filling
    // of parent vars will overwrite the work here.  Review.
    //
    {
        REBVAL *var = CTX_VARS_HEAD(context);
>>>>>>> 3f9978e6
        for (; len > 1; len--, var++) // 1 is rootvar (context), already done
            SET_NONE(var);
        SET_END(var);
    }

<<<<<<< HEAD
        if (opt_parent) {
            if (Reb_Opts->watch_obj_copy)
                Debug_Fmt(
                    cs_cast(BOOT_STR(RS_WATCH, 2)),
                    CTX_LEN(opt_parent),
                    CTX_KEYLIST(context)
                );

            // Bitwise copy parent values (will have bits fixed by Clonify)
            //
            memcpy(
                CTX_VARS_HEAD(context),
                CTX_VARS_HEAD(opt_parent),
                (CTX_LEN(opt_parent)) * sizeof(REBVAL)
            );

            // For values we copied that were blocks and strings, replace
            // their series components with deep copies of themselves:
            //
            Clonify_Values_Len_Managed(
                CTX_VAR(context, 1), CTX_LEN(context), TRUE, TS_CLONE
            );
        }
=======
    if (opt_parent) {
        //
        // Bitwise copy parent values (will have bits fixed by Clonify)
        //
        memcpy(
            CTX_VARS_HEAD(context),
            CTX_VARS_HEAD(opt_parent),
            (CTX_LEN(opt_parent)) * sizeof(REBVAL)
        );

        // For values we copied that were blocks and strings, replace
        // their series components with deep copies of themselves:
        //
        Clonify_Values_Len_Managed(
            CTX_VAR(context, 1), CTX_LEN(context), TRUE, TS_CLONE
        );
>>>>>>> 3f9978e6
    }

    VAL_RESET_HEADER(CTX_VALUE(context), kind);
    assert(CTX_TYPE(context) == kind);

    INIT_CONTEXT_SPEC(context, spec);
    CTX_STACKVARS(context) = stackvars;

    // We should have a SELF key in all cases here.  Set it to be a copy of
    // the object we just created.  (It is indeed a copy of the [0] element,
    // but it doesn't need to be protected because the user overwriting it
    // won't destroy the integrity of the context.)
    //
    assert(CTX_KEY_CANON(context, self_index) == SYM_SELF);
    *CTX_VAR(context, self_index) = *CTX_VALUE(context);

    // !!! In Ren-C, the idea that functions are rebound when a context is
    // inherited is being deprecated.  It simply isn't viable for objects
    // with N methods to have those N methods permanently cloned in the
    // copies and have their bodies rebound to the new object.  A more
    // conventional method of `this->method()` access is needed with
    // cooperation from the evaluator, and that is slated to be `/method`
    // as a practical use of paths that implicitly start from "wherever
    // you dispatched from"
    //
    // Temporarily the old behavior is kept, so we deep copy and rebind.
    //
    if (opt_parent)
        Rebind_Context_Deep(opt_parent, context, NULL);

    ASSERT_CONTEXT(context);

#if !defined(NDEBUG)
    PG_Reb_Stats->Objects++;
#endif

    return context;
}


//
//  Construct_Context: C
// 
// Construct an object (partial evaluation of block).
// Parent can be null. Values are rebound.
//
REBCTX *Construct_Context(
    enum Reb_Kind kind,
    REBVAL *head,
    REBOOL as_is,
    REBCTX *opt_parent
) {
    REBCTX *context = Make_Selfish_Context_Detect(
        kind, // type
        NULL, // spec
        NULL, // body
        head, // values to scan for toplevel set-words
        opt_parent // parent
    );

    if (NOT_END(head)) Bind_Values_Shallow(head, context);

    if (as_is) Do_Min_Construct(head);
    else Do_Construct(head);

    return context;
}


//
//  Do_Construct: C
//
// Do a block with minimal evaluation and no evaluation of
// functions. Used for things like script headers where security
// is important.
//
// Handles cascading set words:  word1: word2: value
//
void Do_Construct(REBVAL* head)
{
    REBVAL *value = head;
    REBDSP dsp_orig = DSP;

    REBVAL temp;
    VAL_INIT_WRITABLE_DEBUG(&temp);
    SET_NONE(&temp);

    // This routine reads values from the start to the finish, which means
    // that if it wishes to do `word1: word2: value` it needs to have some
    // way of getting to the value and then going back across the words to
    // set them.  One way of doing it would be to start from the end and
    // work backward, but this uses the data stack instead to gather set
    // words and then go back and set them all when a value is found.
    //
    // !!! This could also just remember the pointer of the first set
    // word in a run, but at time of writing this is just patching a bug.
    //
    for (; NOT_END(value); value++) {
        if (IS_SET_WORD(value)) {
            //
            // Remember this SET-WORD!.  Come back and set what it is
            // bound to, once a non-SET-WORD! value is found.
            //
            DS_PUSH(value);
            continue;
        }

        // If not a SET-WORD! then consider the argument to represent some
        // kind of value.
        //
        // !!! The historical default is to NONE!, and also to transform
        // what would be evaluative into non-evaluative.  So:
        //
        //     >> construct [a: b/c: d: append "Strange" <defaults>]
        //     == make object! [
        //         a: b/c:
        //         d: 'append
        //     ]
        //
        // A differing philosophy might be that the construction process
        // only tolerate input that would yield the same output if used
        // in an evaulative object creation.
        //
        if (IS_WORD(value)) {
            switch (VAL_WORD_CANON(value)) {
            case SYM_NONE:
                SET_NONE(&temp);
                break;

            case SYM_TRUE:
            case SYM_ON:
            case SYM_YES:
                SET_TRUE(&temp);
                break;

            case SYM_FALSE:
            case SYM_OFF:
            case SYM_NO:
                SET_FALSE(&temp);
                break;

            default:
                temp = *value;
                VAL_SET_TYPE_BITS(&temp, REB_WORD);
            }
        }
        else if (IS_LIT_WORD(value)) {
            temp = *value;
            VAL_SET_TYPE_BITS(&temp, REB_WORD);
        }
        else if (IS_LIT_PATH(value)) {
            temp = *value;
            VAL_SET_TYPE_BITS(&temp, REB_PATH);
        }
        else if (VAL_TYPE(value) >= REB_NONE) { // all valid values
            temp = *value;
        }
        else
            SET_NONE(&temp);

        // Set prior set-words:
        while (DSP > dsp_orig) {
            *GET_MUTABLE_VAR_MAY_FAIL(DS_TOP) = temp;
            DS_DROP;
        }
    }

    // All vars in the frame should have a default value if not set, so if
    // we reached the end with something like `[a: 10 b: c: d:]` just leave
    // the trailing words to that default.  However, we must balance the
    // stack to please the evaluator, so let go of the set-words that we
    // did not set.
    //
    DS_DROP_TO(dsp_orig);
}


//
//  Do_Min_Construct: C
//
// Do no evaluation of the set values.  So if the input is:
//
//      [a: b: 1 + 2 d: print e:]
//
// Then `a` and `b` will be set to 1, while `+` and `2` will be ignored, `d`
// will be the word `print`, and `e` will be left as it was.
//
void Do_Min_Construct(const REBVAL* head)
{
    const REBVAL *value = head;
    REBDSP dsp_orig = DSP;

    for (; NOT_END(value); value++) {
        if (IS_SET_WORD(value)) {
            DS_PUSH(value); // push this SET-WORD! to the stack
        }
        else {
            // For any pushed SET-WORD!s, assign them to this non-SET-WORD!
            // value and then drop them from the stack.
            //
            while (DSP > dsp_orig) {
                *GET_MUTABLE_VAR_MAY_FAIL(DS_TOP) = *value;
                DS_DROP;
            }
        }
    }
}



//
//  Context_To_Array: C
// 
// Return a block containing words, values, or set-word: value
// pairs for the given object. Note: words are bound to original
// object.
// 
// Modes:
//     1 for word
//     2 for value
//     3 for words and values
//
REBARR *Context_To_Array(REBCTX *context, REBINT mode)
{
    REBVAL *key = CTX_KEYS_HEAD(context);
    REBVAL *var = CTX_VARS_HEAD(context);
    REBARR *block;
    REBVAL *value;
    REBCNT n;

    assert(!(mode & 4));
    block = Make_Array(CTX_LEN(context) * (mode == 3 ? 2 : 1));

    n = 1;
    for (; !IS_END(key); n++, key++, var++) {
        if (!GET_VAL_FLAG(key, TYPESET_FLAG_HIDDEN)) {
            if (mode & 1) {
                value = Alloc_Tail_Array(block);
                if (mode & 2) {
                    VAL_RESET_HEADER(value, REB_SET_WORD);
                    SET_VAL_FLAG(value, VALUE_FLAG_LINE);
                }
                else VAL_RESET_HEADER(value, REB_WORD);

                INIT_WORD_SYM(value, VAL_TYPESET_SYM(key));
<<<<<<< HEAD
                SET_VAL_FLAG(value, WORD_FLAG_BOUND_SPECIFIC);
                INIT_WORD_SPECIFIC(value, context);
=======
                SET_VAL_FLAG(value, WORD_FLAG_BOUND); // hdr reset, !relative
                INIT_WORD_CONTEXT(value, context);
>>>>>>> 3f9978e6
                INIT_WORD_INDEX(value, n);
            }
            if (mode & 2) {
                Append_Value(block, var);
            }
        }
    }

    return block;
}


//
//  Merge_Contexts_Selfish: C
// 
// Create a child context from two parent contexts. Merge common fields.
// Values from the second parent take precedence.
// 
// Deep copy and rebind the child.
//
REBCTX *Merge_Contexts_Selfish(REBCTX *parent1, REBCTX *parent2)
{
    REBARR *keylist;
    REBCTX *child;
    REBVAL *key;
    REBVAL *value;
    REBCNT n;
    REBINT *binds = WORDS_HEAD(Bind_Table);

    assert(CTX_TYPE(parent1) == CTX_TYPE(parent2));

    // Merge parent1 and parent2 words.
    // Keep the binding table.
    Collect_Keys_Start(COLLECT_ANY_WORD | COLLECT_ENSURE_SELF);

    // Setup binding table and BUF_COLLECT with parent1 words.  Don't bother
    // checking for duplicates, buffer is empty.
    //
    Collect_Context_Keys(parent1, FALSE);

    // Add parent2 words to binding table and BUF_COLLECT, and since we know
    // BUF_COLLECT isn't empty then *do* check for duplicates.
    //
    Collect_Context_Keys(parent2, TRUE);

    // Collect_Keys_End() terminates, but Collect_Context_Inner_Loop() doesn't.
    //
    TERM_ARRAY(BUF_COLLECT);

    // Allocate child (now that we know the correct size).  Obey invariant
    // that keylists are always managed.
    //
    keylist = Copy_Array_Shallow(BUF_COLLECT);
    MANAGE_ARRAY(keylist);
    child = AS_CONTEXT(Make_Array(ARR_LEN(keylist)));
<<<<<<< HEAD
    SET_ARR_FLAG(CTX_VARLIST(child), SERIES_FLAG_CONTEXT);
=======
    SET_ARR_FLAG(CTX_VARLIST(child), ARRAY_FLAG_CONTEXT_VARLIST);
>>>>>>> 3f9978e6

    value = Alloc_Tail_Array(CTX_VARLIST(child));

    // !!! Currently we assume the child will be of the same type as the
    // parent...so if the parent was an OBJECT! so will the child be, if
    // the parent was an ERROR! so will the child be.  This is a new idea,
    // so review consequences.
    //
    VAL_RESET_HEADER(value, CTX_TYPE(parent1));
<<<<<<< HEAD
    INIT_CONTEXT_KEYLIST(child, keylist);
=======
    INIT_CTX_KEYLIST_UNIQUE(child, keylist);
>>>>>>> 3f9978e6
    INIT_VAL_CONTEXT(value, child);
    VAL_CONTEXT_SPEC(value) = NULL;
    VAL_CONTEXT_STACKVARS(value) = NULL;

    // Copy parent1 values:
    memcpy(
        CTX_VARS_HEAD(child),
        CTX_VARS_HEAD(parent1),
        CTX_LEN(parent1) * sizeof(REBVAL)
    );

    // Update the child tail before making calls to CTX_VAR(), because the
    // debug build does a length check.
    //
    SET_ARRAY_LEN(CTX_VARLIST(child), ARR_LEN(keylist));

    // Copy parent2 values:
    key = CTX_KEYS_HEAD(parent2);
    value = CTX_VARS_HEAD(parent2);
    for (; NOT_END(key); key++, value++) {
        // no need to search when the binding table is available
        n = binds[VAL_TYPESET_CANON(key)];
        *CTX_VAR(child, n) = *value;
    }

    // Terminate the child context:
    TERM_ARRAY(CTX_VARLIST(child));

    // Deep copy the child
    Clonify_Values_Len_Managed(
        CTX_VARS_HEAD(child), CTX_LEN(child), TRUE, TS_CLONE
    );

    // Rebind the child
    Rebind_Context_Deep(parent1, child, NULL);
    Rebind_Context_Deep(parent2, child, WORDS_HEAD(Bind_Table));

    // release the bind table
    Collect_Keys_End();

    // We should have gotten a SELF in the results, one way or another.
    {
        REBCNT self_index = Find_Word_In_Context(child, SYM_SELF, TRUE);
        assert(self_index != 0);
        assert(CTX_KEY_CANON(child, self_index) == SYM_SELF);
        *CTX_VAR(child, self_index) = *CTX_VALUE(child);
    }

    return child;
}


//
//  Resolve_Context: C
// 
// Only_words can be a block of words or an index in the target
// (for new words).
//
void Resolve_Context(
    REBCTX *target,
    REBCTX *source,
    REBVAL *only_words,
    REBOOL all,
    REBOOL expand
) {
    REBINT *binds  = WORDS_HEAD(Bind_Table); // GC safe to do here
    REBVAL *key;
    REBVAL *var;
    REBINT n;
    REBINT m;
    REBCNT i = 0;

    ASSERT_BIND_TABLE_EMPTY;

    FAIL_IF_LOCKED_CONTEXT(target);

    if (IS_INTEGER(only_words)) { // Must be: 0 < i <= tail
        i = VAL_INT32(only_words); // never <= 0
        if (i == 0) i = 1;
        if (i > CTX_LEN(target)) return;
    }

    // !!! This function does its own version of resetting the bind table
    // and hence the Collect_Keys_End that would be performed in the case of
    // a `fail (Error(...))` will not properly reset it.  Because the code
    // does array expansion it cannot guarantee a fail won't happen, hence
    // the method needs to be reviewed to something that could properly
    // reset in the case of an out of memory error.
    //
    Collect_Keys_Start(COLLECT_ONLY_SET_WORDS);

    n = 0;

    // If limited resolve, tag the word ids that need to be copied:
    if (i != 0) {
        // Only the new words of the target:
        for (key = CTX_KEY(target, i); NOT_END(key); key++)
            binds[VAL_TYPESET_CANON(key)] = -1;
        n = CTX_LEN(target);
    }
    else if (IS_BLOCK(only_words)) {
        // Limit exports to only these words:
        REBVAL *words = VAL_ARRAY_AT(only_words);
        for (; NOT_END(words); words++) {
            if (IS_WORD(words) || IS_SET_WORD(words)) {
                binds[VAL_WORD_CANON(words)] = -1;
                n++;
            }
        }
    }

    // Expand target as needed:
    if (expand && n > 0) {
        // Determine how many new words to add:
        for (key = CTX_KEYS_HEAD(target); NOT_END(key); key++)
            if (binds[VAL_TYPESET_CANON(key)]) n--;

        // Expand context by the amount required:
        if (n > 0) Expand_Context(target, n);
        else expand = FALSE;
    }

    // Maps a word to its value index in the source context.
    // Done by marking all source words (in bind table):
    key = CTX_KEYS_HEAD(source);
    for (n = 1; NOT_END(key); n++, key++) {
        if (IS_UNSET(only_words) || binds[VAL_TYPESET_CANON(key)])
            binds[VAL_TYPESET_CANON(key)] = n;
    }

    // Foreach word in target, copy the correct value from source:
    //
    var = i != 0 ? CTX_VAR(target, i) : CTX_VARS_HEAD(target);
    key = i != 0 ? CTX_KEY(target, i) : CTX_KEYS_HEAD(target);
    for (; NOT_END(key); key++, var++) {
        if ((m = binds[VAL_TYPESET_CANON(key)])) {
            binds[VAL_TYPESET_CANON(key)] = 0; // mark it as set
            if (
                !GET_VAL_FLAG(key, TYPESET_FLAG_LOCKED)
                && (all || IS_UNSET(var))
            ) {
                if (m < 0) SET_UNSET(var); // no value in source context
                else *var = *CTX_VAR(source, m);
                //Debug_Num("type:", VAL_TYPE(vals));
                //Debug_Str(Get_Word_Name(words));
            }
        }
    }

    // Add any new words and values:
    if (expand) {
        key = CTX_KEYS_HEAD(source);
        for (n = 1; NOT_END(key); n++, key++) {
            if (binds[VAL_TYPESET_CANON(key)]) {
                // Note: no protect check is needed here
                binds[VAL_TYPESET_CANON(key)] = 0;
                var = Append_Context(target, 0, VAL_TYPESET_CANON(key));
                *var = *CTX_VAR(source, n);
            }
        }
    }
    else {
        // Reset bind table (do not use Collect_End):
        if (i != 0) {
            for (key = CTX_KEY(target, i); NOT_END(key); key++)
                binds[VAL_TYPESET_CANON(key)] = 0;
        }
        else if (IS_BLOCK(only_words)) {
            REBVAL *words = VAL_ARRAY_AT(only_words);
            for (; NOT_END(words); words++) {
                if (IS_WORD(words) || IS_SET_WORD(words))
                    binds[VAL_WORD_CANON(words)] = 0;
            }
        }
        else {
            for (key = CTX_KEYS_HEAD(source); NOT_END(key); key++)
                binds[VAL_TYPESET_CANON(key)] = 0;
        }
    }

    ASSERT_BIND_TABLE_EMPTY;

    // !!! Note we explicitly do *not* use Collect_Keys_End().  See warning
    // about errors, out of memory issues, etc. at Collect_Keys_Start()
    //
    SET_ARRAY_LEN(BUF_COLLECT, 0);  // allow reuse
}


//
<<<<<<< HEAD
//  Bind_Values_Inner_Loop: C
// 
// Bind_Values_Core() sets up the binding table and then calls
// this recursive routine to do the actual binding.
//
static void Bind_Values_Inner_Loop(
    REBINT *binds,
    REBVAL value[],
    REBCTX *context,
    REBCNT mode
) {
    for (; NOT_END(value); value++) {
        if (ANY_WORD(value)) {
            REBCNT n = binds[VAL_WORD_CANON(value)];
            if (n != 0) {
                //
                // Word is in context, bind it.  Note that VAL_RESET_HEADER
                // is a macro and VAL_TYPE is a macro, so we cannot directly
                // initialize the header while also needing the type.
                //
                assert(n <= CTX_LEN(context));
                UNBIND_WORD(value); // clear any previous binding flags
                SET_VAL_FLAG(value, WORD_FLAG_BOUND_SPECIFIC);
                INIT_WORD_SPECIFIC(value, context);
                INIT_WORD_INDEX(value, n);
            }
            else {
                // Word is not in context, so add it if option is specified
                //
                if (
                    (mode & BIND_ALL)
                    || ((mode & BIND_SET) && (IS_SET_WORD(value)))
                ) {
                    Expand_Context(context, 1, 1);
                    Append_Context(context, value, 0);
                    binds[VAL_WORD_CANON(value)] = VAL_WORD_INDEX(value);
                }
            }
        }
        else if (ANY_ARRAY(value) && (mode & BIND_DEEP)) {
            Bind_Values_Inner_Loop(
                binds, VAL_ARRAY_AT(value), context, mode
            );
        }
        else if (IS_FUNCTION(value) && (mode & BIND_FUNC)) {
            Bind_Values_Inner_Loop(
                binds, ARR_HEAD(VAL_FUNC_BODY(value)), context, mode
            );
        }
    }
}


//
//  Bind_Values_Core: C
// 
// Bind words in an array of values terminated with END
// to a specified context.  See warnings on the functions like
// Bind_Values_Deep() about not passing just a singular REBVAL.
// 
// Different modes may be applied:
// 
//     BIND_ONLY - Only bind words found in the context.
//     BIND_ALL  - Add words to the context during the bind.
//     BIND_SET  - Add set-words to the context during the bind.
//                 (note: word must not occur before the SET)
//     BIND_DEEP - Recurse into sub-blocks.
// 
// NOTE: BIND_SET must be used carefully, because it does not
// bind prior instances of the word before the set-word. That is
// to say that forward references are not allowed.
//
void Bind_Values_Core(REBVAL value[], REBCTX *context, REBCNT mode)
{
    REBVAL *key;
    REBCNT index;
    REBINT *binds = WORDS_HEAD(Bind_Table); // GC safe to do here

    CHECK_BIND_TABLE;

    // Note about optimization: it's not a big win to avoid the
    // binding table for short blocks (size < 4), because testing
    // every block for the rare case adds up.

    // Setup binding table
    index = 1;
    key = CTX_KEYS_HEAD(context);
    for (; index <= CTX_LEN(context); key++, index++) {
        if (!GET_VAL_FLAG(key, TYPESET_FLAG_UNBINDABLE))
            binds[VAL_TYPESET_CANON(key)] = index;
    }

    Bind_Values_Inner_Loop(binds, &value[0], context, mode);

    // Reset binding table:
    key = CTX_KEYS_HEAD(context);
    for (; NOT_END(key); key++)
        binds[VAL_TYPESET_CANON(key)] = 0;

    CHECK_BIND_TABLE;
}


//
//  Unbind_Values_Core: C
// 
// Unbind words in a block, optionally unbinding those which are
// bound to a particular target (if target is NULL, then all
// words will be unbound regardless of their VAL_WORD_CONTEXT).
//
void Unbind_Values_Core(REBVAL value[], REBCTX *context, REBOOL deep)
{
    for (; NOT_END(value); value++) {
        if (
            ANY_WORD(value)
            && (
                !context
                || (
                    IS_WORD_BOUND(value)
                    && VAL_WORD_CONTEXT(value) == context
                )
            )
        ) {
            UNBIND_WORD(value);
        }
        else if (ANY_ARRAY(value) && deep)
            Unbind_Values_Core(VAL_ARRAY_AT(value), context, TRUE);
    }
}


//
//  Try_Bind_Word: C
// 
// Binds a word to a context. If word is not part of the context.
//
REBCNT Try_Bind_Word(REBCTX *context, REBVAL *word)
{
    REBCNT n;

    n = Find_Word_In_Context(context, VAL_WORD_SYM(word), FALSE);
    if (n != 0) {
        UNBIND_WORD(word); // get rid of binding if it had one
        SET_VAL_FLAG(word, WORD_FLAG_BOUND_SPECIFIC);
        INIT_WORD_SPECIFIC(word, context);
        INIT_WORD_INDEX(word, n);
    }
    return n;
}


//
//  Bind_Relative_Inner_Loop: C
// 
// Recursive function for relative function word binding.
// 
static void Bind_Relative_Inner_Loop(
    REBINT *binds,
    REBFUN *func,
    REBARR *block
) {
    REBVAL *value = ARR_HEAD(block);

    for (; NOT_END(value); value++) {
        if (ANY_WORD(value)) {
            REBINT n = binds[VAL_WORD_CANON(value)];
            if (n != 0) {
                //
                // Word's canon symbol is in frame.  Relatively bind it.
                // (clear out existing header flags first).  Note that
                // VAL_RESET_HEADER is a macro and it's not safe to pass
                // it VAL_TYPE(value) directly while initializing value...
                //
                enum Reb_Kind kind = VAL_TYPE(value);
                VAL_RESET_HEADER(value, kind);
                SET_VAL_FLAG(value, WORD_FLAG_BOUND_RELATIVE);
                INIT_WORD_RELATIVE(value, func);
                INIT_WORD_INDEX(value, n);
            }
        }
        else if (ANY_ARRAY(value))
            Bind_Relative_Inner_Loop(binds, func, VAL_ARRAY(value));
    }
}


//
//  Bind_Relative_Deep: C
// 
// Bind the words of a function block to a stack frame.
// To indicate the relative nature of the index, it is set to
// a negative offset.
//
void Bind_Relative_Deep(REBFUN *func, REBARR *block)
{
    REBVAL *param;
    REBCNT index;
    REBINT *binds = WORDS_HEAD(Bind_Table); // GC safe to do here

    // !!! Historically, relative binding was not allowed for NATIVE! or
    // other function types.  It was not desirable for user code to be
    // capable of binding to the parameters of a native.  However, for
    // purposes of debug inspection, read-only access presents an
    // interesting case.  While this avenue is explored, relative bindings
    // for all function types are being permitted.
    //
    // NOTE: This cannot work if the native is invoked framelessly.  A
    // debug mode must be enabled that prohibits the native from being
    // frameless if it's to be introspected.
    //
    /*assert(
        IS_FUNCTION(ARR_HEAD(paramlist)) || IS_CLOSURE(ARR_HEAD(paramlist))
    );*/

    CHECK_BIND_TABLE;

    //Dump_Block(words);

    // Setup binding table from the argument word list
    //
    index = 1;
    param = FUNC_PARAMS_HEAD(func);
    for (; NOT_END(param); param++, index++)
        binds[VAL_TYPESET_CANON(param)] = index;

    Bind_Relative_Inner_Loop(binds, func, block);

    // Reset binding table
    //
    param = FUNC_PARAMS_HEAD(func);
    for (; NOT_END(param); param++)
        binds[VAL_TYPESET_CANON(param)] = 0;

    CHECK_BIND_TABLE;
}


//
//  Bind_Stack_Word: C
//
void Bind_Stack_Word(REBFUN *func, REBVAL *word)
{
    REBINT index;
    enum Reb_Kind kind;

    index = Find_Param_Index(FUNC_PARAMLIST(func), VAL_WORD_SYM(word));
    if (index == 0)
        fail (Error(RE_NOT_IN_CONTEXT, word));

    kind = VAL_TYPE(word); // safe--can't pass VAL_TYPE(value) while resetting
    VAL_RESET_HEADER(word, kind);
    SET_VAL_FLAG(word, WORD_FLAG_BOUND_RELATIVE);
    INIT_WORD_RELATIVE(word, func);
    INIT_WORD_INDEX(word, index);
}


//
//  Rebind_Values_Deep: C
// 
// Rebind all words that reference src target to dst target.
// Rebind is always deep.
//
void Rebind_Values_Deep(
    REBCTX *src,
    REBCTX *dst,
    REBVAL value[],
    REBINT *opt_binds
) {
    for (; NOT_END(value); value++) {
        if (ANY_ARRAY(value)) {
            Rebind_Values_Deep(src, dst, VAL_ARRAY_AT(value), opt_binds);
        }
        else if (
            ANY_WORD(value)
            && GET_VAL_FLAG(value, WORD_FLAG_BOUND_SPECIFIC)
            && VAL_WORD_CONTEXT(value) == src
        ) {
            INIT_WORD_SPECIFIC(value, dst);

            if (opt_binds) {
                REBCNT canon = VAL_WORD_CANON(value);
                INIT_WORD_INDEX(value, opt_binds[canon]);
            }
        }
        else if (IS_FUNCTION(value)) {
            //
            // !!! Extremely questionable feature--walking into function
            // bodies and changing them.  This R3-Alpha concept was largely
            // broken (didn't work for closures) and created a lot of extra
            // garbage (inheriting an object's methods meant making deep
            // copies of all that object's method bodies...each time).
            // Ren-C has a different idea in the works.
            //
            Rebind_Values_Deep(
                src, dst, ARR_HEAD(VAL_FUNC_BODY(value)), opt_binds
            );
        }
    }
}


//
//  Rebind_Values_Relative_Deep: C
//
// Rebind all words that reference src target to dst target.
// Rebind is always deep.
//
// !!! This function is temporary and should not be necessary after the FRAME!
// is implemented.
//
void Rebind_Values_Relative_Deep(
    REBFUN *src,
    REBFUN *dst,
    REBVAL value[]
) {
    for (; NOT_END(value); value++) {
        if (ANY_ARRAY(value)) {
            Rebind_Values_Relative_Deep(src, dst, VAL_ARRAY_AT(value));
        }
        else if (
            ANY_WORD(value)
            && GET_VAL_FLAG(value, WORD_FLAG_BOUND_RELATIVE)
            && value->payload.any_word.binding.relative == src
        ) {
            INIT_WORD_RELATIVE(value, dst);
        }
    }
}


//
//  Rebind_Values_Specifically_Deep: C
//
// Rebind all words that reference src target to dst target.
// Rebind is always deep.
//
// !!! This function is temporary and should not be necessary after the FRAME!
// is implemented.
//
void Rebind_Values_Specifically_Deep(REBFUN *src, REBCTX *dst, REBVAL value[]) {
    for (; NOT_END(value); value++) {
        if (ANY_ARRAY(value)) {
            Rebind_Values_Specifically_Deep(src, dst, VAL_ARRAY_AT(value));
        }
        else if (
            ANY_WORD(value)
            && GET_VAL_FLAG(value, WORD_FLAG_BOUND_RELATIVE)
            && value->payload.any_word.binding.relative == src
        ) {
            // Note that VAL_RESET_HEADER(value...) is a macro for setting
            // value, so passing VAL_TYPE(value) which is also a macro can be
            // dangerous...
            //
            enum Reb_Kind kind = VAL_TYPE(value);
            VAL_RESET_HEADER(value, kind);
            SET_VAL_FLAG(value, WORD_FLAG_BOUND_SPECIFIC);
            INIT_WORD_SPECIFIC(value, dst);
        }
    }
}


//
//  Find_Param_Index: C
// 
// Find function param word in function "frame".
//
// !!! This is semi-redundant with similar functions for Find_Word_In_Array
// and key finding for objects, review...
//
REBCNT Find_Param_Index(REBARR *paramlist, REBSYM sym)
{
    REBVAL *params = ARR_AT(paramlist, 1);
    REBCNT len = ARR_LEN(paramlist);

    REBCNT canon = SYMBOL_TO_CANON(sym); // don't recalculate each time

    REBCNT n;
    for (n = 1; n < len; n++, params++) {
        if (
            sym == VAL_TYPESET_SYM(params)
            || canon == VAL_TYPESET_CANON(params)
        ) {
            return n;
        }
    }

    return 0;
}


//
=======
>>>>>>> 3f9978e6
//  Find_Word_In_Context: C
// 
// Search a context looking for the given word symbol.
// Return the context index for a word. Locate it by matching
// the canon word identifiers. Return 0 if not found.
//
REBCNT Find_Word_In_Context(REBCTX *context, REBSYM sym, REBOOL always)
{
    REBVAL *key = CTX_KEYS_HEAD(context);
    REBCNT len = CTX_LEN(context);

    REBCNT canon = SYMBOL_TO_CANON(sym); // always compare to CANON sym

    REBCNT n;
    for (n = 1; n <= len; n++, key++) {
        if (
            sym == VAL_TYPESET_SYM(key)
            || canon == VAL_TYPESET_CANON(key)
        ) {
            return (!always && GET_VAL_FLAG(key, TYPESET_FLAG_HIDDEN)) ? 0 : n;
        }
    }

    // !!! Should this be changed to NOT_FOUND?
    return 0;
}


//
//  Find_Word_Value: C
// 
// Search a frame looking for the given word symbol and
// return the value for the word. Locate it by matching
// the canon word identifiers. Return NULL if not found.
//
REBVAL *Find_Word_Value(REBCTX *context, REBSYM sym)
{
    REBINT n;

    if (!context) return 0;
    n = Find_Word_In_Context(context, sym, FALSE);
    if (n == 0) return 0;
    return CTX_VAR(context, n);
}


//
//  Find_Word_In_Array: C
// 
// Find word (of any type) in an array of values with linear search.
//
REBCNT Find_Word_In_Array(REBARR *array, REBCNT index, REBSYM sym)
{
    REBVAL *value;

    for (; index < ARR_LEN(array); index++) {
        value = ARR_AT(array, index);
        if (ANY_WORD(value) && sym == VAL_WORD_CANON(value))
            return index;
    }

    return NOT_FOUND;
}


//
<<<<<<< HEAD
//  Call_For_Relative_Word: C
//
// Looks up word from a relative binding to get a specific context.  Currently
// this uses the stack (dynamic binding) but a better idea is in the works.
//
struct Reb_Call *Call_For_Relative_Word(const REBVAL *any_word, REBOOL trap) {

    // !!! This is the temporary answer to relative binding.  NewFunction
    // aims to resolve relative bindings with the help of an extra
    // parameter to Get_Var, that will be "tunneled" through ANY-SERIES!
    // REBVALs that are "viewing" an array that contains relatively
    // bound elements.  That extra parameter will fill in the *actual*
    // frame so this code will not have to guess that "the last stack
    // level is close enough"

    struct Reb_Call *call = DSF;

    for (; call != NULL; call = PRIOR_DSF(call)) {
        if (
            call->mode != CALL_MODE_FUNCTION
            || DSF_FUNC(call) != any_word->payload.any_word.binding.relative
        ) {
            continue;
        }

        if (DSF_FRAMELESS(call)) {
            //
            // !!! Trying to get a variable from a frameless native is a
            // little bit different and probably shouldn't be willing to
            // fail in an "oh it's unbound but that's okay" way.  Because
            // the data should be there, it's just been "optimized out"
            //
            // We ignore the `trap` setting for this unusual case, which
            // generally should only be possible in debugging scenarios
            // (how else would one get access to a binding to a native's
            // locals and args??)
            //
            fail (Error(RE_FRAMELESS_WORD, any_word));
        }

        // Currently the only `mode` in which a frame should be
        // considered as a legitimate match is CALL_MODE_FUNCTION.
        // Other call types include a GROUP! being recursed or
        // a function whose frame is pending and doesn't have all
        // the arguments ready yet... these shouldn't count.
        //
        assert(
            SAME_SYM(
                VAL_WORD_SYM(any_word),
                VAL_TYPESET_SYM(
                    FUNC_PARAM(DSF_FUNC(call), VAL_WORD_INDEX(any_word))
                )
            )
        );

        // Shouldn't be doing relative word lookups in durables ATM...they
        // copied their bodies in the current implementation.
        //
        assert(!IS_FUNC_DURABLE(FUNC_VALUE(DSF_FUNC(call))));

        return call;
    }

    // Historically, trying to get a value from a context not
    // on the stack in non-trapping concepts has been treated
    // the same as an unbound.  See #1914.
    //
    // !!! Is trying to access a variable that is no longer
    // available via a FRAME! that's gone off stack materially
    // different in the sense it should warrant an error in
    // all cases, trap or not?

    if (trap) return NULL;

    fail (Error(RE_NO_RELATIVE, any_word));
}


//
//  Get_Var_Core: C
// 
// Get the word--variable--value. (Generally, use the macros like
// GET_VAR or GET_MUTABLE_VAR instead of this).  This routine is
// called quite a lot and so attention to performance is important.
//
// If `trap` is TRUE, return NULL instead of raising errors on unbounds.
=======
//  Frame_For_Relative_Word: C
>>>>>>> 3f9978e6
//
// Looks up word from a relative binding to get a specific context.  Currently
// this uses the stack (dynamic binding) but a better idea is in the works.
//
<<<<<<< HEAD
REBVAL *Get_Var_Core(const REBVAL *any_word, REBOOL trap, REBOOL writable)
{
    if (GET_VAL_FLAG(any_word, WORD_FLAG_BOUND_SPECIFIC)) {
        //
        // The word is bound directly to a value inside a varlist, and
        // represents the zero-based offset into that series.  This is how
        // values would be picked out of object-like things...
        //
        // (Including e.g. looking up 'append' in the user context.)

        REBCTX *context = VAL_WORD_CONTEXT(any_word);
        REBCNT index = VAL_WORD_INDEX(any_word);
        REBVAL *value;

        assert(
            SAME_SYM(
                VAL_WORD_SYM(any_word), CTX_KEY_SYM(context, index)
            )
        );

        if (
            GET_CTX_FLAG(context, CONTEXT_FLAG_STACK)
            && !GET_CTX_FLAG(context, SERIES_FLAG_ACCESSIBLE)
        ) {
            // In R3-Alpha, the closure construct created a persistent object
            // which would keep all of its args, refinements, and locals
            // alive after the closure ended.  In trying to eliminate the
            // distinction between FUNCTION! and CLOSURE! in Ren-C, the
            // default is for them not to survive...though a mechanism for
            // allowing some to be marked ("<durable>") is under development.
            //
            // In the meantime, report the same error as a function which
            // is no longer on the stack.

            if (trap) return NULL;

            fail (Error(RE_NO_RELATIVE, any_word));
        }

        if (
            writable &&
            GET_VAL_FLAG(CTX_KEY(context, index), TYPESET_FLAG_LOCKED)
        ) {
            if (trap) return NULL;

            fail (Error(RE_LOCKED_WORD, any_word));
        }

        value = CTX_VAR(context, index);
        assert(!THROWN(value));
        return value;
    }
    else if (GET_VAL_FLAG(any_word, WORD_FLAG_BOUND_RELATIVE)) {
        //
        // RELATIVE CONTEXT: Word is stack-relative bound to a function with
        // no persistent varlist held by the GC.  The value *might* be found
        // on the stack (or not, if all instances of the function on the
        // call stack have finished executing).  We walk backward in the call
        // stack to see if we can find the function's "identifying series"
        // in a call frame...and take the first instance we see (even if
        // multiple invocations are on the stack, most recent wins)
        //
        // !!! This is the temporary answer to relative binding.  NewFunction
        // aims to resolve relative bindings with the help of an extra
        // parameter to Get_Var, that will be "tunneled" through ANY-SERIES!
        // REBVALs that are "viewing" an array that contains relatively
        // bound elements.  That extra parameter will fill in the *actual*
        // frame so this code will not have to guess that "the last stack
        // level is close enough"

        REBCNT index = VAL_WORD_INDEX(any_word);
        REBVAL *value;

        struct Reb_Call *call
            = Call_For_Relative_Word(any_word, trap);

        if (!call) {
            assert(trap);
            return NULL;
        }

        if (
            writable &&
            GET_VAL_FLAG(FUNC_PARAM(DSF_FUNC(call), index), TYPESET_FLAG_LOCKED)
=======
struct Reb_Frame *Frame_For_Relative_Word(
    const REBVAL *any_word,
    REBOOL trap
) {
    // !!! This is the temporary answer to relative binding.  NewFunction
    // aims to resolve relative bindings with the help of an extra
    // parameter to Get_Var, that will be "tunneled" through ANY-SERIES!
    // REBVALs that are "viewing" an array that contains relatively
    // bound elements.  That extra parameter will fill in the *actual*
    // frame so this code will not have to guess that "the last stack
    // level is close enough"

    struct Reb_Frame *frame = FS_TOP;

    assert(ANY_WORD(any_word) && IS_RELATIVE(any_word));

    for (; frame != NULL; frame = FRM_PRIOR(frame)) {
        if (
            frame->mode != CALL_MODE_FUNCTION
            || FRM_FUNC(frame) != VAL_WORD_FUNC(any_word)
>>>>>>> 3f9978e6
        ) {
            continue;
        }

<<<<<<< HEAD
        value = DSF_ARG(call, index);
        assert(!THROWN(value));
        return value;
    }

    // If none of the above cases matched, then it's not bound at all.

    if (trap) return NULL;

    fail (Error(RE_NOT_BOUND, any_word));
=======
        if (FRM_IS_VARLESS(frame)) {
            //
            // !!! Trying to get a variable from a varless native is a
            // little bit different and probably shouldn't be willing to
            // fail in an "oh it's unbound but that's okay" way.  Because
            // the data should be there, it's just been "optimized out"
            //
            // We ignore the `trap` setting for this unusual case, which
            // generally should only be possible in debugging scenarios
            // (how else would one get access to a binding to a native's
            // locals and args??)
            //
            fail (Error(RE_VARLESS_WORD, any_word));
        }

        // Currently the only `mode` in which a frame should be
        // considered as a legitimate match is CALL_MODE_FUNCTION.
        // Other call types include a GROUP! being recursed or
        // a function whose frame is pending and doesn't have all
        // the arguments ready yet... these shouldn't count.
        //
        assert(
            SAME_SYM(
                VAL_WORD_SYM(any_word),
                VAL_TYPESET_SYM(
                    FUNC_PARAM(FRM_FUNC(frame), VAL_WORD_INDEX(any_word))
                )
            )
        );

        // Shouldn't be doing relative word lookups in durables ATM...they
        // copied their bodies in the current implementation.
        //
        assert(!IS_FUNC_DURABLE(FUNC_VALUE(FRM_FUNC(frame))));

        return frame;
    }

    // Historically, trying to get a value from a context not
    // on the stack in non-trapping concepts has been treated
    // the same as an unbound.  See #1914.
    //
    // !!! Is trying to access a variable that is no longer
    // available via a FRAME! that's gone off stack materially
    // different in the sense it should warrant an error in
    // all cases, trap or not?

    if (trap) return NULL;

    fail (Error(RE_NO_RELATIVE, any_word));
>>>>>>> 3f9978e6
}


//
//  Obj_Word: C
// 
// Return pointer to the nth WORD of an object.
//
REBVAL *Obj_Word(const REBVAL *value, REBCNT index)
{
    REBARR *keylist = CTX_KEYLIST(VAL_CONTEXT(value));
    return ARR_AT(keylist, index);
}


//
//  Obj_Value: C
// 
// Return pointer to the nth VALUE of an object.
// Return zero if the index is not valid.
//
REBVAL *Obj_Value(REBVAL *value, REBCNT index)
{
    REBCTX *context = VAL_CONTEXT(value);

    if (index > CTX_LEN(context)) return 0;
    return CTX_VAR(context, index);
<<<<<<< HEAD
}


//
//  Init_Obj_Value: C
//
void Init_Obj_Value(REBVAL *value, REBCTX *context)
{
    assert(context);
    CLEARS(value);
    Val_Init_Object(value, context);
=======
>>>>>>> 3f9978e6
}


//
//  Init_Collector: C
//
void Init_Collector(void)
{
    // Temporary block used while scanning for frame words:
    // "just holds typesets, no GC behavior" (!!! until typeset symbols or
    // embedded tyeps are GC'd...!)
    //
    // Note that the logic inside Collect_Keylist managed assumes it's at
    // least 2 long to hold the rootkey (SYM_0) and a possible SYM_SELF
    // hidden actual key.
    //
    Set_Root_Series(TASK_BUF_COLLECT, ARR_SERIES(Make_Array(2 + 98)));
}


#ifndef NDEBUG

//
//  CTX_KEY_Debug: C
//
REBVAL *CTX_KEY_Debug(REBCTX *c, REBCNT n) {
    assert(n != 0 && n <= CTX_LEN(c));
    return CTX_KEYS_HEAD(c) + (n) - 1;
}


//
//  CTX_VAR_Debug: C
//
REBVAL *CTX_VAR_Debug(REBCTX *c, REBCNT n) {
    assert(n != 0 && n <= CTX_LEN(c));
    return CTX_VARS_HEAD(c) + (n) - 1;
}


//
//  Assert_Context_Core: C
//
void Assert_Context_Core(REBCTX *context)
{
    REBCNT n;
    REBVAL *key;
    REBVAL *var;

    REBCNT keys_len;
    REBCNT vars_len;

<<<<<<< HEAD
    if (!GET_ARR_FLAG(CTX_VARLIST(context), SERIES_FLAG_CONTEXT)) {
        Debug_Fmt("Frame series does not have SERIES_FLAG_CONTEXT flag set");
=======
    if (!GET_ARR_FLAG(CTX_VARLIST(context), ARRAY_FLAG_CONTEXT_VARLIST)) {
        Debug_Fmt("Context varlist doesn't have ARRAY_FLAG_CONTEXT_VARLIST");
>>>>>>> 3f9978e6
        Panic_Context(context);
    }

    if (!ANY_CONTEXT(CTX_VALUE(context))) {
        Debug_Fmt("Element at head of frame is not an ANY_CONTEXT");
        Panic_Context(context);
    }

    if (!CTX_KEYLIST(context)) {
        Debug_Fmt("Null keylist found in frame");
        Panic_Context(context);
    }

    vars_len = ARR_LEN(CTX_VARLIST(context));
    keys_len = ARR_LEN(CTX_KEYLIST(context));

    if (keys_len < 1) {
        Debug_Fmt("Keylist length less than one--cannot hold rootkey");
        Panic_Context(context);
    }

    if (GET_CTX_FLAG(context, CONTEXT_FLAG_STACK)) {
        assert(vars_len == 1);
    }
    else {
        if (keys_len != vars_len) {
            Debug_Fmt("Unequal lengths of key/var series in Assert_Context");
            Panic_Context(context);
        }
    }

    // The 0th key and var are special and can't be accessed with CTX_VAR
    // or CTX_KEY
    //
    key = CTX_ROOTKEY(context);
    var = CTX_VALUE(context);

    if (
<<<<<<< HEAD
        (IS_TYPESET(key) && VAL_TYPESET_SYM(key) == SYM_0) || ANY_FUNC(key)
=======
        (IS_TYPESET(key) && VAL_TYPESET_SYM(key) == SYM_0) || IS_FUNCTION(key)
>>>>>>> 3f9978e6
    ) {
        // It's okay.  Note that in the future the rootkey for ordinary
        // OBJECT!/ERROR!/PORT! etc. may be more interesting than SYM_0
    }
    else {
        Debug_Fmt("Rootkey in context not SYM_0, CLOSURE!, FUNCTION!.");
        Panic_Context(context);
    }

    if (!ANY_CONTEXT(var)) {
        Debug_Fmt("First value slot in context not ANY-CONTEXT!");
        Panic_Context(context);
    }

    if (var->payload.any_context.context != context) {
        Debug_Fmt("Embedded ANY-CONTEXT!'s context doesn't match context");
        Panic_Context(context);
    }

    key = CTX_KEYS_HEAD(context);
    var = CTX_VARS_HEAD(context);

    for (n = 1; n < keys_len; n++, var++, key++) {
        if (IS_END(key) || IS_END(var)) {
            Debug_Fmt(
                "** Early %s end at index: %d",
                IS_END(key) ? "key" : "var",
                n
            );
            Panic_Context(context);
        }

        if (!IS_TYPESET(key)) {
            Debug_Fmt("** Non-typeset in context keys: %d\n", VAL_TYPE(key));
            Panic_Context(context);
        }
    }

    if (NOT_END(key) || NOT_END(var)) {
        Debug_Fmt(
            "** Missing %s end at index: %d type: %d",
            NOT_END(key) ? "key" : "var",
            n,
            NOT_END(key) ? VAL_TYPE(key) : VAL_TYPE(var)
        );
        Panic_Context(context);
    }
}
#endif<|MERGE_RESOLUTION|>--- conflicted
+++ resolved
@@ -86,27 +86,6 @@
 
 #include "sys-core.h"
 
-<<<<<<< HEAD
-#define CHECK_BIND_TABLE
-
-//
-//  Check_Bind_Table: C
-//
-void Check_Bind_Table(void)
-{
-    REBCNT  n;
-    REBINT *binds = WORDS_HEAD(Bind_Table);
-
-    //Debug_Fmt("Bind Table (Size: %d)", SER_LEN(Bind_Table));
-    for (n = 0; n < SER_LEN(Bind_Table); n++) {
-        if (binds[n]) {
-            Debug_Fmt("Bind table fault: %3d to %3d (%s)", n, binds[n], Get_Sym_Name(n));
-        }
-    }
-}
-
-=======
->>>>>>> 3f9978e6
 
 //
 //  Alloc_Context: C
@@ -125,11 +104,7 @@
 
     keylist = Make_Array(len + 1); // size + room for ROOTKEY (SYM_0)
     context = AS_CONTEXT(Make_Array(len + 1));
-<<<<<<< HEAD
-    SET_ARR_FLAG(CTX_VARLIST(context), SERIES_FLAG_CONTEXT);
-=======
     SET_ARR_FLAG(CTX_VARLIST(context), ARRAY_FLAG_CONTEXT_VARLIST);
->>>>>>> 3f9978e6
 
     // Note: cannot use Append_Frame for first word.
 
@@ -137,11 +112,7 @@
     // are building which contains this context
     //
     CTX_VALUE(context)->payload.any_context.context = context;
-<<<<<<< HEAD
-    INIT_CONTEXT_KEYLIST(context, keylist);
-=======
     INIT_CTX_KEYLIST_UNIQUE(context, keylist);
->>>>>>> 3f9978e6
     MANAGE_ARRAY(keylist);
 
 #if !defined(NDEBUG)
@@ -184,24 +155,6 @@
 // 
 // Expand a context. Copy words if keylist is not unique.
 //
-<<<<<<< HEAD
-void Expand_Context(REBCTX *context, REBCNT delta, REBCNT copy)
-{
-    REBARR *keylist = CTX_KEYLIST(context);
-
-    Extend_Series(ARR_SERIES(CTX_VARLIST(context)), delta);
-    TERM_ARRAY(CTX_VARLIST(context));
-
-    // Expand or copy WORDS block:
-    if (copy) {
-        REBOOL managed = GET_ARR_FLAG(keylist, SERIES_FLAG_MANAGED);
-        INIT_CONTEXT_KEYLIST(
-            context, Copy_Array_Extra_Shallow(keylist, delta)
-        );
-        if (managed) MANAGE_ARRAY(CTX_KEYLIST(context));
-    }
-    else {
-=======
 void Expand_Context(REBCTX *context, REBCNT delta)
 {
     REBARR *keylist = CTX_KEYLIST(context);
@@ -230,7 +183,6 @@
         // context, and no INIT_CTX_KEYLIST_SHARED was used by another context
         // to mark the flag indicating it's shared.  Extend it directly.
 
->>>>>>> 3f9978e6
         Extend_Series(ARR_SERIES(keylist), delta);
         TERM_ARRAY(keylist);
     }
@@ -280,14 +232,9 @@
         // for stack-relative bindings, the index will be negative and the
         // target will be a function's PARAMLIST series.
         //
-<<<<<<< HEAD
-        SET_VAL_FLAG(word, WORD_FLAG_BOUND_SPECIFIC);
-        INIT_WORD_SPECIFIC(word, context);
-=======
         assert(!GET_VAL_FLAG(word, VALUE_FLAG_RELATIVE));
         SET_VAL_FLAG(word, WORD_FLAG_BOUND);
         INIT_WORD_CONTEXT(word, context);
->>>>>>> 3f9978e6
         INIT_WORD_INDEX(word, len); // length we just bumped
     }
     else
@@ -306,29 +253,11 @@
 REBCTX *Copy_Context_Shallow_Extra(REBCTX *src, REBCNT extra) {
     REBCTX *dest;
 
-<<<<<<< HEAD
-    assert(GET_ARR_FLAG(CTX_VARLIST(src), SERIES_FLAG_CONTEXT));
-=======
     assert(GET_ARR_FLAG(CTX_VARLIST(src), ARRAY_FLAG_CONTEXT_VARLIST));
->>>>>>> 3f9978e6
     assert(GET_ARR_FLAG(CTX_KEYLIST(src), SERIES_FLAG_MANAGED));
 
     if (extra == 0) {
         dest = AS_CONTEXT(Copy_Array_Shallow(CTX_VARLIST(src)));
-<<<<<<< HEAD
-        INIT_CONTEXT_KEYLIST(dest, CTX_KEYLIST(src));
-    }
-    else {
-        dest = AS_CONTEXT(Copy_Array_Extra_Shallow(CTX_VARLIST(src), extra));
-        INIT_CONTEXT_KEYLIST(
-            dest,
-            Copy_Array_Extra_Shallow(CTX_KEYLIST(src), extra)
-        );
-        MANAGE_ARRAY(CTX_KEYLIST(dest));
-    }
-
-    SET_ARR_FLAG(CTX_VARLIST(dest), SERIES_FLAG_CONTEXT);
-=======
         INIT_CTX_KEYLIST_SHARED(dest, CTX_KEYLIST(src));
     }
     else {
@@ -339,7 +268,6 @@
     }
 
     SET_ARR_FLAG(CTX_VARLIST(dest), ARRAY_FLAG_CONTEXT_VARLIST);
->>>>>>> 3f9978e6
 
     INIT_VAL_CONTEXT(CTX_VALUE(dest), dest);
 
@@ -618,17 +546,10 @@
 // the complexity to move handling for that case in this routine.
 //
 REBARR *Collect_Keylist_Managed(
-<<<<<<< HEAD
-    REBCNT *self_index_out, // which context index SELF is in (if BIND_SELF)
-    REBVAL value[],
-    REBCTX *prior,
-    REBCNT modes
-=======
     REBCNT *self_index_out, // which context index SELF is in (if COLLECT_SELF)
     const REBVAL *head,
     REBCTX *prior,
     REBFLGS flags // see %sys-core.h for COLLECT_ANY_WORD, etc.
->>>>>>> 3f9978e6
 ) {
     REBINT *binds = WORDS_HEAD(Bind_Table);
     REBARR *keylist;
@@ -730,14 +651,6 @@
         Collect_Words_Inner_Loop(binds, opt_prior_head, COLLECT_ANY_WORD);
 
     start = ARR_LEN(BUF_COLLECT);
-<<<<<<< HEAD
-    Collect_Words_Inner_Loop(binds, &value[0], modes);
-    TERM_ARRAY(BUF_COLLECT);
-
-    // Reset word markers:
-    for (value = ARR_HEAD(BUF_COLLECT); NOT_END(value); value++)
-        binds[VAL_WORD_CANON(value)] = 0;
-=======
     Collect_Words_Inner_Loop(binds, head, flags);
     TERM_ARRAY(BUF_COLLECT);
 
@@ -747,7 +660,6 @@
         for (word = ARR_HEAD(BUF_COLLECT); NOT_END(word); word++)
             binds[VAL_WORD_CANON(word)] = 0;
     }
->>>>>>> 3f9978e6
 
     array = Copy_Array_At_Max_Shallow(
         BUF_COLLECT, start, ARR_LEN(BUF_COLLECT) - start
@@ -797,11 +709,7 @@
     enum Reb_Kind kind,
     REBCTX *spec,
     REBVAL *stackvars,
-<<<<<<< HEAD
-    REBVAL value[],
-=======
     const REBVAL *head,
->>>>>>> 3f9978e6
     REBCTX *opt_parent
 ) {
     REBARR *keylist;
@@ -810,104 +718,6 @@
 
     REBCNT len;
 
-<<<<<<< HEAD
-    if (IS_END(value)) {
-        if (opt_parent) {
-            self_index = Find_Word_In_Context(opt_parent, SYM_SELF, TRUE);
-
-            context = AS_CONTEXT(Copy_Array_Core_Managed(
-                CTX_VARLIST(opt_parent),
-                0, // at
-                CTX_LEN(opt_parent) + 1, // tail (+1 for rootvar)
-                (self_index == 0) ? 1 : 0, // one extra slot if self needed
-                TRUE, // deep
-                TS_CLONE // types
-            ));
-            SET_ARR_FLAG(CTX_VARLIST(context), SERIES_FLAG_CONTEXT);
-
-            if (self_index == 0) {
-                //
-                // If we didn't find a SELF in the parent context, add it.
-                // (this means we need a new keylist, too)
-                //
-                INIT_CONTEXT_KEYLIST(
-                    context,
-                    Copy_Array_Core_Managed(
-                        CTX_KEYLIST(opt_parent),
-                        0, // at
-                        CTX_LEN(opt_parent) + 1, // tail (+1 for rootkey)
-                        1, // one extra for self
-                        FALSE, // !deep (keylists shouldn't need it...)
-                        TS_CLONE // types (overkill for a keylist?)
-                    )
-                );
-
-                self_index = CTX_LEN(opt_parent) + 1;
-                Val_Init_Typeset(
-                    CTX_KEY(context, self_index), ALL_64, SYM_SELF
-                );
-
-                // !!! See notes on the flags about why SELF is set hidden but
-                // not unbindable with TYPESET_FLAG_UNBINDABLE.
-                //
-                SET_VAL_FLAG(
-                    CTX_KEY(context, self_index), TYPESET_FLAG_HIDDEN
-                );
-            }
-            else {
-                // The parent had a SELF already, so we can reuse its keylist
-                //
-                INIT_CONTEXT_KEYLIST(context, CTX_KEYLIST(opt_parent));
-            }
-
-            INIT_VAL_CONTEXT(CTX_VALUE(context), context);
-        }
-        else {
-            context = Alloc_Context(1); // just a self
-            self_index = 1;
-            Val_Init_Typeset(
-                Alloc_Tail_Array(CTX_KEYLIST(context)), ALL_64, SYM_SELF
-            );
-
-            // !!! See notes on the flags about why SELF is set hidden but
-            // not unbindable with TYPESET_FLAG_UNBINDABLE.
-            //
-            SET_VAL_FLAG(
-                CTX_KEY(context, self_index), TYPESET_FLAG_HIDDEN
-            );
-
-            Alloc_Tail_Array(CTX_VARLIST(context));
-        }
-    }
-    else {
-        REBVAL *var;
-        REBCNT len;
-
-        keylist = Collect_Keylist_Managed(
-            &self_index, &value[0], opt_parent, BIND_ONLY | BIND_SELF
-        );
-        len = ARR_LEN(keylist);
-
-        // Make a context of same size as keylist (END already accounted for)
-        //
-        context = AS_CONTEXT(Make_Array(len));
-        SET_ARR_FLAG(CTX_VARLIST(context), SERIES_FLAG_CONTEXT);
-        INIT_CONTEXT_KEYLIST(context, keylist);
-
-        // context[0] is an instance value of the OBJECT!/PORT!/ERROR!/MODULE!
-        //
-        CTX_VALUE(context)->payload.any_context.context = context;
-        VAL_CONTEXT_SPEC(CTX_VALUE(context)) = NULL;
-        VAL_CONTEXT_STACKVARS(CTX_VALUE(context)) = NULL;
-
-        // !!! This code was inlined from Create_Frame() because it was only
-        // used once here, and it filled the context vars with NONE!.  For
-        // Ren-C we probably want to go with UNSET!, and also the filling
-        // of parent vars will overwrite the work here.  Review.
-        //
-        SET_ARRAY_LEN(CTX_VARLIST(context), len);
-        var = CTX_VARS_HEAD(context);
-=======
     keylist = Collect_Keylist_Managed(
         &self_index,
         head,
@@ -943,37 +753,11 @@
     //
     {
         REBVAL *var = CTX_VARS_HEAD(context);
->>>>>>> 3f9978e6
         for (; len > 1; len--, var++) // 1 is rootvar (context), already done
             SET_NONE(var);
         SET_END(var);
     }
 
-<<<<<<< HEAD
-        if (opt_parent) {
-            if (Reb_Opts->watch_obj_copy)
-                Debug_Fmt(
-                    cs_cast(BOOT_STR(RS_WATCH, 2)),
-                    CTX_LEN(opt_parent),
-                    CTX_KEYLIST(context)
-                );
-
-            // Bitwise copy parent values (will have bits fixed by Clonify)
-            //
-            memcpy(
-                CTX_VARS_HEAD(context),
-                CTX_VARS_HEAD(opt_parent),
-                (CTX_LEN(opt_parent)) * sizeof(REBVAL)
-            );
-
-            // For values we copied that were blocks and strings, replace
-            // their series components with deep copies of themselves:
-            //
-            Clonify_Values_Len_Managed(
-                CTX_VAR(context, 1), CTX_LEN(context), TRUE, TS_CLONE
-            );
-        }
-=======
     if (opt_parent) {
         //
         // Bitwise copy parent values (will have bits fixed by Clonify)
@@ -990,7 +774,6 @@
         Clonify_Values_Len_Managed(
             CTX_VAR(context, 1), CTX_LEN(context), TRUE, TS_CLONE
         );
->>>>>>> 3f9978e6
     }
 
     VAL_RESET_HEADER(CTX_VALUE(context), kind);
@@ -1236,13 +1019,8 @@
                 else VAL_RESET_HEADER(value, REB_WORD);
 
                 INIT_WORD_SYM(value, VAL_TYPESET_SYM(key));
-<<<<<<< HEAD
-                SET_VAL_FLAG(value, WORD_FLAG_BOUND_SPECIFIC);
-                INIT_WORD_SPECIFIC(value, context);
-=======
                 SET_VAL_FLAG(value, WORD_FLAG_BOUND); // hdr reset, !relative
                 INIT_WORD_CONTEXT(value, context);
->>>>>>> 3f9978e6
                 INIT_WORD_INDEX(value, n);
             }
             if (mode & 2) {
@@ -1298,11 +1076,7 @@
     keylist = Copy_Array_Shallow(BUF_COLLECT);
     MANAGE_ARRAY(keylist);
     child = AS_CONTEXT(Make_Array(ARR_LEN(keylist)));
-<<<<<<< HEAD
-    SET_ARR_FLAG(CTX_VARLIST(child), SERIES_FLAG_CONTEXT);
-=======
     SET_ARR_FLAG(CTX_VARLIST(child), ARRAY_FLAG_CONTEXT_VARLIST);
->>>>>>> 3f9978e6
 
     value = Alloc_Tail_Array(CTX_VARLIST(child));
 
@@ -1312,11 +1086,7 @@
     // so review consequences.
     //
     VAL_RESET_HEADER(value, CTX_TYPE(parent1));
-<<<<<<< HEAD
-    INIT_CONTEXT_KEYLIST(child, keylist);
-=======
     INIT_CTX_KEYLIST_UNIQUE(child, keylist);
->>>>>>> 3f9978e6
     INIT_VAL_CONTEXT(value, child);
     VAL_CONTEXT_SPEC(value) = NULL;
     VAL_CONTEXT_STACKVARS(value) = NULL;
@@ -1507,402 +1277,6 @@
 
 
 //
-<<<<<<< HEAD
-//  Bind_Values_Inner_Loop: C
-// 
-// Bind_Values_Core() sets up the binding table and then calls
-// this recursive routine to do the actual binding.
-//
-static void Bind_Values_Inner_Loop(
-    REBINT *binds,
-    REBVAL value[],
-    REBCTX *context,
-    REBCNT mode
-) {
-    for (; NOT_END(value); value++) {
-        if (ANY_WORD(value)) {
-            REBCNT n = binds[VAL_WORD_CANON(value)];
-            if (n != 0) {
-                //
-                // Word is in context, bind it.  Note that VAL_RESET_HEADER
-                // is a macro and VAL_TYPE is a macro, so we cannot directly
-                // initialize the header while also needing the type.
-                //
-                assert(n <= CTX_LEN(context));
-                UNBIND_WORD(value); // clear any previous binding flags
-                SET_VAL_FLAG(value, WORD_FLAG_BOUND_SPECIFIC);
-                INIT_WORD_SPECIFIC(value, context);
-                INIT_WORD_INDEX(value, n);
-            }
-            else {
-                // Word is not in context, so add it if option is specified
-                //
-                if (
-                    (mode & BIND_ALL)
-                    || ((mode & BIND_SET) && (IS_SET_WORD(value)))
-                ) {
-                    Expand_Context(context, 1, 1);
-                    Append_Context(context, value, 0);
-                    binds[VAL_WORD_CANON(value)] = VAL_WORD_INDEX(value);
-                }
-            }
-        }
-        else if (ANY_ARRAY(value) && (mode & BIND_DEEP)) {
-            Bind_Values_Inner_Loop(
-                binds, VAL_ARRAY_AT(value), context, mode
-            );
-        }
-        else if (IS_FUNCTION(value) && (mode & BIND_FUNC)) {
-            Bind_Values_Inner_Loop(
-                binds, ARR_HEAD(VAL_FUNC_BODY(value)), context, mode
-            );
-        }
-    }
-}
-
-
-//
-//  Bind_Values_Core: C
-// 
-// Bind words in an array of values terminated with END
-// to a specified context.  See warnings on the functions like
-// Bind_Values_Deep() about not passing just a singular REBVAL.
-// 
-// Different modes may be applied:
-// 
-//     BIND_ONLY - Only bind words found in the context.
-//     BIND_ALL  - Add words to the context during the bind.
-//     BIND_SET  - Add set-words to the context during the bind.
-//                 (note: word must not occur before the SET)
-//     BIND_DEEP - Recurse into sub-blocks.
-// 
-// NOTE: BIND_SET must be used carefully, because it does not
-// bind prior instances of the word before the set-word. That is
-// to say that forward references are not allowed.
-//
-void Bind_Values_Core(REBVAL value[], REBCTX *context, REBCNT mode)
-{
-    REBVAL *key;
-    REBCNT index;
-    REBINT *binds = WORDS_HEAD(Bind_Table); // GC safe to do here
-
-    CHECK_BIND_TABLE;
-
-    // Note about optimization: it's not a big win to avoid the
-    // binding table for short blocks (size < 4), because testing
-    // every block for the rare case adds up.
-
-    // Setup binding table
-    index = 1;
-    key = CTX_KEYS_HEAD(context);
-    for (; index <= CTX_LEN(context); key++, index++) {
-        if (!GET_VAL_FLAG(key, TYPESET_FLAG_UNBINDABLE))
-            binds[VAL_TYPESET_CANON(key)] = index;
-    }
-
-    Bind_Values_Inner_Loop(binds, &value[0], context, mode);
-
-    // Reset binding table:
-    key = CTX_KEYS_HEAD(context);
-    for (; NOT_END(key); key++)
-        binds[VAL_TYPESET_CANON(key)] = 0;
-
-    CHECK_BIND_TABLE;
-}
-
-
-//
-//  Unbind_Values_Core: C
-// 
-// Unbind words in a block, optionally unbinding those which are
-// bound to a particular target (if target is NULL, then all
-// words will be unbound regardless of their VAL_WORD_CONTEXT).
-//
-void Unbind_Values_Core(REBVAL value[], REBCTX *context, REBOOL deep)
-{
-    for (; NOT_END(value); value++) {
-        if (
-            ANY_WORD(value)
-            && (
-                !context
-                || (
-                    IS_WORD_BOUND(value)
-                    && VAL_WORD_CONTEXT(value) == context
-                )
-            )
-        ) {
-            UNBIND_WORD(value);
-        }
-        else if (ANY_ARRAY(value) && deep)
-            Unbind_Values_Core(VAL_ARRAY_AT(value), context, TRUE);
-    }
-}
-
-
-//
-//  Try_Bind_Word: C
-// 
-// Binds a word to a context. If word is not part of the context.
-//
-REBCNT Try_Bind_Word(REBCTX *context, REBVAL *word)
-{
-    REBCNT n;
-
-    n = Find_Word_In_Context(context, VAL_WORD_SYM(word), FALSE);
-    if (n != 0) {
-        UNBIND_WORD(word); // get rid of binding if it had one
-        SET_VAL_FLAG(word, WORD_FLAG_BOUND_SPECIFIC);
-        INIT_WORD_SPECIFIC(word, context);
-        INIT_WORD_INDEX(word, n);
-    }
-    return n;
-}
-
-
-//
-//  Bind_Relative_Inner_Loop: C
-// 
-// Recursive function for relative function word binding.
-// 
-static void Bind_Relative_Inner_Loop(
-    REBINT *binds,
-    REBFUN *func,
-    REBARR *block
-) {
-    REBVAL *value = ARR_HEAD(block);
-
-    for (; NOT_END(value); value++) {
-        if (ANY_WORD(value)) {
-            REBINT n = binds[VAL_WORD_CANON(value)];
-            if (n != 0) {
-                //
-                // Word's canon symbol is in frame.  Relatively bind it.
-                // (clear out existing header flags first).  Note that
-                // VAL_RESET_HEADER is a macro and it's not safe to pass
-                // it VAL_TYPE(value) directly while initializing value...
-                //
-                enum Reb_Kind kind = VAL_TYPE(value);
-                VAL_RESET_HEADER(value, kind);
-                SET_VAL_FLAG(value, WORD_FLAG_BOUND_RELATIVE);
-                INIT_WORD_RELATIVE(value, func);
-                INIT_WORD_INDEX(value, n);
-            }
-        }
-        else if (ANY_ARRAY(value))
-            Bind_Relative_Inner_Loop(binds, func, VAL_ARRAY(value));
-    }
-}
-
-
-//
-//  Bind_Relative_Deep: C
-// 
-// Bind the words of a function block to a stack frame.
-// To indicate the relative nature of the index, it is set to
-// a negative offset.
-//
-void Bind_Relative_Deep(REBFUN *func, REBARR *block)
-{
-    REBVAL *param;
-    REBCNT index;
-    REBINT *binds = WORDS_HEAD(Bind_Table); // GC safe to do here
-
-    // !!! Historically, relative binding was not allowed for NATIVE! or
-    // other function types.  It was not desirable for user code to be
-    // capable of binding to the parameters of a native.  However, for
-    // purposes of debug inspection, read-only access presents an
-    // interesting case.  While this avenue is explored, relative bindings
-    // for all function types are being permitted.
-    //
-    // NOTE: This cannot work if the native is invoked framelessly.  A
-    // debug mode must be enabled that prohibits the native from being
-    // frameless if it's to be introspected.
-    //
-    /*assert(
-        IS_FUNCTION(ARR_HEAD(paramlist)) || IS_CLOSURE(ARR_HEAD(paramlist))
-    );*/
-
-    CHECK_BIND_TABLE;
-
-    //Dump_Block(words);
-
-    // Setup binding table from the argument word list
-    //
-    index = 1;
-    param = FUNC_PARAMS_HEAD(func);
-    for (; NOT_END(param); param++, index++)
-        binds[VAL_TYPESET_CANON(param)] = index;
-
-    Bind_Relative_Inner_Loop(binds, func, block);
-
-    // Reset binding table
-    //
-    param = FUNC_PARAMS_HEAD(func);
-    for (; NOT_END(param); param++)
-        binds[VAL_TYPESET_CANON(param)] = 0;
-
-    CHECK_BIND_TABLE;
-}
-
-
-//
-//  Bind_Stack_Word: C
-//
-void Bind_Stack_Word(REBFUN *func, REBVAL *word)
-{
-    REBINT index;
-    enum Reb_Kind kind;
-
-    index = Find_Param_Index(FUNC_PARAMLIST(func), VAL_WORD_SYM(word));
-    if (index == 0)
-        fail (Error(RE_NOT_IN_CONTEXT, word));
-
-    kind = VAL_TYPE(word); // safe--can't pass VAL_TYPE(value) while resetting
-    VAL_RESET_HEADER(word, kind);
-    SET_VAL_FLAG(word, WORD_FLAG_BOUND_RELATIVE);
-    INIT_WORD_RELATIVE(word, func);
-    INIT_WORD_INDEX(word, index);
-}
-
-
-//
-//  Rebind_Values_Deep: C
-// 
-// Rebind all words that reference src target to dst target.
-// Rebind is always deep.
-//
-void Rebind_Values_Deep(
-    REBCTX *src,
-    REBCTX *dst,
-    REBVAL value[],
-    REBINT *opt_binds
-) {
-    for (; NOT_END(value); value++) {
-        if (ANY_ARRAY(value)) {
-            Rebind_Values_Deep(src, dst, VAL_ARRAY_AT(value), opt_binds);
-        }
-        else if (
-            ANY_WORD(value)
-            && GET_VAL_FLAG(value, WORD_FLAG_BOUND_SPECIFIC)
-            && VAL_WORD_CONTEXT(value) == src
-        ) {
-            INIT_WORD_SPECIFIC(value, dst);
-
-            if (opt_binds) {
-                REBCNT canon = VAL_WORD_CANON(value);
-                INIT_WORD_INDEX(value, opt_binds[canon]);
-            }
-        }
-        else if (IS_FUNCTION(value)) {
-            //
-            // !!! Extremely questionable feature--walking into function
-            // bodies and changing them.  This R3-Alpha concept was largely
-            // broken (didn't work for closures) and created a lot of extra
-            // garbage (inheriting an object's methods meant making deep
-            // copies of all that object's method bodies...each time).
-            // Ren-C has a different idea in the works.
-            //
-            Rebind_Values_Deep(
-                src, dst, ARR_HEAD(VAL_FUNC_BODY(value)), opt_binds
-            );
-        }
-    }
-}
-
-
-//
-//  Rebind_Values_Relative_Deep: C
-//
-// Rebind all words that reference src target to dst target.
-// Rebind is always deep.
-//
-// !!! This function is temporary and should not be necessary after the FRAME!
-// is implemented.
-//
-void Rebind_Values_Relative_Deep(
-    REBFUN *src,
-    REBFUN *dst,
-    REBVAL value[]
-) {
-    for (; NOT_END(value); value++) {
-        if (ANY_ARRAY(value)) {
-            Rebind_Values_Relative_Deep(src, dst, VAL_ARRAY_AT(value));
-        }
-        else if (
-            ANY_WORD(value)
-            && GET_VAL_FLAG(value, WORD_FLAG_BOUND_RELATIVE)
-            && value->payload.any_word.binding.relative == src
-        ) {
-            INIT_WORD_RELATIVE(value, dst);
-        }
-    }
-}
-
-
-//
-//  Rebind_Values_Specifically_Deep: C
-//
-// Rebind all words that reference src target to dst target.
-// Rebind is always deep.
-//
-// !!! This function is temporary and should not be necessary after the FRAME!
-// is implemented.
-//
-void Rebind_Values_Specifically_Deep(REBFUN *src, REBCTX *dst, REBVAL value[]) {
-    for (; NOT_END(value); value++) {
-        if (ANY_ARRAY(value)) {
-            Rebind_Values_Specifically_Deep(src, dst, VAL_ARRAY_AT(value));
-        }
-        else if (
-            ANY_WORD(value)
-            && GET_VAL_FLAG(value, WORD_FLAG_BOUND_RELATIVE)
-            && value->payload.any_word.binding.relative == src
-        ) {
-            // Note that VAL_RESET_HEADER(value...) is a macro for setting
-            // value, so passing VAL_TYPE(value) which is also a macro can be
-            // dangerous...
-            //
-            enum Reb_Kind kind = VAL_TYPE(value);
-            VAL_RESET_HEADER(value, kind);
-            SET_VAL_FLAG(value, WORD_FLAG_BOUND_SPECIFIC);
-            INIT_WORD_SPECIFIC(value, dst);
-        }
-    }
-}
-
-
-//
-//  Find_Param_Index: C
-// 
-// Find function param word in function "frame".
-//
-// !!! This is semi-redundant with similar functions for Find_Word_In_Array
-// and key finding for objects, review...
-//
-REBCNT Find_Param_Index(REBARR *paramlist, REBSYM sym)
-{
-    REBVAL *params = ARR_AT(paramlist, 1);
-    REBCNT len = ARR_LEN(paramlist);
-
-    REBCNT canon = SYMBOL_TO_CANON(sym); // don't recalculate each time
-
-    REBCNT n;
-    for (n = 1; n < len; n++, params++) {
-        if (
-            sym == VAL_TYPESET_SYM(params)
-            || canon == VAL_TYPESET_CANON(params)
-        ) {
-            return n;
-        }
-    }
-
-    return 0;
-}
-
-
-//
-=======
->>>>>>> 3f9978e6
 //  Find_Word_In_Context: C
 // 
 // Search a context looking for the given word symbol.
@@ -1969,186 +1343,11 @@
 
 
 //
-<<<<<<< HEAD
-//  Call_For_Relative_Word: C
+//  Frame_For_Relative_Word: C
 //
 // Looks up word from a relative binding to get a specific context.  Currently
 // this uses the stack (dynamic binding) but a better idea is in the works.
 //
-struct Reb_Call *Call_For_Relative_Word(const REBVAL *any_word, REBOOL trap) {
-
-    // !!! This is the temporary answer to relative binding.  NewFunction
-    // aims to resolve relative bindings with the help of an extra
-    // parameter to Get_Var, that will be "tunneled" through ANY-SERIES!
-    // REBVALs that are "viewing" an array that contains relatively
-    // bound elements.  That extra parameter will fill in the *actual*
-    // frame so this code will not have to guess that "the last stack
-    // level is close enough"
-
-    struct Reb_Call *call = DSF;
-
-    for (; call != NULL; call = PRIOR_DSF(call)) {
-        if (
-            call->mode != CALL_MODE_FUNCTION
-            || DSF_FUNC(call) != any_word->payload.any_word.binding.relative
-        ) {
-            continue;
-        }
-
-        if (DSF_FRAMELESS(call)) {
-            //
-            // !!! Trying to get a variable from a frameless native is a
-            // little bit different and probably shouldn't be willing to
-            // fail in an "oh it's unbound but that's okay" way.  Because
-            // the data should be there, it's just been "optimized out"
-            //
-            // We ignore the `trap` setting for this unusual case, which
-            // generally should only be possible in debugging scenarios
-            // (how else would one get access to a binding to a native's
-            // locals and args??)
-            //
-            fail (Error(RE_FRAMELESS_WORD, any_word));
-        }
-
-        // Currently the only `mode` in which a frame should be
-        // considered as a legitimate match is CALL_MODE_FUNCTION.
-        // Other call types include a GROUP! being recursed or
-        // a function whose frame is pending and doesn't have all
-        // the arguments ready yet... these shouldn't count.
-        //
-        assert(
-            SAME_SYM(
-                VAL_WORD_SYM(any_word),
-                VAL_TYPESET_SYM(
-                    FUNC_PARAM(DSF_FUNC(call), VAL_WORD_INDEX(any_word))
-                )
-            )
-        );
-
-        // Shouldn't be doing relative word lookups in durables ATM...they
-        // copied their bodies in the current implementation.
-        //
-        assert(!IS_FUNC_DURABLE(FUNC_VALUE(DSF_FUNC(call))));
-
-        return call;
-    }
-
-    // Historically, trying to get a value from a context not
-    // on the stack in non-trapping concepts has been treated
-    // the same as an unbound.  See #1914.
-    //
-    // !!! Is trying to access a variable that is no longer
-    // available via a FRAME! that's gone off stack materially
-    // different in the sense it should warrant an error in
-    // all cases, trap or not?
-
-    if (trap) return NULL;
-
-    fail (Error(RE_NO_RELATIVE, any_word));
-}
-
-
-//
-//  Get_Var_Core: C
-// 
-// Get the word--variable--value. (Generally, use the macros like
-// GET_VAR or GET_MUTABLE_VAR instead of this).  This routine is
-// called quite a lot and so attention to performance is important.
-//
-// If `trap` is TRUE, return NULL instead of raising errors on unbounds.
-=======
-//  Frame_For_Relative_Word: C
->>>>>>> 3f9978e6
-//
-// Looks up word from a relative binding to get a specific context.  Currently
-// this uses the stack (dynamic binding) but a better idea is in the works.
-//
-<<<<<<< HEAD
-REBVAL *Get_Var_Core(const REBVAL *any_word, REBOOL trap, REBOOL writable)
-{
-    if (GET_VAL_FLAG(any_word, WORD_FLAG_BOUND_SPECIFIC)) {
-        //
-        // The word is bound directly to a value inside a varlist, and
-        // represents the zero-based offset into that series.  This is how
-        // values would be picked out of object-like things...
-        //
-        // (Including e.g. looking up 'append' in the user context.)
-
-        REBCTX *context = VAL_WORD_CONTEXT(any_word);
-        REBCNT index = VAL_WORD_INDEX(any_word);
-        REBVAL *value;
-
-        assert(
-            SAME_SYM(
-                VAL_WORD_SYM(any_word), CTX_KEY_SYM(context, index)
-            )
-        );
-
-        if (
-            GET_CTX_FLAG(context, CONTEXT_FLAG_STACK)
-            && !GET_CTX_FLAG(context, SERIES_FLAG_ACCESSIBLE)
-        ) {
-            // In R3-Alpha, the closure construct created a persistent object
-            // which would keep all of its args, refinements, and locals
-            // alive after the closure ended.  In trying to eliminate the
-            // distinction between FUNCTION! and CLOSURE! in Ren-C, the
-            // default is for them not to survive...though a mechanism for
-            // allowing some to be marked ("<durable>") is under development.
-            //
-            // In the meantime, report the same error as a function which
-            // is no longer on the stack.
-
-            if (trap) return NULL;
-
-            fail (Error(RE_NO_RELATIVE, any_word));
-        }
-
-        if (
-            writable &&
-            GET_VAL_FLAG(CTX_KEY(context, index), TYPESET_FLAG_LOCKED)
-        ) {
-            if (trap) return NULL;
-
-            fail (Error(RE_LOCKED_WORD, any_word));
-        }
-
-        value = CTX_VAR(context, index);
-        assert(!THROWN(value));
-        return value;
-    }
-    else if (GET_VAL_FLAG(any_word, WORD_FLAG_BOUND_RELATIVE)) {
-        //
-        // RELATIVE CONTEXT: Word is stack-relative bound to a function with
-        // no persistent varlist held by the GC.  The value *might* be found
-        // on the stack (or not, if all instances of the function on the
-        // call stack have finished executing).  We walk backward in the call
-        // stack to see if we can find the function's "identifying series"
-        // in a call frame...and take the first instance we see (even if
-        // multiple invocations are on the stack, most recent wins)
-        //
-        // !!! This is the temporary answer to relative binding.  NewFunction
-        // aims to resolve relative bindings with the help of an extra
-        // parameter to Get_Var, that will be "tunneled" through ANY-SERIES!
-        // REBVALs that are "viewing" an array that contains relatively
-        // bound elements.  That extra parameter will fill in the *actual*
-        // frame so this code will not have to guess that "the last stack
-        // level is close enough"
-
-        REBCNT index = VAL_WORD_INDEX(any_word);
-        REBVAL *value;
-
-        struct Reb_Call *call
-            = Call_For_Relative_Word(any_word, trap);
-
-        if (!call) {
-            assert(trap);
-            return NULL;
-        }
-
-        if (
-            writable &&
-            GET_VAL_FLAG(FUNC_PARAM(DSF_FUNC(call), index), TYPESET_FLAG_LOCKED)
-=======
 struct Reb_Frame *Frame_For_Relative_Word(
     const REBVAL *any_word,
     REBOOL trap
@@ -2169,23 +1368,10 @@
         if (
             frame->mode != CALL_MODE_FUNCTION
             || FRM_FUNC(frame) != VAL_WORD_FUNC(any_word)
->>>>>>> 3f9978e6
         ) {
             continue;
         }
 
-<<<<<<< HEAD
-        value = DSF_ARG(call, index);
-        assert(!THROWN(value));
-        return value;
-    }
-
-    // If none of the above cases matched, then it's not bound at all.
-
-    if (trap) return NULL;
-
-    fail (Error(RE_NOT_BOUND, any_word));
-=======
         if (FRM_IS_VARLESS(frame)) {
             //
             // !!! Trying to get a variable from a varless native is a
@@ -2236,7 +1422,6 @@
     if (trap) return NULL;
 
     fail (Error(RE_NO_RELATIVE, any_word));
->>>>>>> 3f9978e6
 }
 
 
@@ -2264,20 +1449,6 @@
 
     if (index > CTX_LEN(context)) return 0;
     return CTX_VAR(context, index);
-<<<<<<< HEAD
-}
-
-
-//
-//  Init_Obj_Value: C
-//
-void Init_Obj_Value(REBVAL *value, REBCTX *context)
-{
-    assert(context);
-    CLEARS(value);
-    Val_Init_Object(value, context);
-=======
->>>>>>> 3f9978e6
 }
 
 
@@ -2330,13 +1501,8 @@
     REBCNT keys_len;
     REBCNT vars_len;
 
-<<<<<<< HEAD
-    if (!GET_ARR_FLAG(CTX_VARLIST(context), SERIES_FLAG_CONTEXT)) {
-        Debug_Fmt("Frame series does not have SERIES_FLAG_CONTEXT flag set");
-=======
     if (!GET_ARR_FLAG(CTX_VARLIST(context), ARRAY_FLAG_CONTEXT_VARLIST)) {
         Debug_Fmt("Context varlist doesn't have ARRAY_FLAG_CONTEXT_VARLIST");
->>>>>>> 3f9978e6
         Panic_Context(context);
     }
 
@@ -2375,11 +1541,7 @@
     var = CTX_VALUE(context);
 
     if (
-<<<<<<< HEAD
-        (IS_TYPESET(key) && VAL_TYPESET_SYM(key) == SYM_0) || ANY_FUNC(key)
-=======
         (IS_TYPESET(key) && VAL_TYPESET_SYM(key) == SYM_0) || IS_FUNCTION(key)
->>>>>>> 3f9978e6
     ) {
         // It's okay.  Note that in the future the rootkey for ordinary
         // OBJECT!/ERROR!/PORT! etc. may be more interesting than SYM_0
