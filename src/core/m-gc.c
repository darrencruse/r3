//
//  File: %m-gc.c
//  Summary: "main memory garbage collection"
//  Section: memory
//  Project: "Rebol 3 Interpreter and Run-time (Ren-C branch)"
//  Homepage: https://github.com/metaeducation/ren-c/
//
//=////////////////////////////////////////////////////////////////////////=//
//
// Copyright 2012 REBOL Technologies
// Copyright 2012-2016 Rebol Open Source Contributors
// REBOL is a trademark of REBOL Technologies
//
// See README.md and CREDITS.md for more information.
//
// Licensed under the Apache License, Version 2.0 (the "License");
// you may not use this file except in compliance with the License.
// You may obtain a copy of the License at
//
// http://www.apache.org/licenses/LICENSE-2.0
//
// Unless required by applicable law or agreed to in writing, software
// distributed under the License is distributed on an "AS IS" BASIS,
// WITHOUT WARRANTIES OR CONDITIONS OF ANY KIND, either express or implied.
// See the License for the specific language governing permissions and
// limitations under the License.
//
//=////////////////////////////////////////////////////////////////////////=//
//
// Today's garbage collector is based on a conventional "mark and sweep",
// of REBSER "nodes", which is how it was done in R3-Alpha:
//
//     https://en.wikipedia.org/wiki/Tracing_garbage_collection
//
// A REBVAL's "payload" and "extra" field may or may not contain pointers to
// REBSERs that the GC needs to be aware of.  Some small values like LOGIC!
// or INTEGER! don't, because they can fit the entirety of their data into the
// REBVAL's 4*sizeof(void) cell...though this would change if INTEGER! added
// support for arbitrary-sized-numbers.
//
// Some REBVALs embed REBSER pointers even when the payload would technically
// fit inside their cell.  They do this in order to create a level of
// indirection so that their data can be shared among copies of that REBVAL.
// For instance, HANDLE! does this.
//
// "Deep" marking in R3-Alpha was originally done with recursion, and the
// recursion would stop whenever a mark was hit.  But this meant deeply nested
// structures could quickly wind up overflowing the C stack.  Consider:
//
//     a: copy []
//     loop 200'000 [a: append/only copy [] a]
//     recycle
//
// The simple solution is that when an unmarked array is hit that it is
// marked and put into a queue for processing (instead of recursed on the
// spot).  This queue is then handled as soon as the marking call is exited,
// and the process repeated until no more items are queued.
//
// !!! There is actually not a specific list of roots of the garbage collect,
// so a first pass of all the REBSER nodes must be done to find them.  This is
// because with the redesigned "RL_API" in Ren-C, ordinary REBSER nodes do
// double duty as lifetime-managed containers for REBVALs handed out by the
// API--without requiring a separate series data allocation.  These could be
// in their own "pool", but that would prevent mingling and reuse among REBSER
// nodes used for other purposes.  Review in light of any new garbage collect
// approaches used.
//

#define REN_C_STDIO_OK
#include "sys-core.h"

#include "mem-pools.h" // low-level memory pool access
#include "mem-series.h" // low-level series memory access

#include "sys-int-funcs.h"

//-- For Serious Debugging:
#ifdef WATCH_GC_VALUE
REBSER *Watcher = 0;
REBVAL *WatchVar = 0;
REBVAL *GC_Break_Point(REBVAL *val) {return val;}
#endif

// This can be put below
#ifdef WATCH_GC_VALUE
            if (Watcher && ser == Watcher)
                GC_Break_Point(val);

        // for (n = 0; n < depth * 2; n++) Prin_Str(" ");
        // Mark_Count++;
        // Print("Mark: %s %x", TYPE_NAME(val), val);
#endif

enum mem_dump_kind {
    REB_KIND_SERIES = REB_MAX + 4,
    REB_KIND_ARRAY,
    REB_KIND_CONTEXT,
    REB_KIND_KEYLIST,
    REB_KIND_VARLIST,
    REB_KIND_FIELD,
    REB_KIND_STU,
    REB_KIND_HASH,
    REB_KIND_CHUNK,
    REB_KIND_CALL,
    REB_KIND_ROUTINE_INFO,
    REB_KIND_DEV,
    REB_KIND_MAX
};

struct Reb_Mem_Dump {
    void *parent;
    FILE *out;
};

struct mark_stack_elem {
    REBARR *array;
    const REBARR *key_list;
    REBMDP *dump;
#ifndef NDEBUG
    int *guard;
#endif
};

struct mem_dump_entry {
    const void *addr;
    const char *name;
    const void *parent;
    const char *edge; /* name of the edge from parent to this ndoe */
    int kind;
    REBCNT size;
};

static void Dump_Mem_Entry(REBMDP *dump,
    const struct mem_dump_entry *entry)
{
    char n[8];
    if (!dump || !dump->out) return;
    if (entry->addr == entry->parent) return;
    if (entry->parent == NULL) {
        // Windows prints 00000 for NULL
        fprintf(dump->out, "%p,(nil),%d,%d,%s,%s\n",
            entry->addr,
            entry->kind,
            entry->size,
            entry->edge == NULL ? "(null)" : entry->edge,
            entry->name == NULL ? "(null)" : entry->name);
    }
    else {
        fprintf(dump->out, "%p,%p,%d,%d,%s,%s\n",
            entry->addr,
            entry->parent,
            entry->kind,
            entry->size,
            entry->edge == NULL? "(null)" : entry->edge,
            entry->name == NULL? "(null)" : entry->name);
    }
}

static void Dump_Mem_Comment(REBMDP *dump, const char *s)
{
    if (!dump) return;
    fprintf(dump->out, "#%s\n", s);
}

// was static, but exported for Ren/C
/* static void Queue_Mark_Value_Deep(const REBVAL *val, const void *parent, REBMDP *dump);*/

static void Push_Array_Marked_Deep(REBARR *array, const REBARR *key_listr, REBMDP *dump);

#ifndef NDEBUG
static void Mark_Series_Only_Debug_Core(REBSER *ser);
#endif

#ifndef NDEBUG
static void Panic_Mark_Stack(struct mark_stack_elem *elem)
{
    /* reference the freed guard to cause a crash and a backtrace */
    int i = *elem->guard;
}
#endif

//
// !!! In R3-Alpha, the core included specialized structures which required
// their own GC participation.  This is because rather than store their
// properties in conventional Rebol types (like an OBJECT!) they wanted to
// compress their data into a tighter bit pattern than that would allow.
//
// Ren-C has attempted to be increasingly miserly about bytes, and also
// added the ability for C extensions to hook the GC for a cleanup callback
// relating to HANDLE! for any non-Rebol types.  Hopefully this will reduce
// the desire to hook the core garbage collector more deeply.  If a tighter
// structure is desired, that can be done with a HANDLE! or BINARY!, so long
// as any Rebol series/arrays/contexts/functions are done with full values.
//
// Events, Devices, and Gobs are slated to be migrated to structures that
// lean less heavily on C structs and raw C pointers, and leverage higher
// level Rebol services.  So ultimately their implementations would not
// require including specialized code in the garbage collector.  For the
// moment, they still need the hook.
//
<<<<<<< HEAD
static void Push_Array_Marked_Deep(REBARR *array, const REBARR *key_list, REBMDP *dump)
{
    struct mark_stack_elem *elem;

#if !defined(NDEBUG)
    if (!IS_ARRAY_MANAGED(array)) {
        Debug_Fmt("Link to non-MANAGED item reached by GC");
        Panic_Array(array);
    }
#endif
=======
>>>>>>> 5b053d7b

#include "reb-evtypes.h"
static void Queue_Mark_Event_Deep(const RELVAL *value);

#define IS_GOB_MARK(g) \
    GET_GOB_FLAG((g), GOBF_MARK)
#define MARK_GOB(g) \
    SET_GOB_FLAG((g), GOBF_MARK)
#define UNMARK_GOB(g) \
    CLR_GOB_FLAG((g), GOBF_MARK)
static void Queue_Mark_Gob_Deep(REBGOB *gob);
static REBCNT Sweep_Gobs(void);

static void Mark_Devices_Deep(void);


#ifndef NDEBUG
    static REBOOL in_mark = FALSE; // needs to be per-GC thread
#endif

#define ASSERT_NO_GC_MARKS_PENDING() \
    assert(SER_LEN(GC_Mark_Stack) == 0)

<<<<<<< HEAD
    elem = SER_AT(struct mark_stack_elem, GC_Mark_Stack, SER_LEN(GC_Mark_Stack));
    elem->array = array;
    elem->key_list = key_list;
    elem->dump = dump;
#ifndef NDEBUG
    elem->guard = cast(int*, malloc(sizeof(int)));
    free(elem->guard);
#endif

    SET_SERIES_LEN(GC_Mark_Stack, SER_LEN(GC_Mark_Stack) + 1);

    elem = SER_AT(struct mark_stack_elem, GC_Mark_Stack, SER_LEN(GC_Mark_Stack));
    elem->array = NULL;
    elem->key_list = NULL;
#ifndef NDEBUG
    elem->guard = NULL;
#endif
=======

// Private routines for dealing with the GC mark bit.  Note that not all
// REBSERs are actually series at the present time, because some are
// "pairings".  Plus the name Mark_Rebser_Only helps drive home that it's
// not actually marking an "any_series" type (like array) deeply.
//
static inline void Mark_Rebser_Only(REBSER *s)
{
#if !defined(NDEBUG)
    if (NOT(IS_SERIES_MANAGED(s))) {
        printf("Link to non-MANAGED item reached by GC\n");
        panic (s);
    }
#endif
    s->header.bits |= NODE_FLAG_MARKED;
}

static inline REBOOL Is_Rebser_Marked_Or_Pending(REBSER *rebser) {
    return LOGICAL(rebser->header.bits & NODE_FLAG_MARKED);
>>>>>>> 5b053d7b
}

static inline REBOOL Is_Rebser_Marked(REBSER *rebser) {
    // ASSERT_NO_GC_MARKS_PENDING(); // overkill check, but must be true
    return LOGICAL(rebser->header.bits & NODE_FLAG_MARKED);
}

<<<<<<< HEAD
static void Propagate_All_GC_Marks(REBMDP *dump);
=======
static inline REBOOL Unmark_Rebser(REBSER *rebser) {
    rebser->header.bits &= ~cast(REBUPT, NODE_FLAG_MARKED);
}
>>>>>>> 5b053d7b


//
//  Queue_Mark_Array_Subclass_Deep: C
//
// Submits the array into the deferred stack to be processed later with
// Propagate_All_GC_Marks().  If it were not queued and just used recursion
// (as R3-Alpha did) then deeply nested arrays could overflow the C stack.
//
// Although there are subclasses of REBARR which have ->link and ->misc
// and other properties that must be marked, the subclass processing is done
// during the propagation.  This is to prevent recursion from within the
// subclass queueing routine itself.  Hence this routine is the workhorse for
// the subclasses, but there are type-checked specializations for clarity
// if you have a REBFUN*, REBCTX*, etc.
//
// (Note: The data structure used for this processing is a "stack" and not
// a "queue".  But when you use 'queue' as a verb, it has more leeway than as
// the CS noun, and can just mean "put into a list for later processing".)
//
static void Queue_Mark_Array_Subclass_Deep(REBARR *a)
{
#if !defined(NDEBUG)
    if (IS_FREE_NODE(ARR_SERIES(a)))
        panic (a);

    if (NOT_SER_FLAG(a, SERIES_FLAG_ARRAY))
        panic (a);

    if (!IS_ARRAY_MANAGED(a))
        panic (a);

    assert(NOT_SER_INFO(a, SERIES_INFO_EXTERNAL));
#endif

    // A marked array doesn't necessarily mean all references reached from it
    // have been marked yet--it could still be waiting in the queue.  But we
    // don't want to wastefully submit it to the queue multiple times.
    //
    if (Is_Rebser_Marked_Or_Pending(ARR_SERIES(a)))
        return;

    Mark_Rebser_Only(ARR_SERIES(a)); // the up-front marking just mentioned

    // Add series to the end of the mark stack series.  The length must be
    // maintained accurately to know when the stack needs to grow.
    //
    // !!! Should this use a "bumping a NULL at the end" technique to grow,
    // like the data stack?
    //
    if (SER_FULL(GC_Mark_Stack))
        Extend_Series(GC_Mark_Stack, 8);
    *SER_AT(REBARR*, GC_Mark_Stack, SER_LEN(GC_Mark_Stack)) = a;
    SET_SERIES_LEN(GC_Mark_Stack, SER_LEN(GC_Mark_Stack) + 1); // unterminated
}

<<<<<<< HEAD
inline static void Queue_Mark_Array_Deep_Full(REBARR *a,
    const char *name,
    const void *parent,
    const char *edge,
    const REBARR *keylist,
    int kind,
    REBMDP *dump) {
    if (kind != REB_KIND_KEYLIST) {
        struct mem_dump_entry tmp_entry = {
            a, name, parent, edge, kind, sizeof(REBARR) /* size is counted in the contained REBVALs */
        };
        Dump_Mem_Entry(dump, &tmp_entry);
    }
    else {
        struct mem_dump_entry tmp_entry = {
            a, name, parent, edge, kind, cast(REBCNT, sizeof(REBARR) + ARR_LEN(a) * sizeof(REBVAL))
        };
        Dump_Mem_Entry(dump, &tmp_entry);
    }
    if (NOT(IS_REBSER_MARKED(ARR_SERIES(a)))) {
        MARK_REBSER(ARR_SERIES(a));
        Push_Array_Marked_Deep(a, keylist, (kind == REB_KIND_KEYLIST) ? NULL : dump);
    }
}

inline static void Queue_Mark_Named_Array_Deep(REBARR *a,
    const char *name,
    const void *parent,
    const char *edge,
    REBMDP *dump) {
    Queue_Mark_Array_Deep_Full(a, name, parent, edge, NULL, REB_KIND_ARRAY, dump);
}

inline static void Queue_Mark_Array_Deep(REBARR *a,
    const void *parent,
    const char *edge,
    REBMDP *dump) {
    Queue_Mark_Named_Array_Deep(a, NULL, parent, edge, dump);
}

inline static void Queue_Mark_Named_Context_Deep(REBCTX *c,
    const char *name,
    const void *parent,
    const char *edge,
    REBMDP *dump) {
    struct mem_dump_entry tmp_entry = {
        c, name, parent, edge, REB_KIND_CONTEXT, 0
    };
    assert(GET_ARR_FLAG(CTX_VARLIST(c), ARRAY_FLAG_VARLIST));
    Queue_Mark_Array_Deep_Full(CTX_KEYLIST(c), NULL, c, "<keylist>", CTX_KEYLIST(c), REB_KIND_KEYLIST, dump);
    Queue_Mark_Array_Deep(CTX_VARLIST(c), c, "<varlist>", dump);
}

inline static void Queue_Mark_Context_Deep(REBCTX *c,
    const void *parent,
    const char *edge,
    REBMDP *dump) {
    Queue_Mark_Named_Context_Deep(c, NULL, parent, edge, dump);
}

inline static void Queue_Mark_Routine_Deep(REBRIN *r, const void *parent, const char *edge, REBMDP *dump);

inline static void Queue_Mark_Function_Deep(REBFUN *f,
    const void *parent,
    const char *edge,
    REBMDP *dump) {

    struct mem_dump_entry tmp_entry = {
        f, NULL, parent, edge, REB_FUNCTION, sizeof(REBARR) /* size is counted in the contained REBVALs */
    };
    Dump_Mem_Entry(dump, &tmp_entry);

    assert(f == FUNC_PARAMLIST(f));

    Queue_Mark_Array_Deep(FUNC_PARAMLIST(f), f, "<paramlist>", dump);

    // Need to queue the mark of the array for the body--as trying
    // to mark the "singular" value directly could infinite loop.
    //
    Queue_Mark_Array_Deep(FUNC_VALUE(f)->payload.function.body_holder, f, "<body_holder>", dump);

    if (FUNC_META(f) != NULL)
        Queue_Mark_Context_Deep(FUNC_META(f), f, "<meta>", dump);
=======
inline static void Queue_Mark_Array_Deep(REBARR *a) {
    assert(NOT_SER_FLAG(a, ARRAY_FLAG_VARLIST));
    assert(!GET_SER_FLAG(a, ARRAY_FLAG_PARAMLIST));

    Queue_Mark_Array_Subclass_Deep(a);
}

inline static void Queue_Mark_Context_Deep(REBCTX *c) {
    assert(GET_SER_FLAG(CTX_VARLIST(c), ARRAY_FLAG_VARLIST));
    Queue_Mark_Array_Subclass_Deep(CTX_VARLIST(c));

    // Further handling is in Propagate_All_GC_Marks() for ARRAY_FLAG_VARLIST
    // where it can safely call Queue_Mark_Context_Deep() again without it
    // being a recursion.  (e.g. marking the context for this context's meta)
}

inline static void Queue_Mark_Function_Deep(REBFUN *f) {
    assert(GET_SER_FLAG(FUNC_PARAMLIST(f), ARRAY_FLAG_PARAMLIST));
    Queue_Mark_Array_Subclass_Deep(FUNC_PARAMLIST(f));

    // Further handling is in Propagate_All_GC_Marks() for ARRAY_FLAG_PARAMLIST
    // where it can safely call Queue_Mark_Function_Deep() again without it
    // being a recursion.  (e.g. marking underlying function for this function)
}

>>>>>>> 5b053d7b

//
//  Queue_Mark_Opt_Value_Deep: C
//
// This queues *optional* values, which may include void cells.  If a slot is
// not supposed to allow a void, use Queue_Mark_Value_Deep()
//
static void Queue_Mark_Opt_Value_Deep(const RELVAL *v)
{
    assert(!in_mark);

    // If this happens, it means somehow Recycle() got called between
    // when an `if (Do_XXX_Throws())` branch was taken and when the throw
    // should have been caught up the stack (before any more calls made).
    //
<<<<<<< HEAD
    if (IS_FUNCTION_RIN(FUNC_VALUE(f)))
        Queue_Mark_Routine_Deep(VAL_FUNC_ROUTINE(FUNC_VALUE(f)), f, "<routine>", dump);
}

inline static void Queue_Mark_Named_Anything_Deep(REBSER *s,
    const char *name,
    const void *parent,
    const char *edge,
    REBMDP *dump) {

    struct mem_dump_entry tmp_entry = {
        s, name, parent, edge, REB_KIND_SERIES, cast(REBCNT, sizeof(REBSER) + SER_TOTAL(s))
    };
    Dump_Mem_Entry(dump, &tmp_entry);

    if (IS_REBSER_MARKED(s))
=======
    assert(!THROWN(v));

#if !defined(NDEBUG)
    if (IS_UNREADABLE_IF_DEBUG(v))
>>>>>>> 5b053d7b
        return;
#endif

<<<<<<< HEAD
    // !!! Temporary: Does not support functions yet, so don't use a function
    // as a GC root!

    if (GET_SER_FLAG(s, ARRAY_FLAG_VARLIST))
        Queue_Mark_Context_Deep(AS_CONTEXT(s), s, "<context>", dump);
  /*  else if (GET_SER_FLAG(s, ARRAY_FLAG_PARAMLIST))
        Queue_Mark_Function_Deep(AS_FUNC(s));
    else */ if (Is_Array_Series(s))
        Queue_Mark_Array_Deep(AS_ARRAY(s), s, "<array>", dump);
    else
        MARK_REBSER(s);
}

inline static void Queue_Mark_Anything_Deep(REBSER *s,
    const void *parent,
    const char *edge,
    REBMDP *dump) {
    Queue_Mark_Named_Anything_Deep(s, NULL, parent, edge, dump);
}

// Non-Queued form for marking blocks.  Used for marking a *root set item*,
// don't recurse from within Mark_Value/Mark_Gob/Mark_Array_Deep/etc.

inline static void Mark_Array_Deep_Full(REBARR *a,
    const char *name,
    const void *parent,
    const char *edge,
    const REBARR *keylist,
    int kind,
    REBMDP *dump) {
    assert(!in_mark);
    Queue_Mark_Array_Deep_Full(a, name, parent, edge, keylist, kind, dump);
    Propagate_All_GC_Marks(dump);
}

inline static void Mark_Named_Array_Deep(REBARR *a,
    const char *name,
    const void *parent,
    const char *edge,
    REBMDP *dump) {
    Mark_Array_Deep_Full(a, name, parent, edge, NULL, REB_KIND_ARRAY, dump);
}

inline static void Mark_Array_Deep(REBARR *a,
    const void *parent,
    const char *edge,
    REBMDP *dump) {
    Mark_Named_Array_Deep(a, NULL, parent, edge, dump);
}

inline static void Mark_Context_Deep(REBCTX *c,
    const void *parent,
    const char *edge,
    REBMDP *dump)
{
    assert(!in_mark);
    Queue_Mark_Context_Deep(c, parent, edge, dump);
    Propagate_All_GC_Marks(dump);
}

// Non-Deep form of mark, to be used on non-BLOCK! series or a block series
// for which deep marking is known to be unnecessary.
//
inline static void Mark_Series_Only_Full(
    REBSER *s,
    const char *name,
    const void *parent,
    const char *edge,
    int kind,
    REBMDP *dump)
{
    struct mem_dump_entry tmp_entry = {
        s, name, parent, edge, kind,
        cast(REBCNT, GET_SER_FLAG(s, SERIES_FLAG_HAS_DYNAMIC) ?
            SER_TOTAL(s) + sizeof(REBSER) : sizeof(REBSER))
    };
    Dump_Mem_Entry(dump, &tmp_entry);
#if !defined(NDEBUG)
    if (NOT(IS_SERIES_MANAGED(s))) {
        Debug_Fmt("Link to non-MANAGED item reached by GC");
        Panic_Series(s);
=======
#if !defined(NDEBUG)
    in_mark = TRUE;
#endif

    // This switch is done via contiguous REB_XXX values, in order to
    // facilitate use of a "jump table optimization":
    //
    // http://stackoverflow.com/questions/17061967/c-switch-and-jump-tables
    //
    enum Reb_Kind kind = VAL_TYPE(v);
    switch (kind) {
    case REB_0:
        //
        // Should not be possible, REB_0 instances should not exist or
        // be filtered out by caller.
        //
        panic (v);

    case REB_FUNCTION: {
        REBFUN *func = VAL_FUNC(v);
        Queue_Mark_Function_Deep(func);

        if (VAL_BINDING(v) != NULL)
            Queue_Mark_Array_Subclass_Deep(VAL_BINDING(v));

    #if !defined(NDEBUG)
        REBVAL *archetype = FUNC_VALUE(func);
        assert(FUNC_PARAMLIST(func) == VAL_FUNC_PARAMLIST(archetype));
        assert(FUNC_BODY(func) == VAL_FUNC_BODY(archetype));
    #endif
        break; }

    case REB_BAR:
    case REB_LIT_BAR:
        break;

    case REB_WORD:
    case REB_SET_WORD:
    case REB_GET_WORD:
    case REB_LIT_WORD:
    case REB_REFINEMENT:
    case REB_ISSUE: {
        REBSTR *spelling = v->payload.any_word.spelling;

        // A word marks the specific spelling it uses, but not the canon
        // value.  That's because if the canon value gets GC'd, then
        // another value might become the new canon during that sweep.
        //
        Mark_Rebser_Only(spelling);

        // A GC cannot run during a binding process--which is the only
        // time a canon word's "index" field is allowed to be nonzero.
        //
        assert(
            NOT_SER_FLAG(spelling, STRING_FLAG_CANON)
            || (
                spelling->misc.bind_index.high == 0
                && spelling->misc.bind_index.low == 0
            )
        );

        // All bound words should keep their contexts from being GC'd...
        // even stack-relative contexts for functions.
        //
        if (GET_VAL_FLAG(v, VALUE_FLAG_RELATIVE)) {
            //
            // Marking the function's paramlist should be enough to
            // mark all the function's properties (there is an embedded
            // function value...)
            //
            REBFUN* func = VAL_WORD_FUNC(v);
            assert(GET_VAL_FLAG(v, WORD_FLAG_BOUND)); // should be set
            Queue_Mark_Function_Deep(func);
        }
        else if (GET_VAL_FLAG(v, WORD_FLAG_BOUND)) {
            if (IS_SPECIFIC(v)) {
                REBCTX* context = VAL_WORD_CONTEXT(const_KNOWN(v));
                Queue_Mark_Context_Deep(context);
            }
            else {
                // We trust that if a relative word's context needs to make
                // it into the transitive closure, that will be taken care
                // of by the array reference that holds it.
                //
                REBFUN* func = VAL_WORD_FUNC(v);
                Queue_Mark_Function_Deep(func);
            }
        }
        else {
            // The word is unbound...make sure index is 0 in debug build.
            //
            assert(v->payload.any_word.index == 0);
        }
        break; }

    case REB_PATH:
    case REB_SET_PATH:
    case REB_GET_PATH:
    case REB_LIT_PATH:
    case REB_BLOCK:
    case REB_GROUP: {
        if (IS_SPECIFIC(v)) {
            REBCTX *context = VAL_SPECIFIER(const_KNOWN(v));
            if (context != SPECIFIED)
                Queue_Mark_Context_Deep(context);
        }
        else {
            // We trust that if a relative array's context needs to make
            // it into the transitive closure, that will be taken care
            // of by a higher-up array reference that holds it.
            //
            REBFUN* func = VAL_RELATIVE(v);
            Queue_Mark_Function_Deep(func);
        }

        Queue_Mark_Array_Deep(VAL_ARRAY(v));
        break; }

    case REB_BINARY:
    case REB_STRING:
    case REB_FILE:
    case REB_EMAIL:
    case REB_URL:
    case REB_TAG:
    case REB_BITSET: {
        REBSER *series = VAL_SERIES(v);
        assert(SER_WIDE(series) <= sizeof(REBUNI));
        Mark_Rebser_Only(series);
        break; }

    case REB_HANDLE: { // See %sys-handle.h
        REBARR *singular = v->extra.singular;
        if (singular == NULL) {
            //
            // This HANDLE! was created with Init_Handle_Simple.  There is
            // no GC interaction.
        }
        else {
            // Handle was created with Init_Handle_Managed.  It holds a
            // REBSER node that contains exactly one handle, and the actual
            // data for the handle lives in that shared location.
            // 
            Mark_Rebser_Only(ARR_SERIES(singular));

        #if !defined(NDEBUG)
            assert(ARR_LEN(singular) == 1);
            RELVAL *single = ARR_HEAD(singular);
            assert(IS_HANDLE(single));
            assert(single->extra.singular == v->extra.singular);
            if (v != single) {
                //
                // In order to make it clearer that individual handles do not
                // hold the shared data (there'd be no way to update all the
                // references at once), the data pointers in all but the
                // shared singular value are NULL.
                //
                assert(IS_POINTER_TRASH_DEBUG(v->payload.handle.code));
                assert(IS_POINTER_TRASH_DEBUG(v->payload.handle.data));
            }
        #endif
        }
        break; }

    case REB_IMAGE:
        Mark_Rebser_Only(VAL_SERIES(v));
        break;

    case REB_VECTOR:
        Mark_Rebser_Only(VAL_SERIES(v));
        break;

    case REB_BLANK:
    case REB_LOGIC:
    case REB_INTEGER:
    case REB_DECIMAL:
    case REB_PERCENT:
    case REB_MONEY:
    case REB_CHAR:
        break;

    case REB_PAIR: {
        //
        // Ren-C's PAIR! uses a special kind of REBSER that does no additional
        // memory allocation, but embeds two REBVALs in the REBSER itself.
        // A REBVAL has a REBUPT-sized header at the beginning of its struct,
        // just like a REBSER, and the NODE_FLAG_MARKED bit is a 0
        // if unmarked...so it can stealthily participate in the marking
        // process, as long as the bit is cleared at the end.
        //
        REBSER *pairing = cast(REBSER*, PAIRING_KEY(v->payload.pair));
        pairing->header.bits |= NODE_FLAG_MARKED; // read via REBSER
        break; }

    case REB_TUPLE:
    case REB_TIME:
    case REB_DATE:
        break;

    case REB_MAP: {
        REBMAP* map = VAL_MAP(v);
        Queue_Mark_Array_Deep(MAP_PAIRLIST(map));
        if (MAP_HASHLIST(map) != NULL)
            Mark_Rebser_Only(MAP_HASHLIST(map));
        break;
    }

    case REB_DATATYPE:
        // Type spec is allowed to be NULL.  See %typespec.r file
        if (VAL_TYPE_SPEC(v))
            Queue_Mark_Array_Deep(VAL_TYPE_SPEC(v));
        break;

    case REB_TYPESET:
        //
        // Not all typesets have symbols--only those that serve as the
        // keys of objects (or parameters of functions)
        //
        if (v->extra.key_spelling != NULL)
            Mark_Rebser_Only(v->extra.key_spelling);
        break;

    case REB_VARARGS: {
        if (GET_VAL_FLAG(v, VARARGS_FLAG_NO_FRAME)) {
            //
            // A single-element shared series node is kept between
            // instances of the same vararg that was created with
            // MAKE ARRAY! - which fits compactly in a REBSER.
            //
            Queue_Mark_Array_Deep(VAL_VARARGS_ARRAY1(v));
        }
        else {
            //
            // VARARGS! can wind up holding a pointer to a frame that is
            // not managed, because arguments are still being fulfilled
            // in the frame where the varargs lives.  This is a bit snakey,
            // but if that's the state it's in, then it need not worry
            // about GC protecting the frame...because it protects itself
            // so long as the function is running.  (If it tried to
            // protect it, then it could hit unfinished/corrupt arg cells)
            //
            REBARR *varlist = VAL_BINDING(v);
            if (GET_SER_FLAG(varlist, ARRAY_FLAG_VARLIST)) {
                if (IS_ARRAY_MANAGED(varlist)) {
                    REBCTX *context = AS_CONTEXT(varlist);
                    Queue_Mark_Context_Deep(context);
                }
            }
        }
        break;
    }

    case REB_OBJECT:
    case REB_FRAME:
    case REB_MODULE:
    case REB_ERROR:
    case REB_PORT: {
        REBCTX *context = VAL_CONTEXT(v);
        Queue_Mark_Context_Deep(context);

        // Currently the "binding" in a context is only used by FRAME! to
        // preserve the binding of the FUNCTION! value that spawned that
        // frame.  Currently that binding is typically NULL inside of a
        // function's REBVAL unless it is a definitional RETURN or LEAVE.
        //
        // !!! Expanded usages may be found in other situations that mix an
        // archetype with an instance (e.g. an archetypal function body that
        // could apply to any OBJECT!, but the binding cheaply makes it
        // a method for that object.)
        //
        REBARR *binding = VAL_BINDING(v);
        if (binding != NULL) {
            assert(CTX_TYPE(context) == REB_FRAME);

        #if !defined(NDEBUG)
            if (IS_INACCESSIBLE(context)) {
                //
                // !!! It seems a bit wasteful to keep alive the binding of a
                // stack frame you can no longer get values out of.  But
                // However, FUNCTION-OF still works on a FRAME! value after
                // the function is finished, if the FRAME! value was kept.
                // And that needs to give back a correct binding.
                //
            }
            else {
                struct Reb_Frame *f = CTX_FRAME(context);
                if (f != NULL) // comes from execution, not MAKE FRAME!
                    assert(binding == f->binding);
            }
        #endif

            Queue_Mark_Array_Subclass_Deep(binding);
        }

    #if !defined(NDEBUG)
        REBVAL *archetype = CTX_VALUE(context);
        assert(CTX_TYPE(context) == VAL_TYPE(v));
        assert(VAL_CONTEXT(CTX_VALUE(context)) == context);
        assert(VAL_CONTEXT_META(CTX_VALUE(context)) == CTX_META(context));
    #endif

        // Note: for VAL_CONTEXT_FRAME, the FRM_CALL is either on the stack
        // (in which case it's already taken care of for marking) or it
        // has gone bad, in which case it should be ignored.

        break; }

    case REB_GOB:
        Queue_Mark_Gob_Deep(VAL_GOB(v));
        break;

    case REB_EVENT:
        Queue_Mark_Event_Deep(v);
        break;

    case REB_STRUCT: {
        //
        // The struct gets its GC'able identity and is passable by one
        // pointer from the fact that it is a single-element array that
        // contains the REBVAL of the struct itself.  (Because it is
        // "singular" it is only a REBSER node--no data allocation.)
        //
        Queue_Mark_Array_Deep(VAL_STRUCT(v));

        // The schema is the hierarchical description of the struct.
        //
        REBFLD *schema = ARR_SERIES(VAL_STRUCT(v))->link.schema;
        assert(FLD_IS_STRUCT(schema));
        Queue_Mark_Array_Deep(schema);

        // The symbol needs to be GC protected, but only fields have them
        //
        assert(FLD_NAME(schema) == NULL);

        // The data series needs to be marked.  It needs to be marked
        // even for structs that aren't at the 0 offset--because their
        // lifetime can be longer than the struct which they represent
        // a "slice" out of.
        //
        Mark_Rebser_Only(VAL_STRUCT_DATA_BIN(v));
        break; }

    case REB_LIBRARY: {
        Queue_Mark_Array_Deep(VAL_LIBRARY(v));
        REBCTX *meta = VAL_LIBRARY_META(v);
        if (meta != NULL)
            Queue_Mark_Context_Deep(meta);
        break; }

    case REB_MAX_VOID:
        //
        // Not an actual ANY-VALUE! "value", just a void cell.  Instead of
        // this "Opt"ional routine, use Queue_Mark_Value_Deep() on slots
        // that should not be void.
        //
        break;

    default:
        panic (v);
>>>>>>> 5b053d7b
    }

#if !defined(NDEBUG)
    in_mark = FALSE;
#endif
<<<<<<< HEAD
    if (NOT(IS_REBSER_MARKED(s))) {
        s->header.bits |= REBSER_REBVAL_FLAG_MARK;
    }
}

inline static void Mark_Named_Series_Only(
    REBSER *s,
    const char *name,
    const void *parent,
    const char *edge,
    REBMDP *dump)
{
    Mark_Series_Only_Full(s, NULL, parent, edge, REB_KIND_SERIES, dump);
=======
}

inline static void Queue_Mark_Value_Deep(const RELVAL *v)
{
#if !defined(NDEBUG)
    if (IS_VOID(v))
        panic (v);
#endif
    Queue_Mark_Opt_Value_Deep(v);
>>>>>>> 5b053d7b
}

inline static void Mark_Series_Only(
    REBSER *s,
    const void *parent,
    const char *edge,
    REBMDP *dump)
{
    Mark_Named_Series_Only(s, NULL, parent, edge, dump);
}

// Assertion for making sure that all the deferred marks have been propagated

#define ASSERT_NO_GC_MARKS_PENDING() \
    assert(SER_LEN(GC_Mark_Stack) == 0)


//
//  Propagate_All_GC_Marks: C
//
<<<<<<< HEAD
static void Queue_Mark_Gob_Deep(REBGOB *gob, const char *name, const void *parent, const char *edge, REBMDP *dump)
=======
// The Mark Stack is a series containing series pointers.  They have already
// had their SERIES_FLAG_MARK set to prevent being added to the stack multiple
// times, but the items they can reach are not necessarily marked yet.
//
// Processing continues until all reachable items from the mark stack are
// known to be marked.
//
static void Propagate_All_GC_Marks(void)
>>>>>>> 5b053d7b
{
    assert(!in_mark);

<<<<<<< HEAD
    struct mem_dump_entry entry = {gob, name, parent, edge, REB_GOB, sizeof(REBGOB)};

    Dump_Mem_Entry(dump, &entry);

    if (IS_GOB_MARK(gob)) return;
=======
    while (SER_LEN(GC_Mark_Stack) != 0) {
        SET_SERIES_LEN(GC_Mark_Stack, SER_LEN(GC_Mark_Stack) - 1); // still ok
>>>>>>> 5b053d7b

        // Data pointer may change in response to an expansion during
        // Mark_Array_Deep_Core(), so must be refreshed on each loop.
        //
        REBARR *a = *SER_AT(REBARR*, GC_Mark_Stack, SER_LEN(GC_Mark_Stack));

<<<<<<< HEAD
    if (GOB_PANE(gob)) {
        Mark_Series_Only(GOB_PANE(gob), gob, "<pane>", dump);
        pane = GOB_HEAD(gob);
        for (i = 0; i < GOB_LEN(gob); i++, pane++)
            Queue_Mark_Gob_Deep(*pane, NULL, GOB_PANE(gob), "<has>", dump);
    }

    if (GOB_PARENT(gob)) Queue_Mark_Gob_Deep(GOB_PARENT(gob), NULL, gob, "<parent>", dump);

    if (GOB_CONTENT(gob)) {
        const char *edge = "<content>";
        if (GOB_TYPE(gob) >= GOBT_IMAGE && GOB_TYPE(gob) <= GOBT_STRING)
            Mark_Series_Only_Full(GOB_CONTENT(gob), NULL, gob, edge, GOB_TYPE(gob) + REB_KIND_MAX, dump);
        else if (GOB_TYPE(gob) >= GOBT_DRAW && GOB_TYPE(gob) <= GOBT_EFFECT)
            Queue_Mark_Array_Deep_Full(AS_ARRAY(GOB_CONTENT(gob)), NULL, gob, edge, NULL, GOB_TYPE(gob) + REB_KIND_MAX, dump);
    }

    if (GOB_DATA(gob)) {
        enum Reb_Kind kind = REB_BLANK;
        const char *edge = "<gob-data>";
        struct mem_dump_entry entry = {GOB_DATA(gob), NULL, gob, edge, kind, sizeof(REBVAL)};
        switch (GOB_DTYPE(gob)) {
        case GOBD_INTEGER:
            kind = REB_INTEGER;
            // fall through
        case GOBD_NONE:
            kind = REB_BLANK;
            // fall through
        default:
            entry.kind = kind;
            Dump_Mem_Entry(dump, &entry);
            break;
        case GOBD_OBJECT:
            Queue_Mark_Context_Deep(AS_CONTEXT(GOB_DATA(gob)), gob, edge, dump);
            break;
        case GOBD_STRING:
        case GOBD_BINARY:
            Mark_Series_Only(GOB_DATA(gob), gob, edge, dump);
            break;
        case GOBD_BLOCK:
            Queue_Mark_Array_Deep(AS_ARRAY(GOB_DATA(gob)), gob, edge, dump);
=======
        // Termination is not required in the release build (the length is
        // enough to know where it ends).  But overwrite with trash in debug.
        //
        TRASH_POINTER_IF_DEBUG(
            *SER_AT(REBARR*, GC_Mark_Stack, SER_LEN(GC_Mark_Stack))
        );

        // We should have marked this series at queueing time to keep it from
        // being doubly added before the queue had a chance to be processed
         //
        assert(Is_Rebser_Marked(ARR_SERIES(a)));

    #ifdef HEAVY_CHECKS
        //
        // The GC is a good general hook point that all series which have been
        // managed will go through, so it's a good time to assert properties
        // about the array.
        //
        ASSERT_ARRAY(a);
    #else
        //
        // For a lighter check, make sure it's marked as a value-bearing array
        // and that it hasn't been freed.
        //
        assert(GET_SER_FLAG(a, SERIES_FLAG_ARRAY));
        assert(!IS_FREE_NODE(ARR_SERIES(a)));
    #endif

        RELVAL *v = ARR_HEAD(a);

        if (GET_SER_FLAG(a, ARRAY_FLAG_PARAMLIST)) {
            //
            // These queueings cannot be done in Queue_Mark_Function_Deep
            // because of the potential for overflowing the C stack with calls
            // to Queue_Mark_Function_Deep.

            REBARR *body_holder = v->payload.function.body_holder;
            assert(ARR_LEN(body_holder) == 1);
            Mark_Rebser_Only(ARR_SERIES(body_holder));
            Queue_Mark_Opt_Value_Deep(ARR_HEAD(body_holder));

            REBFUN *underlying = ARR_SERIES(a)->misc.underlying;
            if (underlying != NULL);
                Queue_Mark_Function_Deep(underlying);

            REBCTX *meta = ARR_SERIES(a)->link.meta;
            if (meta != NULL)
                Queue_Mark_Context_Deep(meta);

            assert(IS_FUNCTION(v));
            assert(v->extra.binding == NULL); // archetypes have no binding
            ++v; // function archetype completely marked by this process
        }
        else if (GET_SER_FLAG(a, ARRAY_FLAG_VARLIST)) {
            //
            // These queueings cannot be done in Queue_Mark_Context_Deep
            // because of the potential for overflowing the C stack with calls
            // to Queue_Mark_Context_Deep.

            REBARR *keylist = ARR_SERIES(a)->link.keylist;
            assert(keylist == CTX_KEYLIST(AS_CONTEXT(a)));
            Queue_Mark_Array_Subclass_Deep(keylist); // might be paramlist

            REBCTX *meta = ARR_SERIES(keylist)->link.meta;
            if (meta != NULL)
                Queue_Mark_Context_Deep(meta);

            assert(ANY_CONTEXT(v));
            assert(v->extra.binding == NULL); // archetypes have no binding
            ++v; // context archtype completely marked by this process
        }

        if (GET_SER_INFO(a, SERIES_INFO_INACCESSIBLE)) {
            //
            // At present the only inaccessible arrays are expired frames of
            // functions with stack-bound arg and local lifetimes.  They are
            // just singular REBARRs with the FRAME! archetype value.
            //
            assert(GET_SER_FLAG(a, ARRAY_FLAG_VARLIST));
            assert(IS_FRAME(ARR_HEAD(a)));
            assert(GET_SER_FLAG(a, CONTEXT_FLAG_STACK));
            continue;
        }

        for (; NOT_END(v); ++v) {
            Queue_Mark_Opt_Value_Deep(v);
            //
        #if !defined(NDEBUG)
            //
            // Voids are illegal in most arrays, but the varlist of a context
            // uses void values to denote that the variable is not set.  Also
            // reified C va_lists as Do_Core() sources can have them.
            //
            if (IS_UNREADABLE_OR_VOID(v) && IS_VOID(v)) {
                assert(
                    GET_SER_FLAG(a, ARRAY_FLAG_VARLIST)
                    || GET_SER_FLAG(a, ARRAY_FLAG_VOIDS_LEGAL)
                );
            }
        #endif
>>>>>>> 5b053d7b
        }
    }
}

inline static void Queue_Mark_Value_Deep(const RELVAL *val, const void *parent, const char *edge, REBMDP *dump);

//
//  Reify_Any_C_Valist_Frames: C
//
// Some of the call stack frames may have been invoked with a C function call
// that took a comma-separated list of REBVAL (the way printf works, a
// variadic "va_list").
//
// http://en.cppreference.com/w/c/variadic
// 
// Although it's a list of REBVAL*, these call frames have no REBARR series
// behind.  Yet they still need to be enumerated to protect the values coming
// up in the later DO/NEXTs.  But enumerating a C va_list can't be undone.
// The REBVAL* is lost if it isn't saved, and these frames may be in
// mid-evaluation.
//
<<<<<<< HEAD
static void Queue_Mark_Field_Deep(
    struct Struct_Field *field,
    REBSER *data_bin,
    REBCNT offset,
    const void *parent,
    REBMDP *dump
){
    struct mem_dump_entry entry = { field, cast(const char*, STR_HEAD(field->name)), parent, "<field>", REB_KIND_FIELD, 0 /* counted in fields already */ };
    Dump_Mem_Entry(dump, &entry);

    // These series are backing stores for the `ffi_type` data that
    // is needed to use the struct with the FFI api.
    //
    if (field->fftype) {
        assert(field->fields_fftype_ptrs != NULL);
        Mark_Series_Only(field->fftype, field, "<fftypes>", dump);
        Mark_Series_Only(field->fields_fftype_ptrs, field, "<fftype_ptrs>", dump);
=======
// Hence, the garbage collector has to "reify" the remaining portion of the
// va_list into a REBARR before starting the GC.  Then the rest of the
// evaluation happens on that array.
//
static void Reify_Any_C_Valist_Frames(void)
{
    // IMPORTANT: This must be done *before* any of the mark/sweep logic
    // begins, because it creates new arrays.  In the future it may be
    // possible to introduce new series in mid-garbage collection (which would
    // be necessary for an incremental garbage collector), but for now the
    // feature is not supported.
    //
    ASSERT_NO_GC_MARKS_PENDING();

    REBFRM *f = FS_TOP;
    for (; f != NULL; f = f->prior) {
        if (f->flags.bits & DO_FLAG_VA_LIST) {
            const REBOOL truncated = TRUE;
            Reify_Va_To_Array_In_Frame(f, truncated);
        }
>>>>>>> 5b053d7b
    }
}


//
//  Mark_Root_Series: C
//
// In Ren-C, there is a concept of there being an open number of GC roots.
// Through the API, each cell held by a "paired" which is under GC management
// is considered to be a root.
//
// There is also a special ability of a paired, such that if the "key" is
// a frame with a certain bit set, then it will tie its lifetime to the
// lifetime of that frame on the stack.  (Not to the lifetime of the FRAME!
// value itself, which could be indefinite.)
//
ATTRIBUTE_NO_SANITIZE_ADDRESS static void Mark_Root_Series(void)
{
    REBSEG *seg;
    for (seg = Mem_Pools[SER_POOL].segs; seg; seg = seg->next) {
        REBSER *s = cast(REBSER *, seg + 1);
        REBCNT n;
        for (n = Mem_Pools[SER_POOL].units; n > 0; --n, ++s) {
            if (IS_FREE_NODE(s))
                continue;

            if (Is_Rebser_Marked(s))
                continue;

            if (NOT(s->header.bits & NODE_FLAG_ROOT))
                continue;

            // If something is marked as a root, then it has its contents
            // GC managed...even if it is not itself a candidate for GC.

            if (s->header.bits & NODE_FLAG_CELL) {
                //
                // There is a special feature of root paired series, which
                // is that if the "key" is a frame marked in a certain way,
                // it will tie its lifetime to that of the execution of that
                // frame.  When the frame is done executing, it will no
                // longer preserve the paired.
                //
                // (Note: This does not have anything to do with the lifetime
                // of the FRAME! value itself, which could be indefinite.)
                //
                // !!! Does it need to check for pending?  Could it be set
                // up such that you can't make an owning frame that's in
                // a pending state?
                //
                REBVAL *key = cast(REBVAL*, s);
                REBVAL *paired = key + 1;
                if (
                    IS_FRAME(key)
                    && GET_VAL_FLAG(key, ANY_CONTEXT_FLAG_OWNS_PAIRED)
                    && !Is_Context_Running_Or_Pending(VAL_CONTEXT(key))
                ){
                    Free_Pairing(paired); // don't consider a root
                    continue;
                }

                // It's alive and a root.  Pick up its dependencies deeply.
                // Note that ENDs are allowed because for instance, a DO
                // might be executed with the pairing as the OUT slot (since
                // it is memory guaranteed not to relocate)
                //
                Mark_Rebser_Only(s);
                Queue_Mark_Value_Deep(key);
                if (!IS_END(paired))
                    Queue_Mark_Value_Deep(paired);
            }
            else {
                // We have to do the queueing based on whatever type of series
                // this is.  So if it's a context, we have to get the
                // keylist...etc.
                //
<<<<<<< HEAD
                memcpy(&value, blob, sizeof(REBVAL));

                Queue_Mark_Value_Deep(&value, field, "<value>", dump);
            }
        }
    }
    else if (field->type == FFI_TYPE_STRUCT) {
        assert(!field->is_rebval);
        Mark_Series_Only(field->fields, field, "<fields>", dump);
        Queue_Mark_Array_Deep(field->spec, field, "<spec>", dump);

        REBCNT i;
        for (i = 0; i < SER_LEN(field->fields); ++i) {
            struct Struct_Field *subfield
                = SER_AT(struct Struct_Field, field->fields, i);

            // !!! If offset doesn't reflect the actual offset of this field
            // inside the structure this will have to be revisited (it should
            // be because you need to be able to reuse schemas
            //
            assert(subfield->offset >= offset);

            Queue_Mark_Field_Deep(subfield, data_bin, subfield->offset, field, dump);
        }
    }
    else {
        // ignore primitive datatypes
    }

    if (field->name != NULL)
        Mark_Series_Only_Full(field->name, cast(const char*, STR_HEAD(field->name)), field, "<name>", REB_STRING, dump);
=======
                if (Is_Array_Series(s))
                    Queue_Mark_Array_Subclass_Deep(AS_ARRAY(s));
                else
                    Mark_Rebser_Only(s);
            }
        }
    }

    Propagate_All_GC_Marks();
>>>>>>> 5b053d7b
}


//
//  Mark_Data_Stack: C
//
// The data stack logic is that it is contiguous values with no END markers
// except at the array end.  Bumping up against that END signal is how the
// stack knows when it needs to grow.
//
// However, every drop of the stack doesn't overwrite value dropped.  The
// values are not END markers, they are considered fine as far as a NOT_END()
// test is concerned to indicate unused capacity.  So the values are fine
// for the testing purpose, yet the GC doesn't want to consider those to be
// "live" references.  So rather than to a full Queue_Mark_Array_Deep() on
// the capacity of the data stack's underlying array, it stops at DS_TOP.
//
<<<<<<< HEAD
static void Queue_Mark_Named_Routine_Deep(REBRIN *r, const char *name, const void *parent, const char *edge, REBMDP *dump)
{
    SET_RIN_FLAG(r, ROUTINE_FLAG_MARK);

    struct mem_dump_entry entry = { r, name, parent, "<routine>", REB_KIND_ROUTINE_INFO, sizeof(REBRIN)};
    Dump_Mem_Entry(dump, &entry);

    if (GET_RIN_FLAG(r, ROUTINE_FLAG_MARK)) return;

    // Mark the descriptions for the return type and argument types.
    //
    // !!! This winds up being a bit convoluted, because an OBJECT!-like thing
    // is being implemented as a HANDLE! to a series, in order to get the
    // behavior of multiple references and GC'd when the last goes away.
    // This "schema" concept also allows the `ffi_type` descriptive structures
    // to be garbage collected.  Replace with OBJECT!s in the future.

    if (IS_HANDLE(&r->ret_schema)) {
        REBSER *schema = cast(REBSER*, VAL_HANDLE_DATA(&r->ret_schema));
        Mark_Series_Only(schema, r, "<ret-schema>", dump);
        Queue_Mark_Field_Deep(
            SER_HEAD(struct Struct_Field, schema), NULL, 0, schema, dump
        );
    }
    else // special, allows NONE (e.g. void return)
        assert(IS_INTEGER(&r->ret_schema) || IS_BLANK(&r->ret_schema));

    Queue_Mark_Array_Deep(r->args_schemas, r, "<args-schemas>", dump);
    REBCNT n;
    for (n = 0; n < ARR_LEN(r->args_schemas); ++n) {
        if (IS_HANDLE(ARR_AT(r->args_schemas, n))) {
            REBSER *schema
                = cast(REBSER*, VAL_HANDLE_DATA(ARR_AT(r->args_schemas, n)));
            Mark_Series_Only(schema, r->args_schemas, "<schema>", dump);
            Queue_Mark_Field_Deep(
                SER_HEAD(struct Struct_Field, schema), NULL, 0, schema, dump
            );
        }
        else
            assert(IS_INTEGER(ARR_AT(r->args_schemas, n)));
    }

    if (GET_RIN_FLAG(r, ROUTINE_FLAG_VARIADIC)) {
        assert(r->cif == NULL);
        assert(r->args_fftypes == NULL);
    }
    else {
        // !!! r->cif should always be set to something in non-variadic
        // routines, but currently the implementation has to tolerate partially
        // formed routines...because evaluations are called during make-routine
        // before the CIF is ready to be created or not.
        //
        if (r->cif)
            Mark_Series_Only(r->cif, r, "<cif>", dump);
        if (r->args_fftypes)
            Mark_Series_Only(r->args_fftypes, r, "<args-fftypes>", dump);
    }

    if (GET_RIN_FLAG(r, ROUTINE_FLAG_CALLBACK)) {
        REBFUN *cb_func = RIN_CALLBACK_FUNC(r);
        if (cb_func) {
            // Should take care of spec, body, etc.
            Queue_Mark_Array_Deep(FUNC_PARAMLIST(cb_func), r, "<callback>", dump);
        }
        else {
            // !!! There is a call during MAKE_Routine that does an evaluation
            // while creating a callback function, before the CALLBACK_FUNC
            // has been set.  If the garbage collector is invoked at that
            // time, this will happen.  This should be reviewed to see if
            // it can be done another way--e.g. by not making the relevant
            // series visible to the garbage collector via MANAGE_SERIES()
            // until fully constructed.
        }
    } else {
        if (RIN_LIB(r))
            Queue_Mark_Array_Deep(RIN_LIB(r), r, "<library>", dump);
        else {
            // may be null if called before the routine is fully constructed
            // !!! Review if this can be made not possible
        }
    }
    Dump_Mem_Comment(dump, "Done dumping Routine/Callback");
=======
static void Mark_Data_Stack(void)
{
    REBVAL *stackval = DS_TOP;
    assert(IS_UNREADABLE_IF_DEBUG(&DS_Movable_Base[0]));
    while (stackval != &DS_Movable_Base[0]) {
        Queue_Mark_Value_Deep(stackval);
        --stackval;
    }

    Propagate_All_GC_Marks();
>>>>>>> 5b053d7b
}

inline static void Queue_Mark_Routine_Deep(REBRIN *r, const void *parent, const char *edge, REBMDP *dump)
{
    Queue_Mark_Named_Routine_Deep(r, NULL, parent, edge, dump);
}

//
//  Mark_Symbol_Series: C
//
<<<<<<< HEAD
static void Queue_Mark_Event_Deep(const RELVAL *value, REBMDP *dump)
{
    REBREQ *req;

    if (
        IS_EVENT_MODEL(value, EVM_PORT)
        || IS_EVENT_MODEL(value, EVM_OBJECT)
        || (
            VAL_EVENT_TYPE(value) == EVT_DROP_FILE
            && GET_FLAG(VAL_EVENT_FLAGS(value), EVF_COPIED)
        )
    ) {
        // !!! Comment says void* ->ser field of the REBEVT is a "port or
        // object" but it also looks to store maps.  (?)
        //
        Queue_Mark_Array_Deep(AS_ARRAY(VAL_EVENT_SER(m_cast(RELVAL*, value))), value, "<port/object/ser>", dump);
    }

    if (IS_EVENT_MODEL(value, EVM_DEVICE)) {
        // In the case of being an EVM_DEVICE event type, the port! will
        // not be in VAL_EVENT_SER of the REBEVT structure.  It is held
        // indirectly by the REBREQ ->req field of the event, which
        // in turn possibly holds a singly linked list of other requests.
        req = VAL_EVENT_REQ(value);

        while (req) {
            // Comment says void* ->port is "link back to REBOL port object"
            if (req->port)
                Queue_Mark_Context_Deep(AS_CONTEXT(cast(REBSER*, req->port)), value, "<port>", dump);
            req = req->next;
        }
    }
=======
// Mark symbol series.  These canon words for SYM_XXX are the only ones that
// are never candidates for GC (until shutdown).  All other symbol series may
// go away if no words, parameters, object keys, etc. refer to them.
//
static void Mark_Symbol_Series(void)
{
    REBSTR **canon = SER_HEAD(REBSTR*, PG_Symbol_Canons);
    assert(*canon == NULL); // SYM_0 is for all non-builtin words
    ++canon;
    for (; *canon != NULL; ++canon)
        Mark_Rebser_Only(*canon);

    ASSERT_NO_GC_MARKS_PENDING(); // doesn't ues any queueing
>>>>>>> 5b053d7b
}


//
//  Mark_Natives: C
//
<<<<<<< HEAD
static void Mark_Devices_Deep(REBMDP *dump)
=======
// For each native C implemenation, a REBVAL is created during init to
// represent it as a FUNCTION!.  These are kept in a global array and are
// protected from GC.  It might not technically be necessary to do so for
// all natives, but at least some have their paramlists referenced by the
// core code (such as RETURN).
//
static void Mark_Natives(void)
>>>>>>> 5b053d7b
{
    REBCNT n;
    for (n = 0; n < NUM_NATIVES; ++n)
        Queue_Mark_Value_Deep(&Natives[n]);

   Propagate_All_GC_Marks();
}

<<<<<<< HEAD
        struct mem_dump_entry entry = { dev, NULL, NULL, "<dev>", REB_KIND_DEV, sizeof(REBDEV) };
        Dump_Mem_Entry(dump, &entry);

        for (req = dev->pending; req; req = req->next)
            if (req->port)
                Queue_Mark_Context_Deep(AS_CONTEXT(cast(REBSER*, req->port)), dev, "<req-port>", dump);
=======

//
//  Mark_Guarded_Nodes: C
//
// Mark series and values that have been temporarily protected from garbage
// collection with PUSH_GUARD_SERIES and PUSH_GUARD_VALUE.
//
// Note: If the REBSER is actually a REBCTX, REBFUN, or REBARR then the
// reachable values for the series will be guarded appropriate to its type.
// (e.g. guarding a REBSER of an array will mark the values in that array,
// not just shallow mark the REBSER node)
//
static void Mark_Guarded_Nodes(void)
{
    REBNOD **np = SER_HEAD(REBNOD*, GC_Guarded);
    REBCNT n = SER_LEN(GC_Guarded);
    for (; n > 0; --n, ++np) {
        REBNOD *node = *np;
        if (node->header.bits & NODE_FLAG_CELL) { // a value cell
            if (NOT(node->header.bits & NODE_FLAG_END))
                Queue_Mark_Opt_Value_Deep(cast(REBVAL*, node));
        }
        else { // a series
            REBSER *s = cast(REBSER*, node);
            if (Is_Array_Series(s))
                Queue_Mark_Array_Subclass_Deep(AS_ARRAY(s));
            else
                Mark_Rebser_Only(s);
        }
        Propagate_All_GC_Marks();
>>>>>>> 5b053d7b
    }
}


//
//  Mark_Frame_Stack_Deep: C
//
// Mark values being kept live by all call frames.  If a function is running,
// then this will keep the function itself live, as well as the arguments.
// There is also an "out" slot--which may point to an arbitrary REBVAL cell
// on the C stack.  The out slot is initialized to an END marker at the
// start of every function call, so that it won't be uninitialized bits
// which would crash the GC...but it must be turned into a value (or a void)
// by the time the function is finished running.
//
// Since function argument slots are not pre-initialized, how far the function
// has gotten in its fulfillment must be taken into account.  Only those
// argument slots through points of fulfillment may be GC protected.
//
// This should be called at the top level, and not from inside a
// Propagate_All_GC_Marks().  All marks will be propagated.
//
static void Mark_Frame_Stack_Deep(REBMDP *dump)
{
    REBFRM *f = TG_Frame_Stack;
    // The GC must consider all entries, not just those that have been pushed
    // into active evaluation.
    //
    struct mem_dump_entry entry;
    
    entry.addr = f;
    entry.name = "TG_Do_Stack";
    entry.parent = NULL;
    entry.kind = REB_KIND_CALL;
    entry.edge = NULL,
    entry.size = 0; // on the stack
    Dump_Mem_Entry(dump, &entry);

    for (; f != NULL; f = f->prior) {
        assert(f->eval_type <= REB_MAX_VOID);

        // Should have taken care of reifying all the VALIST on the stack
        // earlier in the recycle process (don't want to create new arrays
        // once the recycling has started...)
        //
        assert(f->pending != VA_LIST_PENDING);

        ASSERT_ARRAY_MANAGED(f->source.array);
        Queue_Mark_Array_Deep(f->source.array, f, "<source-array>", dump);

        // END is possible, because the frame could be sitting at the end of
        // a block when a function runs, e.g. `do [zero-arity]`.  That frame
        // will stay on the stack while the zero-arity function is running.
        // The array still might be used in an error, so can't GC it.
        //
        if (f->value && NOT_END(f->value) && Is_Value_Managed(f->value))
            Queue_Mark_Value_Deep(f->value, f, "<value>", dump);

        if (f->specifier != SPECIFIED)
            Queue_Mark_Context_Deep(f->specifier, f, "<specifier>", dump);

<<<<<<< HEAD
        // For uniformity of assumption, f->out is always maintained as GC safe
        //
        if (!IS_END(f->out) && !IS_VOID_OR_SAFE_TRASH(f->out))
            Queue_Mark_Value_Deep(f->out, f, "<out>", dump); // never NULL
=======
        if (!IS_END(f->out)) // never NULL, always initialized bit pattern
            Queue_Mark_Opt_Value_Deep(f->out);
>>>>>>> 5b053d7b

        if (NOT(Is_Any_Function_Frame(f))) {
            //
            // Consider something like `eval copy quote (recycle)`, because
            // while evaluating the group it has no anchor anywhere in the
            // root set and could be GC'd.  The Reb_Frame's array ref is it.
            //
            continue;
        }

<<<<<<< HEAD
        if (!IS_END(&f->cell) && !IS_VOID_OR_SAFE_TRASH(&f->cell))
            Queue_Mark_Value_Deep(&f->cell, f, "<cell>", dump);

        Queue_Mark_Array_Deep(FUNC_PARAMLIST(f->func), f, "<func>", dump); // never NULL
        Mark_Series_Only(f->label, f, "<label>", dump); // also never NULL
=======
        if (!IS_END(&f->cell))
            Queue_Mark_Opt_Value_Deep(&f->cell);

        Queue_Mark_Function_Deep(f->func); // never NULL
        Mark_Rebser_Only(f->label); // also never NULL
>>>>>>> 5b053d7b

        if (!Is_Function_Frame_Fulfilling(f)) {
            assert(IS_END(f->param)); // indicates function is running

            // refine and special can be used to GC protect an arbitrary
            // value while a function is running, currently.  (A more
            // important purpose may come up...)

            if (
                f->refine // currently allowed to be NULL
                && !IS_END(f->refine)
                && Is_Value_Managed(f->refine)
            ) {
<<<<<<< HEAD
                Queue_Mark_Value_Deep(f->refine, f, "<refine>", dump);
=======
                Queue_Mark_Opt_Value_Deep(f->refine);
>>>>>>> 5b053d7b
            }

            if (
                f->special
                && !IS_END(f->special)
                && Is_Value_Managed(f->special)
            ) {
<<<<<<< HEAD
                Queue_Mark_Value_Deep(f->special, f, "<special>", dump);
=======
                Queue_Mark_Opt_Value_Deep(f->special);
>>>>>>> 5b053d7b
            }
        }

        // Need to keep the label symbol alive for error messages/stacktraces
        //
<<<<<<< HEAD
        Mark_Series_Only(f->label, f, "<label>", dump);
=======
        Mark_Rebser_Only(f->label);
>>>>>>> 5b053d7b

        // We need to GC protect the values in the args no matter what,
        // but it might not be managed yet (e.g. could still contain garbage
        // during argument fulfillment).  But if it is managed, then it needs
        // to be handed to normal GC.
        //
<<<<<<< HEAD
        if (f->varlist != NULL && IS_ARRAY_MANAGED(f->varlist)) {
            assert(!IS_TRASH_DEBUG(ARR_AT(f->varlist, 0)));
            assert(GET_ARR_FLAG(f->varlist, ARRAY_FLAG_VARLIST));
            Queue_Mark_Context_Deep(AS_CONTEXT(f->varlist), f, "<varlist>", dump);
        }
=======
        if (f->varlist != NULL && IS_ARRAY_MANAGED(f->varlist))
            Queue_Mark_Context_Deep(AS_CONTEXT(f->varlist));
>>>>>>> 5b053d7b

        // (Although the above will mark the varlist, it may not mark the
        // values...because it may be a single element array that merely
        // points at the stackvars.  Queue_Mark_Context expects stackvars
        // to be marked separately.)
<<<<<<< HEAD

        // The slots may be stack based or dynamic.  Mark in use but only
        // as far as parameter filling has gotten (may be garbage bits
        // past that).  Note END values are possible in the course of
        // frame fulfillment in the middle of the args, so we go by the
        // END parameter.
        //
        // Refinements need special treatment, and also consideration
        // of if this is the "doing pickups" or not.  If doing pickups
        // then skip the cells for pending refinement arguments.
        //
        REBVAL *param = FUNC_PARAMS_HEAD(f->underlying);
        REBVAL *arg = f->args_head; // may be stack or dynamic
        while (NOT_END(param)) {
            if (!IS_END(arg) && !IS_VOID_OR_SAFE_TRASH(arg))
                Queue_Mark_Value_Deep(arg, f, "<arg>", dump);

            if (param == f->param && !f->doing_pickups)
                break; // protect arg for current param, but no further

            ++param;
            ++arg;
        }
        assert(IS_END(param) ? IS_END(arg) : TRUE); // may not enforce

        Propagate_All_GC_Marks(dump);
    }
}


//
//  Queue_Mark_Named_Value_Deep: C
//
static void Queue_Mark_Named_Value_Deep(const RELVAL *val, const char *name, const void *parent, const char *edge, REBMDP *dump)
{
    REBSER *ser = NULL;
    struct mem_dump_entry entry;
    enum Reb_Kind kind;

    // If this happens, it means somehow Recycle() got called between
    // when an `if (Do_XXX_Throws())` branch was taken and when the throw
    // should have been caught up the stack (before any more calls made).
    //
    assert(!THROWN(val));

    kind = VAL_TYPE(val);

    entry.addr = val;
    entry.name = name;
    entry.parent = parent;
    entry.kind = kind;
    entry.edge = edge;
    entry.size = sizeof(REBVAL);

    if (name == NULL && ANY_WORD(val)) {
        entry.name = cast(const char*, STR_HEAD(VAL_WORD_SPELLING(val)));
    }
    Dump_Mem_Entry(dump, &entry);


    switch (VAL_TYPE(val)) {
        case REB_0:
            //
            // Should not be possible, REB_0 instances should not exist or
            // be filtered out by caller.
            //
            panic (Error(RE_MISC));

        case REB_MAX_VOID:
            //
            // Critical error; the only array that can handle unsets are the
            // varlists of contexts, and they must do so before getting here.
            //
            panic (Error(RE_MISC));

        case REB_TYPESET:
            //
            // Not all typesets have symbols--only those that serve as the
            // keys of objects (or parameters of functions)
            //
            if (val->extra.key_spelling != NULL)
                Mark_Series_Only(val->extra.key_spelling, val, "<spelling>", dump);
            break;

        case REB_HANDLE:
            //
            // See %sys-handle.h for an explanation of the two different types
            // of HANDLE!; one uses a singular REBSER to participate in GC
            // and another is just an opaque pointer with no GC hook.
            //
            if (val->extra.singular) {
            #if !defined(NDEBUG)
                assert(ARR_LEN(val->extra.singular) == 1);
                RELVAL *h = ARR_HEAD(val->extra.singular);
                assert(IS_HANDLE(h));
                assert(h->extra.singular == val->extra.singular);
            #endif

                Mark_Series_Only(ARR_SERIES(val->extra.singular), val, "<handle>", dump);
            }
            break;

        case REB_DATATYPE:
            // Type spec is allowed to be NULL.  See %typespec.r file
            if (VAL_TYPE_SPEC(val))
                Queue_Mark_Array_Deep(VAL_TYPE_SPEC(val), val, "<spec>", dump);
            break;

        case REB_OBJECT:
        case REB_MODULE:
        case REB_PORT:
        case REB_FRAME:
        case REB_ERROR: {
            REBCTX *context = VAL_CONTEXT(val);

            assert(CTX_TYPE(context) == VAL_TYPE(val));
            assert(VAL_CONTEXT(CTX_VALUE(context)) == context);
            assert(VAL_CONTEXT_META(CTX_VALUE(context)) == CTX_META(context));

            Queue_Mark_Context_Deep(context, val, "<context>", dump);

            // !!! Currently a FRAME! has a keylist which is storing a non-
            // context block spec.  This will be changed to be compatible
            // with the meta on object keylists.
            //
            if (!IS_FRAME(val) && VAL_CONTEXT_META(val))
                Queue_Mark_Context_Deep(VAL_CONTEXT_META(val), val, "<meta>", dump);

            // For VAL_CONTEXT_FRAME, the FRM_CALL is either on the stack
            // (in which case it's already taken care of for marking) or it
            // has gone bad, in which case it should be ignored.

            break;
        }

        case REB_FUNCTION: {
            REBVAL *archetype = FUNC_VALUE(VAL_FUNC(val));

            assert(VAL_FUNC_PARAMLIST(val) == VAL_FUNC_PARAMLIST(archetype));
            assert(VAL_FUNC_BODY(val) == VAL_FUNC_BODY(archetype));
            Queue_Mark_Function_Deep(VAL_FUNC(val), val, "<func>", dump);
            if (VAL_BINDING(val) != NULL)
                Queue_Mark_Anything_Deep(ARR_SERIES(VAL_BINDING(val)), val, "<binding>", dump);

            // !!! Needs to mark the exit/binding...
            break;
        }

        case REB_VARARGS: {
            if (GET_VAL_FLAG(val, VARARGS_FLAG_NO_FRAME)) {
                //
                // A single-element shared series node is kept between
                // instances of the same vararg that was created with
                // MAKE ARRAY! - which fits compactly in a REBSER.
                //
                Queue_Mark_Array_Deep(VAL_VARARGS_ARRAY1(val), val, "<varargs-array1>", dump);
            }
            else {
                //
                // VARARGS! can wind up holding a pointer to a frame that is
                // not managed, because arguments are still being fulfilled
                // in the frame where the varargs lives.  This is a bit snakey,
                // but if that's the state it's in, then it need not worry
                // about GC protecting the frame...because it protects itself
                // so long as the function is running.  (If it tried to
                // protect it, then it could hit unfinished/corrupt arg cells)
                //
                REBARR *varlist = VAL_BINDING(val);
                if (GET_ARR_FLAG(varlist, ARRAY_FLAG_VARLIST)) {
                    if (IS_ARRAY_MANAGED(varlist)) {
                        REBCTX *context = AS_CONTEXT(varlist);
                        Queue_Mark_Context_Deep(context, val, "<binding>", dump);
                    }
                }
            }
            break;
        }

        case REB_WORD:  // (and also used for function STACK backtrace frame)
        case REB_SET_WORD:
        case REB_GET_WORD:
        case REB_LIT_WORD:
        case REB_REFINEMENT:
        case REB_ISSUE: {
            REBSTR *spelling = val->payload.any_word.spelling;
            const char *edge = "<bound-to>";

            // A word marks the specific spelling it uses, but not the canon
            // value.  That's because if the canon value gets GC'd, then
            // another value might become the new canon during that sweep.
            //
            Mark_Series_Only(spelling, val, "<spelling>", dump);

            // A GC cannot run during a binding process--which is the only
            // time a canon word's "index" field is allowed to be nonzero.
            //
            assert(
                !GET_SER_FLAG(spelling, STRING_FLAG_CANON)
                || (
                    spelling->misc.bind_index.high == 0
                    && spelling->misc.bind_index.low == 0
                )
            );

            // All bound words should keep their contexts from being GC'd...
            // even stack-relative contexts for functions.
            //
            if (GET_VAL_FLAG(val, VALUE_FLAG_RELATIVE)) {
                //
                // Marking the function's paramlist should be enough to
                // mark all the function's properties (there is an embedded
                // function value...)
                //
                REBFUN* func = VAL_WORD_FUNC(val);
                assert(GET_VAL_FLAG(val, WORD_FLAG_BOUND)); // should be set
                Queue_Mark_Array_Deep(FUNC_PARAMLIST(func), val, edge, dump);
            }
            else if (GET_VAL_FLAG(val, WORD_FLAG_BOUND)) {
                if (IS_SPECIFIC(val)) {
                    REBCTX* context = VAL_WORD_CONTEXT(const_KNOWN(val));
                    Queue_Mark_Context_Deep(context, val, edge, dump);
                }
                else {
                    // We trust that if a relative word's context needs to make
                    // it into the transitive closure, that will be taken care
                    // of by the array reference that holds it.
                    //
                    REBFUN* func = VAL_WORD_FUNC(val);
                    Queue_Mark_Array_Deep(FUNC_PARAMLIST(func), val, edge, dump);
                }
            }
            else if (GET_VAL_FLAG(val, WORD_FLAG_PICKUP)) {
                //
                // Special word class that might be seen on the stack during
                // a GC that's used by argument fulfillment when searching
                // for out-of-order refinements.  It holds two REBVAL*s
                // (for the parameter and argument of the refinement) and
                // both should be covered for GC already, because the
                // paramlist and arg variables are "in progress" for a call.
            }
            else {
                // The word is unbound...make sure index is 0 in debug build.
                //
            #if !defined(NDEBUG)
                assert(val->payload.any_word.index == 0);
            #endif
            }
            break; }

        case REB_BLANK:
        case REB_BAR:
        case REB_LIT_BAR:
        case REB_LOGIC:
        case REB_INTEGER:
        case REB_DECIMAL:
        case REB_PERCENT:
        case REB_MONEY:
        case REB_TIME:
        case REB_DATE:
        case REB_CHAR:
            break;

        case REB_PAIR: {
            REBVAL *key = PAIRING_KEY(val->payload.pair);
            Init_Header_Aliased( // will be read via REBSER
                &key->header,
                key->header.bits | REBSER_REBVAL_FLAG_MARK
            );
            break; }

        case REB_TUPLE:
            break;

        case REB_STRING:
        case REB_BINARY:
        case REB_FILE:
        case REB_EMAIL:
        case REB_URL:
        case REB_TAG:
        case REB_BITSET:
            ser = VAL_SERIES(val);
            assert(SER_WIDE(ser) <= sizeof(REBUNI));
            Mark_Series_Only(ser, val, "<series>", dump);
            break;

        case REB_IMAGE:
            Mark_Series_Only(VAL_SERIES(val), val, "<series>", dump);
            break;

        case REB_VECTOR:
            Mark_Series_Only(VAL_SERIES(val), val, "<series>", dump);
            break;

        case REB_BLOCK:
        case REB_GROUP:
        case REB_PATH:
        case REB_SET_PATH:
        case REB_GET_PATH:
        case REB_LIT_PATH: {
            if (IS_SPECIFIC(val)) {
                REBCTX *context = VAL_SPECIFIER(const_KNOWN(val));
                if (context != SPECIFIED)
                    Queue_Mark_Context_Deep(context, val, "<bound-to>", dump);
            }
            else {
                // We trust that if a relative array's context needs to make
                // it into the transitive closure, that will be taken care
                // of by a higher-up array reference that holds it.
                //
                REBFUN* func = VAL_RELATIVE(val);
                Queue_Mark_Array_Deep(FUNC_PARAMLIST(func), val, "<bound-to>", dump);
            }

            Queue_Mark_Array_Deep(VAL_ARRAY(val), val, "<contains>", dump);
            break;
        }

        case REB_MAP: {
            REBMAP* map = VAL_MAP(val);
            Queue_Mark_Array_Deep(MAP_PAIRLIST(map), val, "<contains>", dump);
            if (MAP_HASHLIST(map))
                Mark_Series_Only(MAP_HASHLIST(map), val, "<hash>", dump);
            break;
        }

        case REB_LIBRARY: {
            Queue_Mark_Array_Deep(VAL_LIBRARY(val), val, "<contains>", dump);
            REBCTX *meta = VAL_LIBRARY_META(val);
            if (meta != NULL)
                Queue_Mark_Context_Deep(meta, val, "<meta>", dump);
            break; }

        case REB_STRUCT:
            {
            // The struct gets its GC'able identity and is passable by one
            // pointer from the fact that it is a single-element array that
            // contains the REBVAL of the struct itself.  (Because it is
            // "singular" it is only a REBSER node--no data allocation.)
            //
            Queue_Mark_Array_Deep(VAL_STRUCT(val), val, "<contains>", dump);

            // Though the REBVAL payload carries the data series and offset
            // position of this struct into that data, the hierarchical
            // description of the structure's fields is stored in another
            // single element series--the "schema"--which is held in the
            // miscellaneous slot of the main array.
            //
            Mark_Series_Only(ARR_SERIES(VAL_STRUCT(val))->link.schema, val, "<link-schema>", dump);

            // The data series needs to be marked.  It needs to be marked
            // even for structs that aren't at the 0 offset--because their
            // lifetime can be longer than the struct which they represent
            // a "slice" out of.
            //
            Mark_Series_Only(VAL_STRUCT_DATA_BIN(val), val, "<data-bin>", dump);

            // The symbol needs to be GC protected, but only fields have them

            assert(VAL_STRUCT_SCHEMA(val)->name == NULL);

            // These series are backing stores for the `ffi_type` data that
            // is needed to use the struct with the FFI api.
            //
            Mark_Series_Only(VAL_STRUCT_SCHEMA(val)->fftype, val, "<fftype>", dump);
            Mark_Series_Only(VAL_STRUCT_SCHEMA(val)->fields_fftype_ptrs, val, "<fields-fftype-ptrs>", dump);

            // Recursively mark the schema and any nested structures (or
            // REBVAL-typed fields, specially recognized by the interface)
            //
            Queue_Mark_Field_Deep(
                VAL_STRUCT_SCHEMA(val),
                VAL_STRUCT_DATA_BIN(val),
                VAL_STRUCT_OFFSET(val),
                val,
                dump
            );
            }
            break;

        case REB_GOB:
            Queue_Mark_Gob_Deep(VAL_GOB(val), NULL, val, "<REBGOB>", dump);
            break;

        case REB_EVENT:
            Queue_Mark_Event_Deep(val, dump);
            break;

        default:
            panic (Error_Invalid_Datatype(VAL_TYPE(val)));
    }
}

inline static void Queue_Mark_Value_Deep(const RELVAL *val, const void *parent, const char *edge, REBMDP *dump)
{
    Queue_Mark_Named_Value_Deep(val, NULL, parent, edge, dump);
}

//
//  Mark_Array_Deep_Core: C
// 
// Mark all series reachable from the array.
//
// !!! At one time there was a notion of a "bare series" which would be marked
// to escape needing to be checked for GC--for instance because it only
// contained symbol words.  However skipping over the values is a limited
// optimization.  (For instance: symbols may become GC'd, and need to see the
// symbol references inside the values...or typesets might be expanded to
// contain dynamically allocated arrays of user types).
//
// !!! A more global optimization would be if there was a flag that was
// maintained about whether there might be any GC'able values in an array.
// It could start out saying there may be...but then if it did a visit and
// didn't see any mark it as not needing GC.  Modifications dirty that bit.
//
static void Mark_Array_Deep_Core(struct mark_stack_elem *elem, REBMDP *dump)
{
    REBCNT len;
    RELVAL *value, *key = NULL;
    REBARR *array = elem->array;
    const REBARR *keylist = elem->key_list;

    //printf("Marking array at %p\n", array);

#if !defined(NDEBUG)
    //
    // We should have marked this series at queueing time to keep it from
    // being doubly added before the queue had a chance to be processed
    //
    if (!IS_REBSER_MARKED(ARR_SERIES(array))) Panic_Array(array);
=======
>>>>>>> 5b053d7b

        // The slots may be stack based or dynamic.  Mark in use but only
        // as far as parameter filling has gotten (may be garbage bits
        // past that).  Could also be an END value of an in-progress arg
        // fulfillment, but in that case it is protected by the evaluating
        // frame's f->out.
        //
        // Refinements need special treatment, and also consideration
        // of if this is the "doing pickups" or not.  If doing pickups
        // then skip the cells for pending refinement arguments.
        //
        REBVAL *param = FUNC_PARAMS_HEAD(f->underlying);
        REBVAL *arg = f->args_head; // may be stack or dynamic
        for (; NOT_END(param); ++param, ++arg) {
            if (param == f->param && !f->doing_pickups)
                break; // protect arg for current param, but no further

            assert(!IS_UNREADABLE_IF_DEBUG(arg) || f->doing_pickups);

<<<<<<< HEAD
    value = ARR_HEAD(array);
    if (keylist != NULL) {
        assert(ARR_LEN(array) == ARR_LEN(m_cast(REBARR*, keylist)));
        key = ARR_HEAD(m_cast(REBARR*, keylist));
    }

    for (; NOT_END(value); value++) {
        const char *name = NULL;
        if (IS_VOID_OR_SAFE_TRASH(value)) {
            //
            // Voids are illegal in most arrays, but the varlist of a context
            // uses void values to denote that the variable is not set.  Also
            // reified C va_lists as Do_Core() sources can have them.
            //
            assert(
                GET_ARR_FLAG(array, ARRAY_FLAG_VARLIST)
                || GET_ARR_FLAG(array, ARRAY_FLAG_VOIDS_LEGAL)
            );
        }
        else {
            if (dump && key != NULL) {
                switch (VAL_TYPE(key)) {
                case REB_TYPESET:
                case REB_WORD:
                    name = cast(const char*, VAL_WORD_SPELLING(key));
                    break;
                default:
                    if (key != ARR_HEAD(m_cast(REBARR*, keylist))) {// the first element could be function!, native!, etc for FRAMEs
                        printf("unexpected type: %d\n", VAL_TYPE(key));
                        fclose(dump->out);
                        Panic_Mark_Stack(elem);
                        //Panic_Array(array);
                    }
                }
                key++;
            }

            Queue_Mark_Named_Value_Deep(value, name, array, "<has>", dump);
        }
=======
            if (
                f->param != NULL
                && !IS_UNREADABLE_IF_DEBUG(arg)
                && IS_VARARGS(arg)
                && arg->payload.varargs.arg == arg
            ){
                // Special case of REB_VARARGS where the frame is this one and
                // not complete...don't mark (uninitialized cells)
            }
            else
                Queue_Mark_Opt_Value_Deep(arg);
        }
        assert(IS_END(param) ? IS_END(arg) : TRUE); // may not enforce

        Propagate_All_GC_Marks();
>>>>>>> 5b053d7b
    }
}


//
//  Sweep_Series: C
//
// Scans all series nodes (REBSER structs) in all segments that are part of
// the SER_POOL.  If a series had its lifetime management delegated to the
// garbage collector with MANAGE_SERIES(), then if it didn't get "marked" as
// live during the marking phase then free it.
//
ATTRIBUTE_NO_SANITIZE_ADDRESS static REBCNT Sweep_Series(void)
{
    REBCNT count = 0;

    // Optimization here depends on SWITCH of the concrete values of bits.
    //
    static_assert_c(
        NODE_FLAG_MANAGED == FLAGIT_LEFT(3) // 0x1 after right shift
        && (NODE_FLAG_CELL == FLAGIT_LEFT(2)) // 0x2 after right shift
        && (NODE_FLAG_END == FLAGIT_LEFT(1)) // 0x4 after right shift
        && (NODE_FLAG_VALID == FLAGIT_LEFT(0)) // 0x8 after right shift
    );

    REBSEG *seg;
    for (seg = Mem_Pools[SER_POOL].segs; seg != NULL; seg = seg->next) {
        REBSER *s = cast(REBSER*, seg + 1);
        REBCNT n;
        for (n = Mem_Pools[SER_POOL].units; n > 0; --n, ++s) {
            switch (LEFT_N_BITS(s->header.bits, 4)) {
            case 0:
                // NODE_FLAG_VALID is clear.  The only way this should be able
                // to happen is if this is a free node with all header bits
                // set to 0.  The first 4 bits were all zero, but make sure
                // that the rest are.
                //
                assert(IS_FREE_NODE(s));
                break;

            case 1: // 0x1
            case 2: // 0x2
            case 3: // 0x2 + 0x1
            case 4: // 0x4
            case 5: // 0x4 + 0x1
            case 6: // 0x4 + 0x2
            case 7: // 0x4 + 0x2 + 0x1
                //
                // NODE_FLAG_VALID (0x8) is clear...but other bits are set.
                // This kind of signature is reserved for UTF-8 strings
                // (corresponding to valid ASCII values in the first byte).
                // They should never occur in the REBSER pools.
                //
                assert(FALSE);
                break;

            // v-- Everything below this line has NODE_FLAG_VALID set (0x8)

            case 8: // 0x8
                //
                // It's not a cell and not managed, hence a typical unmanaged
                // REBSER (as it comes back from Make_Series()).  NODE_FLAG_END
                // is not set so this cannot act as an implicit END marker.
                //
                assert(!IS_SERIES_MANAGED(s));
                break;

            case 9: // 0x8 + 0x1
                //
                // It's not a cell and managed hence a typical managed series
                // (as you would get from Make_Series() then MANAGE_SERIES()).
                // Again NODE_FLAG_END is not set so this cannot act as an
                // implicit END marker.
                //
                // If it's GC marked in use, leave it alone...else kill it.
                //
                assert(IS_SERIES_MANAGED(s));
                if (Is_Rebser_Marked(s))
                    Unmark_Rebser(s);
                else {
                    GC_Kill_Series(s);
                    ++count;
                }
                break;

            case 10: // 0x8 + 0x2
                //
                // It's a cell which is not managed and not an end.  Hence
                // this is a pairing with some value key that is not an END
                // and not GC managed.  Skip it.
                //
                // !!! It is a REBNOD, but *not* a "series".
                //
                assert(!IS_SERIES_MANAGED(s));
                break;

            case 11: // 0x8 + 0x2 + 0x1
                //
                // It's a cell which is managed where the key is not an END.
                // This is a managed pairing, so mark bit should be heeded.
                //
                // !!! It is a REBNOD, but *not* a "series".
                //
                assert(IS_SERIES_MANAGED(s));
                if (Is_Rebser_Marked(s))
                    Unmark_Rebser(s);
                else {
                    Free_Node(SER_POOL, s); // Free_Pairing is for manuals
                    ++count;
                }
                break;

            // v-- Everything below this line has the two leftmost bits set
            // in the header.  In the general case this could be a valid first
            // byte of a multi-byte sequence in UTF-8...which we don't want
            // to conflict with a valid REBSER* or REBVAL*.  But see notes.

            case 12: // 0x8 + 0x4
                assert(FALSE); // "unmanaged non-cell that can act as an end"
                break;
<<<<<<< HEAD
            }
        }
    }

    return Pop_Stack_Values(dsp_orig);
}


//
//  Mark_Root_Series: C
//
// In Ren-C, there is a concept of there being an open number of GC roots.
// Through the API, each cell held by a "paired" which is under GC management
// is considered to be a root.
//
// There is also a special ability of a paired, such that if the "key" is
// a frame with a certain bit set, then it will tie its lifetime to the
// lifetime of that frame on the stack.  (Not to the lifetime of the FRAME!
// value itself, which could be indefinite.)
//
ATTRIBUTE_NO_SANITIZE_ADDRESS static void Mark_Root_Series(REBMDP *dump)
{
    REBSEG *seg;
    for (seg = Mem_Pools[SER_POOL].segs; seg; seg = seg->next) {
        REBSER *s = cast(REBSER *, seg + 1);
        REBCNT n;
        for (n = Mem_Pools[SER_POOL].units; n > 0; --n, ++s) {
            if (IS_FREE_NODE(s))
                continue;

            if (IS_REBSER_MARKED(s))
                continue;

            if (NOT(s->header.bits & REBSER_REBVAL_FLAG_ROOT))
                continue;
=======
>>>>>>> 5b053d7b

            case 13: // 0x8 + 0x4 + 0x1
                assert(FALSE); // "managed non-cell that can act as an end"
                break;

            case 14: // 0x8 + 0x4 + 0x2
                //
                // Unmanaged cell that's an END marker.  This combination
                // sounds like what could plausibly be an ordinary END marker
                // in a cell (as opposed to an implicit END).  However, there
                // would be no way to distinguish this from legal leading
                // bytes of multi-byte UTF-8 sequences.  Hence SET_END()
                // uses a different bit pattern (below).
                //
                assert(FALSE);
                break;

            case 15: // 0x8 + 0x4 + 0x2 + 0x1
                //
<<<<<<< HEAD
                MARK_REBSER(s);
                Queue_Mark_Value_Deep(key, NULL, "<key>", dump);
                if (!IS_END(pairing))
                    Queue_Mark_Value_Deep(pairing, NULL, "<pairing>", dump);
            }
            else {
                // We have to do the queueing based on whatever type of series
                // this is.  So if it's a context, we have to get the
                // keylist...etc.
                //
                Queue_Mark_Anything_Deep(s, NULL, "<has>", dump);
            }
        }
    }
}


//
//  Sweep_Gobs: C
// 
// Free all unmarked gobs.
// 
// Scans all gobs in all segments that are part of the
// GOB_POOL. Free gobs that have not been marked.
//
ATTRIBUTE_NO_SANITIZE_ADDRESS static REBCNT Sweep_Gobs(void)
{
    REBSEG  *seg;
    REBGOB  *gob;
    REBCNT  n;
    REBCNT  count = 0;

    for (seg = Mem_Pools[GOB_POOL].segs; seg; seg = seg->next) {
        gob = (REBGOB *) (seg + 1);
        for (n = Mem_Pools[GOB_POOL].units; n > 0; --n, ++gob) {
            if (IS_FREE_NODE(gob)) // unused REBNOD
                continue;

            if (IS_GOB_MARK(gob))
                UNMARK_GOB(gob);
            else {
                Free_Gob(gob);
                count++;
            }
        }
    }

    return count;
}


//
//  Sweep_Routines: C
// 
// Free all unmarked routines.
// 
// Scans all routines in all segments that are part of the
// RIN_POOL. Free routines that have not been marked.
//
ATTRIBUTE_NO_SANITIZE_ADDRESS static REBCNT Sweep_Routines(void)
{
    REBCNT count = 0;

    REBSEG *seg;
    for (seg = Mem_Pools[RIN_POOL].segs; seg; seg = seg->next) {
        REBRIN *rin = cast(REBRIN*, seg + 1);
        REBCNT n;
        for (n = Mem_Pools[RIN_POOL].units; n > 0; n--) {
            if (IS_FREE_NODE(rin))
                continue; // not used

            assert(GET_RIN_FLAG(rin, ROUTINE_FLAG_USED)); // redundant?
            if (GET_RIN_FLAG(rin, ROUTINE_FLAG_MARK))
                CLEAR_RIN_FLAG(rin, ROUTINE_FLAG_MARK);
            else {
                Free_Routine(rin);
                ++count;
=======
                // While this indicates a "managed" cell that's an END marker,
                // there is actually only one legal possibility...and the
                // managed bit is not relevant.  What is relevant is that
                // SET_END() on a valid cell spot uses the special illegal
                // UTF-8 pattern of `11111111` (255) to allow distinguishing
                // it from a valid multi-byte UTF-8 sequence.
                //
                // !!! It is a REBNOD, but *not* a "series".
                //
                assert(!IS_SERIES_MANAGED(s));
                assert(LEFT_N_BITS(s->header.bits, 8) == 255);
                break;
>>>>>>> 5b053d7b
            }
        }
    }

    return count;
}


//
<<<<<<< HEAD
//  Propagate_All_GC_Marks: C
// 
// The Mark Stack is a series containing series pointers.  They
// have already had their SERIES_FLAG_MARK set to prevent being added
// to the stack multiple times, but the items they can reach
// are not necessarily marked yet.
// 
// Processing continues until all reachable items from the mark
// stack are known to be marked.
//
static void Propagate_All_GC_Marks(REBMDP *dump)
{
    assert(!in_mark);

    Dump_Mem_Comment(dump, "Progagate all GC marks");

    while (SER_LEN(GC_Mark_Stack) != 0) {
        SET_SERIES_LEN(GC_Mark_Stack, SER_LEN(GC_Mark_Stack) - 1); // still ok

        // Data pointer may change in response to an expansion during
        // Mark_Array_Deep_Core(), so must be refreshed on each loop.
        //
        REBARR *array;
        struct mark_stack_elem *elem, *last;

        elem = SER_AT(struct mark_stack_elem, GC_Mark_Stack, SER_LEN(GC_Mark_Stack));

        last = elem + 1;

        last->array = NULL;
        last->key_list = NULL;

        Mark_Array_Deep_Core(elem, elem->dump);
    }
}

//
//  Dump_Memory_Usage: C
//
// Dump detailed memory usage to a file
//
void Dump_Memory_Usage(const REBCHR *path)
{
    REBMDP dump;
#ifdef TO_WINDOWS
    dump.out = _wfopen(cast(const wchar_t*, path), L"w");
#else
    dump.out = fopen(cast(const char*, path), "w");
#endif
    if (dump.out == NULL) {
        return;
    }
    dump.parent = NULL;
    Dump_Mem_Comment(&dump, "Addr,parent,type,size,name");

    Recycle_Core(FALSE, &dump);

    fclose(dump.out);
}

//
=======
>>>>>>> 5b053d7b
//  Recycle_Core: C
//
// Recycle memory no longer needed.
//
REBCNT Recycle_Core(REBOOL shutdown, REBMDP *dump)
{
    // Ordinarily, it should not be possible to spawn a recycle during a
    // recycle.  But when debug code is added into the recycling code, it
    // could cause a recursion.  Be tolerant of such recursions to make that
    // debugging easier...but make a note that it's not ordinarily legal.
    //
#if !defined(NDEBUG)
    if (GC_Recycling) {
        printf("Recycle re-entry; should only happen in debug scenarios.\n");
        SET_SIGNAL(SIG_RECYCLE);
        return 0;
    }
#endif

    // If disabled by RECYCLE/OFF, exit now but set the pending flag.  (If
    // shutdown, ignore so recycling runs and can be checked for balance.)
    //
    if (!shutdown && GC_Disabled) {
        SET_SIGNAL(SIG_RECYCLE);
        return 0;
    }

#if !defined(NDEBUG)
    GC_Recycling = TRUE;
#endif

    ASSERT_NO_GC_MARKS_PENDING();

    Reify_Any_C_Valist_Frames();

    if (Reb_Opts->watch_recycle) Debug_Str(cs_cast(BOOT_STR(RS_WATCH, 0)));


#if !defined(NDEBUG)
    PG_Reb_Stats->Recycle_Counter++;
    PG_Reb_Stats->Recycle_Series = Mem_Pools[SER_POOL].free;

    PG_Reb_Stats->Mark_Count = 0;
#endif

    // WARNING: These terminate existing open blocks. This could
    // be a problem if code is building a new value at the tail,
    // but has not yet updated the TAIL marker.
    //
    TERM_ARRAY_LEN(BUF_EMIT, ARR_LEN(BUF_EMIT));
    TERM_ARRAY_LEN(BUF_COLLECT, ARR_LEN(BUF_COLLECT));

    // MARKING PHASE: the "root set" from which we determine the liveness
    // (or deadness) of a series.  If we are shutting down, we do not mark
    // several categories of series...but we do need to run the root marking.
    // (In particular because that is when pairing series whose lifetimes
    // are bound to frames will be freed, if the frame is expired.)
    //
<<<<<<< HEAD
    Mark_Root_Series(dump);
    Propagate_All_GC_Marks(dump);

    if (!shutdown) {
        //
        // The data stack logic is that it is contiguous values that has no
        // REB_ENDs in it except at the series end.  Bumping up against that
        // END signal is how the stack knows when it needs to grow.  But every
        // drop of the stack doesn't clean up the value dropped--because the
        // values are not END markers, they are considered fine as far as the
        // stack is concerned to indicate unused capacity.  However, the GC
        // doesn't want to mark these "marker-only" values live.
        //
        REBVAL *stackval = DS_TOP;
        assert(IS_TRASH_DEBUG(&DS_Movable_Base[0]));
        while (stackval != &DS_Movable_Base[0]) {
            if (NOT(IS_VOID_OR_SAFE_TRASH(stackval)))
                Queue_Mark_Value_Deep(stackval, NULL, "<stackval>", dump);
            --stackval;
        }
        Propagate_All_GC_Marks(dump);

        REBSER **sp;
        REBVAL **vp;
        REBINT n;

        struct mem_dump_entry entry;


        // Mark symbol series.  These canon words for SYM_XXX are the only ones
        // that are never candidates for GC.  All other symbol series may
        // go away if no words, parameters, object keys, etc. refer to them.
        {
            REBSTR **canon = SER_HEAD(REBSTR*, PG_Symbol_Canons);
            assert(*canon == NULL); // SYM_0 is for all non-builtin words
            ++canon;
            for (; *canon != NULL; ++canon)
                Mark_Series_Only(*canon, NULL, "<symbol-canons>", dump);
        }

        // Mark all natives
        entry.name = "Natives";
        entry.edge = NULL;
        entry.addr = Natives;
        entry.parent = NULL;
        entry.kind = REB_KIND_ARRAY;
        entry.size = sizeof(Natives);
        Dump_Mem_Entry(dump, &entry);
        {
            REBCNT n;
            for (n = 0; n < NUM_NATIVES; ++n)
                Mark_Array_Deep(VAL_FUNC_PARAMLIST(&Natives[n]), Natives, "<has>", dump);
        }

        // Mark series that have been temporarily protected from garbage
        // collection with PUSH_GUARD_SERIES.  We have to check if the
        // series is a context (so the keylist gets marked) or an array (so
        // the values are marked), or if it's just a data series which
        // should just be marked shallow.
        //
        sp = SER_HEAD(REBSER*, GC_Series_Guard);
        entry.name = "GC_Series_Guard";
        entry.edge = NULL;
        entry.addr = GC_Series_Guard;
        entry.parent = NULL;
        entry.kind = REB_KIND_SERIES;
        entry.size = SER_TOTAL(GC_Series_Guard);
        Dump_Mem_Entry(dump, &entry);

        for (n = SER_LEN(GC_Series_Guard); n > 0; n--, sp++) {
            if (GET_SER_FLAG(*sp, ARRAY_FLAG_VARLIST))
                Mark_Context_Deep(AS_CONTEXT(*sp), GC_Series_Guard, "<has>", dump);
            else if (Is_Array_Series(*sp))
                Mark_Array_Deep(AS_ARRAY(*sp), GC_Series_Guard, "<has>", dump);
            else
                Mark_Series_Only(*sp, GC_Series_Guard, "<has>", dump);
        }

        // Mark value stack (temp-saved values):
        vp = SER_HEAD(REBVAL*, GC_Value_Guard);
        entry.name = "GC_Value_Guard";
        entry.addr = GC_Value_Guard;
        entry.parent = NULL;
        entry.edge = NULL;
        entry.kind = REB_KIND_SERIES;
        entry.size = SER_TOTAL(GC_Value_Guard);
        Dump_Mem_Entry(dump, &entry);

        for (n = SER_LEN(GC_Value_Guard); n > 0; n--, vp++) {
            if (NOT_END(*vp) && !IS_VOID_OR_SAFE_TRASH(*vp))
                Queue_Mark_Value_Deep(*vp, GC_Value_Guard, "<has>", dump);
            Propagate_All_GC_Marks(dump);
        }
=======
    Mark_Root_Series();

    if (!shutdown) {
        Mark_Natives();
        Mark_Symbol_Series();

        Mark_Data_Stack();

        Mark_Guarded_Nodes();

        Mark_Frame_Stack_Deep();
>>>>>>> 5b053d7b

        // Mark potential error object from callback!
        if (!IS_BLANK_RAW(&Callback_Error)) {
            assert(NOT(GET_VAL_FLAG(&Callback_Error, VALUE_FLAG_RELATIVE)));
            Queue_Mark_Value_Deep(&Callback_Error, "Callback-error", NULL, dump);
        }
        Propagate_All_GC_Marks(dump);

<<<<<<< HEAD
        // Mark all devices:
        Dump_Mem_Comment(dump, "Dumping all devices!");
        Mark_Devices_Deep(dump);
        Propagate_All_GC_Marks(dump);

        // Mark function call frames:
        Dump_Mem_Comment(dump, "Dumping function call frames");
        Mark_Frame_Stack_Deep(dump);
        Propagate_All_GC_Marks(dump);
=======
        Mark_Devices_Deep();

>>>>>>> 5b053d7b
    }

    // SWEEPING PHASE

    ASSERT_NO_GC_MARKS_PENDING();

    REBCNT count = 0;

    count += Sweep_Series();
    count += Sweep_Gobs();

    CHECK_MEMORY(4);

#if !defined(NDEBUG)
    // Compute new stats:
    PG_Reb_Stats->Recycle_Series = Mem_Pools[SER_POOL].free - PG_Reb_Stats->Recycle_Series;
    PG_Reb_Stats->Recycle_Series_Total += PG_Reb_Stats->Recycle_Series;
    PG_Reb_Stats->Recycle_Prior_Eval = Eval_Cycles;
#endif

    // Do not adjust task variables or boot strings in shutdown when they
    // are being freed.
    //
    if (!shutdown) {
        //
        // !!! This code was added by Atronix to deal with frequent garbage
        // collection, but the logic is not correct.  The issue has been
        // raised and is commented out pending a correct solution.
        //
        // https://github.com/zsx/r3/issues/32
        //
        /*if (GC_Ballast <= VAL_INT32(TASK_BALLAST) / 2
            && VAL_INT64(TASK_BALLAST) < MAX_I32) {
            //increasing ballast by half
            VAL_INT64(TASK_BALLAST) /= 2;
            VAL_INT64(TASK_BALLAST) *= 3;
        } else if (GC_Ballast >= VAL_INT64(TASK_BALLAST) * 2) {
            //reduce ballast by half
            VAL_INT64(TASK_BALLAST) /= 2;
        }

        // avoid overflow
        if (
            VAL_INT64(TASK_BALLAST) < 0
            || VAL_INT64(TASK_BALLAST) >= MAX_I32
        ) {
            VAL_INT64(TASK_BALLAST) = MAX_I32;
        }*/

        GC_Ballast = VAL_INT32(TASK_BALLAST);

        if (Reb_Opts->watch_recycle)
            Debug_Fmt(cs_cast(BOOT_STR(RS_WATCH, 1)), count);
    }

    ASSERT_NO_GC_MARKS_PENDING();

#if !defined(NDEBUG)
    GC_Recycling = FALSE;
#endif

    return count;
}


//
//  Recycle: C
//
// Recycle memory no longer needed.
//
REBCNT Recycle(void)
{
    // Default to not passing the `shutdown` flag.
<<<<<<< HEAD
    return Recycle_Core(FALSE, NULL);
=======
    //
    REBCNT n = Recycle_Core(FALSE);

#ifdef DOUBLE_RECYCLE_TEST
    //
    // If there are two recycles in a row, then the second should not free
    // any additional series that were not freed by the first.  (It also
    // shouldn't crash.)  This is an expensive check, but helpful to try if
    // it seems a GC left things in a bad state that crashed a later GC.
    //
    REBCNT n2 = Recycle_Core(FALSE);
    assert(n2 == 0);
#endif

    return n;
>>>>>>> 5b053d7b
}


//
//  Guard_Node_Core: C
//
void Guard_Node_Core(const REBNOD *node)
{
#if !defined(NDEBUG)
    if (node->header.bits & NODE_FLAG_CELL) {
        //
        // It is a value.  Cheap check: require that it already contain valid
        // data when the guard call is made (even if GC isn't necessarily
        // going to happen immediately, and value could theoretically become
        // valid before then.)
        //
        const REBVAL* value = cast(const REBVAL*, node);
        assert(
            IS_END(value)
            || IS_UNREADABLE_OR_VOID(value)
            || VAL_TYPE(value) < REB_MAX
        );

    #ifdef STRESS_CHECK_GUARD_VALUE_POINTER
        //
        // Technically we should never call this routine to guard a value
        // that lives inside of a series.  Not only would we have to guard the
        // containing series, we would also have to lock the series from
        // being able to resize and reallocate the data pointer.  But this is
        // a somewhat expensive check, so only feasible to run occasionally.
        //
        REBSER *containing = Try_Find_Containing_Series_Debug(value);
        if (containing != NULL)
            panic (containing);
    #endif
    }
    else {
        // It's a series.  Does not ensure the series being guarded is
        // managed, since it can be interesting to guard the managed
        // *contents* of an unmanaged array.  The calling wrappers ensure
        // managedness or not.
    }
#endif

    if (SER_FULL(GC_Guarded))
        Extend_Series(GC_Guarded, 8);

    *SER_AT(
        const REBNOD*,
        GC_Guarded,
        SER_LEN(GC_Guarded)
    ) = node;

    SET_SERIES_LEN(GC_Guarded, SER_LEN(GC_Guarded) + 1);
}


//
//  Snapshot_All_Functions: C
//
// This routine can be used to get a list of all the functions in the system
// at a given moment in time.  Be sure to protect this array from GC when
// enumerating if there is any chance the GC might run (e.g. if user code
// is called to process the function list)
//
ATTRIBUTE_NO_SANITIZE_ADDRESS REBARR *Snapshot_All_Functions(void)
{
    REBDSP dsp_orig = DSP;

    REBSEG *seg;
    for (seg = Mem_Pools[SER_POOL].segs; seg != NULL; seg = seg->next) {
        REBSER *s = cast(REBSER*, seg + 1);
        REBCNT n;
        for (n = Mem_Pools[SER_POOL].units; n > 0; --n, ++s) {
            switch (s->header.bits & 0x7) {
            case 5:
                // A managed REBSER which has no cell mask and is marked as
                // *not* an END.  This is the typical signature of what one
                // would call an "ordinary managed REBSER".  (For the meanings
                // of other bits, see Sweep_Series.)
                //
                assert(IS_SERIES_MANAGED(s));
                if (
                    Is_Array_Series(s)
                    && GET_SER_FLAG(s, ARRAY_FLAG_PARAMLIST)
                ){
                    REBVAL *v = KNOWN(ARR_HEAD(AS_ARRAY(s)));
                    assert(IS_FUNCTION(v));
                    DS_PUSH(v);
                }
                break;
            }
        }
    }

    return Pop_Stack_Values(dsp_orig);
}


//
//  Init_GC: C
//
// Initialize garbage collector.
//
void Init_GC(void)
{
    assert(NOT(GC_Disabled));
    assert(NOT(GC_Recycling));

    GC_Ballast = MEM_BALLAST;

    // Temporary series and values protected from GC. Holds node pointers.
    //
    GC_Guarded = Make_Series(15, sizeof(REBNOD*), MKS_NONE);

    // The marking queue used in lieu of recursion to ensure that deeply
    // nested structures don't cause the C stack to overflow.
<<<<<<< HEAD
    GC_Mark_Stack = Make_Series(100, sizeof(struct mark_stack_elem), MKS_NONE);
=======
    //
    GC_Mark_Stack = Make_Series(100, sizeof(REBARR*), MKS_NONE);
>>>>>>> 5b053d7b
    TERM_SEQUENCE(GC_Mark_Stack);
}


//
//  Shutdown_GC: C
//
void Shutdown_GC(void)
{
    Free_Series(GC_Guarded);
    Free_Series(GC_Mark_Stack);
}


//=////////////////////////////////////////////////////////////////////////=//
//
// DEPRECATED HOOKS INTO THE CORE GARBAGE COLLECTOR
//
//=////////////////////////////////////////////////////////////////////////=//

//
//  Queue_Mark_Gob_Deep: C
//
// 'Queue' refers to the fact that after calling this routine,
// one will have to call Propagate_All_GC_Marks() to have the
// deep transitive closure be guaranteed fully marked.
//
// Note: only referenced blocks are queued, the GOB structure
// itself is processed via recursion.  Deeply nested GOBs could
// in theory overflow the C stack.
//
static void Queue_Mark_Gob_Deep(REBGOB *gob)
{
    REBGOB **pane;
    REBCNT i;

    if (IS_GOB_MARK(gob)) return;

    MARK_GOB(gob);

    if (GOB_PANE(gob)) {
        Mark_Rebser_Only(GOB_PANE(gob));
        pane = GOB_HEAD(gob);
        for (i = 0; i < GOB_LEN(gob); i++, pane++)
            Queue_Mark_Gob_Deep(*pane);
    }

    if (GOB_PARENT(gob)) Queue_Mark_Gob_Deep(GOB_PARENT(gob));

    if (GOB_CONTENT(gob)) {
        if (GOB_TYPE(gob) >= GOBT_IMAGE && GOB_TYPE(gob) <= GOBT_STRING)
            Mark_Rebser_Only(GOB_CONTENT(gob));
        else if (GOB_TYPE(gob) >= GOBT_DRAW && GOB_TYPE(gob) <= GOBT_EFFECT)
            Queue_Mark_Array_Deep(AS_ARRAY(GOB_CONTENT(gob)));
    }

    if (GOB_DATA(gob)) {
        switch (GOB_DTYPE(gob)) {
        case GOBD_INTEGER:
        case GOBD_NONE:
        default:
            break;
        case GOBD_OBJECT:
            Queue_Mark_Context_Deep(AS_CONTEXT(GOB_DATA(gob)));
            break;
        case GOBD_STRING:
        case GOBD_BINARY:
            Mark_Rebser_Only(GOB_DATA(gob));
            break;
        case GOBD_BLOCK:
            Queue_Mark_Array_Deep(AS_ARRAY(GOB_DATA(gob)));
        }
    }
}


//
//  Sweep_Gobs: C
//
// Free all unmarked gobs.
//
// Scans all gobs in all segments that are part of the
// GOB_POOL. Free gobs that have not been marked.
//
ATTRIBUTE_NO_SANITIZE_ADDRESS static REBCNT Sweep_Gobs(void)
{
    REBCNT count = 0;

    REBSEG *seg;
    for (seg = Mem_Pools[GOB_POOL].segs; seg; seg = seg->next) {
        REBGOB *gob = cast(REBGOB*, seg + 1);

        REBCNT n;
        for (n = Mem_Pools[GOB_POOL].units; n > 0; --n, ++gob) {
            if (IS_FREE_NODE(gob)) // unused REBNOD
                continue;

            if (IS_GOB_MARK(gob))
                UNMARK_GOB(gob);
            else {
                Free_Node(GOB_POOL, gob);

                if (REB_I32_ADD_OF(
                    GC_Ballast, Mem_Pools[GOB_POOL].wide, &GC_Ballast
                )){
                    GC_Ballast = MAX_I32;
                }

                if (GC_Ballast > 0)
                    CLR_SIGNAL(SIG_RECYCLE);

                count++;
            }
        }
    }

    return count;
}


//
//  Queue_Mark_Event_Deep: C
//
// 'Queue' refers to the fact that after calling this routine,
// one will have to call Propagate_All_GC_Marks() to have the
// deep transitive closure completely marked.
//
static void Queue_Mark_Event_Deep(const RELVAL *value)
{
    REBREQ *req;

    if (
        IS_EVENT_MODEL(value, EVM_PORT)
        || IS_EVENT_MODEL(value, EVM_OBJECT)
        || (
            VAL_EVENT_TYPE(value) == EVT_DROP_FILE
            && GET_FLAG(VAL_EVENT_FLAGS(value), EVF_COPIED)
        )
    ) {
        // !!! Comment says void* ->ser field of the REBEVT is a "port or
        // object" but it also looks to store maps.  (?)
        //
        Queue_Mark_Array_Deep(AS_ARRAY(VAL_EVENT_SER(m_cast(RELVAL*, value))));
    }

    if (IS_EVENT_MODEL(value, EVM_DEVICE)) {
        // In the case of being an EVM_DEVICE event type, the port! will
        // not be in VAL_EVENT_SER of the REBEVT structure.  It is held
        // indirectly by the REBREQ ->req field of the event, which
        // in turn possibly holds a singly linked list of other requests.
        req = VAL_EVENT_REQ(value);

        while (req) {
            // Comment says void* ->port is "link back to REBOL port object"
            if (req->port)
                Queue_Mark_Context_Deep(AS_CONTEXT(cast(REBSER*, req->port)));
            req = req->next;
        }
    }
}


//
//  Mark_Devices_Deep: C
//
// Mark all devices. Search for pending requests.
//
// This should be called at the top level, and as it is not
// 'Queued' it guarantees that the marks have been propagated.
//
static void Mark_Devices_Deep(void)
{
    REBDEV **devices = Host_Lib->devices;

    int d;
    for (d = 0; d < RDI_MAX; d++) {
        REBREQ *req;
        REBDEV *dev = devices[d];
        if (!dev)
            continue;

        for (req = dev->pending; req; req = req->next)
            if (req->port)
                Queue_Mark_Context_Deep(AS_CONTEXT(cast(REBSER*, req->port)));
    }

    Propagate_All_GC_Marks();
}<|MERGE_RESOLUTION|>--- conflicted
+++ resolved
@@ -66,7 +66,6 @@
 // approaches used.
 //
 
-#define REN_C_STDIO_OK
 #include "sys-core.h"
 
 #include "mem-pools.h" // low-level memory pool access
@@ -74,110 +73,6 @@
 
 #include "sys-int-funcs.h"
 
-//-- For Serious Debugging:
-#ifdef WATCH_GC_VALUE
-REBSER *Watcher = 0;
-REBVAL *WatchVar = 0;
-REBVAL *GC_Break_Point(REBVAL *val) {return val;}
-#endif
-
-// This can be put below
-#ifdef WATCH_GC_VALUE
-            if (Watcher && ser == Watcher)
-                GC_Break_Point(val);
-
-        // for (n = 0; n < depth * 2; n++) Prin_Str(" ");
-        // Mark_Count++;
-        // Print("Mark: %s %x", TYPE_NAME(val), val);
-#endif
-
-enum mem_dump_kind {
-    REB_KIND_SERIES = REB_MAX + 4,
-    REB_KIND_ARRAY,
-    REB_KIND_CONTEXT,
-    REB_KIND_KEYLIST,
-    REB_KIND_VARLIST,
-    REB_KIND_FIELD,
-    REB_KIND_STU,
-    REB_KIND_HASH,
-    REB_KIND_CHUNK,
-    REB_KIND_CALL,
-    REB_KIND_ROUTINE_INFO,
-    REB_KIND_DEV,
-    REB_KIND_MAX
-};
-
-struct Reb_Mem_Dump {
-    void *parent;
-    FILE *out;
-};
-
-struct mark_stack_elem {
-    REBARR *array;
-    const REBARR *key_list;
-    REBMDP *dump;
-#ifndef NDEBUG
-    int *guard;
-#endif
-};
-
-struct mem_dump_entry {
-    const void *addr;
-    const char *name;
-    const void *parent;
-    const char *edge; /* name of the edge from parent to this ndoe */
-    int kind;
-    REBCNT size;
-};
-
-static void Dump_Mem_Entry(REBMDP *dump,
-    const struct mem_dump_entry *entry)
-{
-    char n[8];
-    if (!dump || !dump->out) return;
-    if (entry->addr == entry->parent) return;
-    if (entry->parent == NULL) {
-        // Windows prints 00000 for NULL
-        fprintf(dump->out, "%p,(nil),%d,%d,%s,%s\n",
-            entry->addr,
-            entry->kind,
-            entry->size,
-            entry->edge == NULL ? "(null)" : entry->edge,
-            entry->name == NULL ? "(null)" : entry->name);
-    }
-    else {
-        fprintf(dump->out, "%p,%p,%d,%d,%s,%s\n",
-            entry->addr,
-            entry->parent,
-            entry->kind,
-            entry->size,
-            entry->edge == NULL? "(null)" : entry->edge,
-            entry->name == NULL? "(null)" : entry->name);
-    }
-}
-
-static void Dump_Mem_Comment(REBMDP *dump, const char *s)
-{
-    if (!dump) return;
-    fprintf(dump->out, "#%s\n", s);
-}
-
-// was static, but exported for Ren/C
-/* static void Queue_Mark_Value_Deep(const REBVAL *val, const void *parent, REBMDP *dump);*/
-
-static void Push_Array_Marked_Deep(REBARR *array, const REBARR *key_listr, REBMDP *dump);
-
-#ifndef NDEBUG
-static void Mark_Series_Only_Debug_Core(REBSER *ser);
-#endif
-
-#ifndef NDEBUG
-static void Panic_Mark_Stack(struct mark_stack_elem *elem)
-{
-    /* reference the freed guard to cause a crash and a backtrace */
-    int i = *elem->guard;
-}
-#endif
 
 //
 // !!! In R3-Alpha, the core included specialized structures which required
@@ -198,19 +93,6 @@
 // require including specialized code in the garbage collector.  For the
 // moment, they still need the hook.
 //
-<<<<<<< HEAD
-static void Push_Array_Marked_Deep(REBARR *array, const REBARR *key_list, REBMDP *dump)
-{
-    struct mark_stack_elem *elem;
-
-#if !defined(NDEBUG)
-    if (!IS_ARRAY_MANAGED(array)) {
-        Debug_Fmt("Link to non-MANAGED item reached by GC");
-        Panic_Array(array);
-    }
-#endif
-=======
->>>>>>> 5b053d7b
 
 #include "reb-evtypes.h"
 static void Queue_Mark_Event_Deep(const RELVAL *value);
@@ -234,25 +116,6 @@
 #define ASSERT_NO_GC_MARKS_PENDING() \
     assert(SER_LEN(GC_Mark_Stack) == 0)
 
-<<<<<<< HEAD
-    elem = SER_AT(struct mark_stack_elem, GC_Mark_Stack, SER_LEN(GC_Mark_Stack));
-    elem->array = array;
-    elem->key_list = key_list;
-    elem->dump = dump;
-#ifndef NDEBUG
-    elem->guard = cast(int*, malloc(sizeof(int)));
-    free(elem->guard);
-#endif
-
-    SET_SERIES_LEN(GC_Mark_Stack, SER_LEN(GC_Mark_Stack) + 1);
-
-    elem = SER_AT(struct mark_stack_elem, GC_Mark_Stack, SER_LEN(GC_Mark_Stack));
-    elem->array = NULL;
-    elem->key_list = NULL;
-#ifndef NDEBUG
-    elem->guard = NULL;
-#endif
-=======
 
 // Private routines for dealing with the GC mark bit.  Note that not all
 // REBSERs are actually series at the present time, because some are
@@ -272,7 +135,6 @@
 
 static inline REBOOL Is_Rebser_Marked_Or_Pending(REBSER *rebser) {
     return LOGICAL(rebser->header.bits & NODE_FLAG_MARKED);
->>>>>>> 5b053d7b
 }
 
 static inline REBOOL Is_Rebser_Marked(REBSER *rebser) {
@@ -280,13 +142,9 @@
     return LOGICAL(rebser->header.bits & NODE_FLAG_MARKED);
 }
 
-<<<<<<< HEAD
-static void Propagate_All_GC_Marks(REBMDP *dump);
-=======
 static inline REBOOL Unmark_Rebser(REBSER *rebser) {
     rebser->header.bits &= ~cast(REBUPT, NODE_FLAG_MARKED);
 }
->>>>>>> 5b053d7b
 
 
 //
@@ -343,91 +201,6 @@
     SET_SERIES_LEN(GC_Mark_Stack, SER_LEN(GC_Mark_Stack) + 1); // unterminated
 }
 
-<<<<<<< HEAD
-inline static void Queue_Mark_Array_Deep_Full(REBARR *a,
-    const char *name,
-    const void *parent,
-    const char *edge,
-    const REBARR *keylist,
-    int kind,
-    REBMDP *dump) {
-    if (kind != REB_KIND_KEYLIST) {
-        struct mem_dump_entry tmp_entry = {
-            a, name, parent, edge, kind, sizeof(REBARR) /* size is counted in the contained REBVALs */
-        };
-        Dump_Mem_Entry(dump, &tmp_entry);
-    }
-    else {
-        struct mem_dump_entry tmp_entry = {
-            a, name, parent, edge, kind, cast(REBCNT, sizeof(REBARR) + ARR_LEN(a) * sizeof(REBVAL))
-        };
-        Dump_Mem_Entry(dump, &tmp_entry);
-    }
-    if (NOT(IS_REBSER_MARKED(ARR_SERIES(a)))) {
-        MARK_REBSER(ARR_SERIES(a));
-        Push_Array_Marked_Deep(a, keylist, (kind == REB_KIND_KEYLIST) ? NULL : dump);
-    }
-}
-
-inline static void Queue_Mark_Named_Array_Deep(REBARR *a,
-    const char *name,
-    const void *parent,
-    const char *edge,
-    REBMDP *dump) {
-    Queue_Mark_Array_Deep_Full(a, name, parent, edge, NULL, REB_KIND_ARRAY, dump);
-}
-
-inline static void Queue_Mark_Array_Deep(REBARR *a,
-    const void *parent,
-    const char *edge,
-    REBMDP *dump) {
-    Queue_Mark_Named_Array_Deep(a, NULL, parent, edge, dump);
-}
-
-inline static void Queue_Mark_Named_Context_Deep(REBCTX *c,
-    const char *name,
-    const void *parent,
-    const char *edge,
-    REBMDP *dump) {
-    struct mem_dump_entry tmp_entry = {
-        c, name, parent, edge, REB_KIND_CONTEXT, 0
-    };
-    assert(GET_ARR_FLAG(CTX_VARLIST(c), ARRAY_FLAG_VARLIST));
-    Queue_Mark_Array_Deep_Full(CTX_KEYLIST(c), NULL, c, "<keylist>", CTX_KEYLIST(c), REB_KIND_KEYLIST, dump);
-    Queue_Mark_Array_Deep(CTX_VARLIST(c), c, "<varlist>", dump);
-}
-
-inline static void Queue_Mark_Context_Deep(REBCTX *c,
-    const void *parent,
-    const char *edge,
-    REBMDP *dump) {
-    Queue_Mark_Named_Context_Deep(c, NULL, parent, edge, dump);
-}
-
-inline static void Queue_Mark_Routine_Deep(REBRIN *r, const void *parent, const char *edge, REBMDP *dump);
-
-inline static void Queue_Mark_Function_Deep(REBFUN *f,
-    const void *parent,
-    const char *edge,
-    REBMDP *dump) {
-
-    struct mem_dump_entry tmp_entry = {
-        f, NULL, parent, edge, REB_FUNCTION, sizeof(REBARR) /* size is counted in the contained REBVALs */
-    };
-    Dump_Mem_Entry(dump, &tmp_entry);
-
-    assert(f == FUNC_PARAMLIST(f));
-
-    Queue_Mark_Array_Deep(FUNC_PARAMLIST(f), f, "<paramlist>", dump);
-
-    // Need to queue the mark of the array for the body--as trying
-    // to mark the "singular" value directly could infinite loop.
-    //
-    Queue_Mark_Array_Deep(FUNC_VALUE(f)->payload.function.body_holder, f, "<body_holder>", dump);
-
-    if (FUNC_META(f) != NULL)
-        Queue_Mark_Context_Deep(FUNC_META(f), f, "<meta>", dump);
-=======
 inline static void Queue_Mark_Array_Deep(REBARR *a) {
     assert(NOT_SER_FLAG(a, ARRAY_FLAG_VARLIST));
     assert(!GET_SER_FLAG(a, ARRAY_FLAG_PARAMLIST));
@@ -453,7 +226,6 @@
     // being a recursion.  (e.g. marking underlying function for this function)
 }
 
->>>>>>> 5b053d7b
 
 //
 //  Queue_Mark_Opt_Value_Deep: C
@@ -469,115 +241,13 @@
     // when an `if (Do_XXX_Throws())` branch was taken and when the throw
     // should have been caught up the stack (before any more calls made).
     //
-<<<<<<< HEAD
-    if (IS_FUNCTION_RIN(FUNC_VALUE(f)))
-        Queue_Mark_Routine_Deep(VAL_FUNC_ROUTINE(FUNC_VALUE(f)), f, "<routine>", dump);
-}
-
-inline static void Queue_Mark_Named_Anything_Deep(REBSER *s,
-    const char *name,
-    const void *parent,
-    const char *edge,
-    REBMDP *dump) {
-
-    struct mem_dump_entry tmp_entry = {
-        s, name, parent, edge, REB_KIND_SERIES, cast(REBCNT, sizeof(REBSER) + SER_TOTAL(s))
-    };
-    Dump_Mem_Entry(dump, &tmp_entry);
-
-    if (IS_REBSER_MARKED(s))
-=======
     assert(!THROWN(v));
 
 #if !defined(NDEBUG)
     if (IS_UNREADABLE_IF_DEBUG(v))
->>>>>>> 5b053d7b
         return;
 #endif
 
-<<<<<<< HEAD
-    // !!! Temporary: Does not support functions yet, so don't use a function
-    // as a GC root!
-
-    if (GET_SER_FLAG(s, ARRAY_FLAG_VARLIST))
-        Queue_Mark_Context_Deep(AS_CONTEXT(s), s, "<context>", dump);
-  /*  else if (GET_SER_FLAG(s, ARRAY_FLAG_PARAMLIST))
-        Queue_Mark_Function_Deep(AS_FUNC(s));
-    else */ if (Is_Array_Series(s))
-        Queue_Mark_Array_Deep(AS_ARRAY(s), s, "<array>", dump);
-    else
-        MARK_REBSER(s);
-}
-
-inline static void Queue_Mark_Anything_Deep(REBSER *s,
-    const void *parent,
-    const char *edge,
-    REBMDP *dump) {
-    Queue_Mark_Named_Anything_Deep(s, NULL, parent, edge, dump);
-}
-
-// Non-Queued form for marking blocks.  Used for marking a *root set item*,
-// don't recurse from within Mark_Value/Mark_Gob/Mark_Array_Deep/etc.
-
-inline static void Mark_Array_Deep_Full(REBARR *a,
-    const char *name,
-    const void *parent,
-    const char *edge,
-    const REBARR *keylist,
-    int kind,
-    REBMDP *dump) {
-    assert(!in_mark);
-    Queue_Mark_Array_Deep_Full(a, name, parent, edge, keylist, kind, dump);
-    Propagate_All_GC_Marks(dump);
-}
-
-inline static void Mark_Named_Array_Deep(REBARR *a,
-    const char *name,
-    const void *parent,
-    const char *edge,
-    REBMDP *dump) {
-    Mark_Array_Deep_Full(a, name, parent, edge, NULL, REB_KIND_ARRAY, dump);
-}
-
-inline static void Mark_Array_Deep(REBARR *a,
-    const void *parent,
-    const char *edge,
-    REBMDP *dump) {
-    Mark_Named_Array_Deep(a, NULL, parent, edge, dump);
-}
-
-inline static void Mark_Context_Deep(REBCTX *c,
-    const void *parent,
-    const char *edge,
-    REBMDP *dump)
-{
-    assert(!in_mark);
-    Queue_Mark_Context_Deep(c, parent, edge, dump);
-    Propagate_All_GC_Marks(dump);
-}
-
-// Non-Deep form of mark, to be used on non-BLOCK! series or a block series
-// for which deep marking is known to be unnecessary.
-//
-inline static void Mark_Series_Only_Full(
-    REBSER *s,
-    const char *name,
-    const void *parent,
-    const char *edge,
-    int kind,
-    REBMDP *dump)
-{
-    struct mem_dump_entry tmp_entry = {
-        s, name, parent, edge, kind,
-        cast(REBCNT, GET_SER_FLAG(s, SERIES_FLAG_HAS_DYNAMIC) ?
-            SER_TOTAL(s) + sizeof(REBSER) : sizeof(REBSER))
-    };
-    Dump_Mem_Entry(dump, &tmp_entry);
-#if !defined(NDEBUG)
-    if (NOT(IS_SERIES_MANAGED(s))) {
-        Debug_Fmt("Link to non-MANAGED item reached by GC");
-        Panic_Series(s);
-=======
 #if !defined(NDEBUG)
     in_mark = TRUE;
 #endif
@@ -936,27 +606,11 @@
 
     default:
         panic (v);
->>>>>>> 5b053d7b
     }
 
 #if !defined(NDEBUG)
     in_mark = FALSE;
 #endif
-<<<<<<< HEAD
-    if (NOT(IS_REBSER_MARKED(s))) {
-        s->header.bits |= REBSER_REBVAL_FLAG_MARK;
-    }
-}
-
-inline static void Mark_Named_Series_Only(
-    REBSER *s,
-    const char *name,
-    const void *parent,
-    const char *edge,
-    REBMDP *dump)
-{
-    Mark_Series_Only_Full(s, NULL, parent, edge, REB_KIND_SERIES, dump);
-=======
 }
 
 inline static void Queue_Mark_Value_Deep(const RELVAL *v)
@@ -966,30 +620,12 @@
         panic (v);
 #endif
     Queue_Mark_Opt_Value_Deep(v);
->>>>>>> 5b053d7b
-}
-
-inline static void Mark_Series_Only(
-    REBSER *s,
-    const void *parent,
-    const char *edge,
-    REBMDP *dump)
-{
-    Mark_Named_Series_Only(s, NULL, parent, edge, dump);
-}
-
-// Assertion for making sure that all the deferred marks have been propagated
-
-#define ASSERT_NO_GC_MARKS_PENDING() \
-    assert(SER_LEN(GC_Mark_Stack) == 0)
+}
 
 
 //
 //  Propagate_All_GC_Marks: C
 //
-<<<<<<< HEAD
-static void Queue_Mark_Gob_Deep(REBGOB *gob, const char *name, const void *parent, const char *edge, REBMDP *dump)
-=======
 // The Mark Stack is a series containing series pointers.  They have already
 // had their SERIES_FLAG_MARK set to prevent being added to the stack multiple
 // times, but the items they can reach are not necessarily marked yet.
@@ -998,69 +634,17 @@
 // known to be marked.
 //
 static void Propagate_All_GC_Marks(void)
->>>>>>> 5b053d7b
 {
     assert(!in_mark);
 
-<<<<<<< HEAD
-    struct mem_dump_entry entry = {gob, name, parent, edge, REB_GOB, sizeof(REBGOB)};
-
-    Dump_Mem_Entry(dump, &entry);
-
-    if (IS_GOB_MARK(gob)) return;
-=======
     while (SER_LEN(GC_Mark_Stack) != 0) {
         SET_SERIES_LEN(GC_Mark_Stack, SER_LEN(GC_Mark_Stack) - 1); // still ok
->>>>>>> 5b053d7b
 
         // Data pointer may change in response to an expansion during
         // Mark_Array_Deep_Core(), so must be refreshed on each loop.
         //
         REBARR *a = *SER_AT(REBARR*, GC_Mark_Stack, SER_LEN(GC_Mark_Stack));
 
-<<<<<<< HEAD
-    if (GOB_PANE(gob)) {
-        Mark_Series_Only(GOB_PANE(gob), gob, "<pane>", dump);
-        pane = GOB_HEAD(gob);
-        for (i = 0; i < GOB_LEN(gob); i++, pane++)
-            Queue_Mark_Gob_Deep(*pane, NULL, GOB_PANE(gob), "<has>", dump);
-    }
-
-    if (GOB_PARENT(gob)) Queue_Mark_Gob_Deep(GOB_PARENT(gob), NULL, gob, "<parent>", dump);
-
-    if (GOB_CONTENT(gob)) {
-        const char *edge = "<content>";
-        if (GOB_TYPE(gob) >= GOBT_IMAGE && GOB_TYPE(gob) <= GOBT_STRING)
-            Mark_Series_Only_Full(GOB_CONTENT(gob), NULL, gob, edge, GOB_TYPE(gob) + REB_KIND_MAX, dump);
-        else if (GOB_TYPE(gob) >= GOBT_DRAW && GOB_TYPE(gob) <= GOBT_EFFECT)
-            Queue_Mark_Array_Deep_Full(AS_ARRAY(GOB_CONTENT(gob)), NULL, gob, edge, NULL, GOB_TYPE(gob) + REB_KIND_MAX, dump);
-    }
-
-    if (GOB_DATA(gob)) {
-        enum Reb_Kind kind = REB_BLANK;
-        const char *edge = "<gob-data>";
-        struct mem_dump_entry entry = {GOB_DATA(gob), NULL, gob, edge, kind, sizeof(REBVAL)};
-        switch (GOB_DTYPE(gob)) {
-        case GOBD_INTEGER:
-            kind = REB_INTEGER;
-            // fall through
-        case GOBD_NONE:
-            kind = REB_BLANK;
-            // fall through
-        default:
-            entry.kind = kind;
-            Dump_Mem_Entry(dump, &entry);
-            break;
-        case GOBD_OBJECT:
-            Queue_Mark_Context_Deep(AS_CONTEXT(GOB_DATA(gob)), gob, edge, dump);
-            break;
-        case GOBD_STRING:
-        case GOBD_BINARY:
-            Mark_Series_Only(GOB_DATA(gob), gob, edge, dump);
-            break;
-        case GOBD_BLOCK:
-            Queue_Mark_Array_Deep(AS_ARRAY(GOB_DATA(gob)), gob, edge, dump);
-=======
         // Termination is not required in the release build (the length is
         // enough to know where it ends).  But overwrite with trash in debug.
         //
@@ -1161,12 +745,10 @@
                 );
             }
         #endif
->>>>>>> 5b053d7b
-        }
-    }
-}
-
-inline static void Queue_Mark_Value_Deep(const RELVAL *val, const void *parent, const char *edge, REBMDP *dump);
+        }
+    }
+}
+
 
 //
 //  Reify_Any_C_Valist_Frames: C
@@ -1183,25 +765,6 @@
 // The REBVAL* is lost if it isn't saved, and these frames may be in
 // mid-evaluation.
 //
-<<<<<<< HEAD
-static void Queue_Mark_Field_Deep(
-    struct Struct_Field *field,
-    REBSER *data_bin,
-    REBCNT offset,
-    const void *parent,
-    REBMDP *dump
-){
-    struct mem_dump_entry entry = { field, cast(const char*, STR_HEAD(field->name)), parent, "<field>", REB_KIND_FIELD, 0 /* counted in fields already */ };
-    Dump_Mem_Entry(dump, &entry);
-
-    // These series are backing stores for the `ffi_type` data that
-    // is needed to use the struct with the FFI api.
-    //
-    if (field->fftype) {
-        assert(field->fields_fftype_ptrs != NULL);
-        Mark_Series_Only(field->fftype, field, "<fftypes>", dump);
-        Mark_Series_Only(field->fields_fftype_ptrs, field, "<fftype_ptrs>", dump);
-=======
 // Hence, the garbage collector has to "reify" the remaining portion of the
 // va_list into a REBARR before starting the GC.  Then the rest of the
 // evaluation happens on that array.
@@ -1222,7 +785,6 @@
             const REBOOL truncated = TRUE;
             Reify_Va_To_Array_In_Frame(f, truncated);
         }
->>>>>>> 5b053d7b
     }
 }
 
@@ -1299,39 +861,6 @@
                 // this is.  So if it's a context, we have to get the
                 // keylist...etc.
                 //
-<<<<<<< HEAD
-                memcpy(&value, blob, sizeof(REBVAL));
-
-                Queue_Mark_Value_Deep(&value, field, "<value>", dump);
-            }
-        }
-    }
-    else if (field->type == FFI_TYPE_STRUCT) {
-        assert(!field->is_rebval);
-        Mark_Series_Only(field->fields, field, "<fields>", dump);
-        Queue_Mark_Array_Deep(field->spec, field, "<spec>", dump);
-
-        REBCNT i;
-        for (i = 0; i < SER_LEN(field->fields); ++i) {
-            struct Struct_Field *subfield
-                = SER_AT(struct Struct_Field, field->fields, i);
-
-            // !!! If offset doesn't reflect the actual offset of this field
-            // inside the structure this will have to be revisited (it should
-            // be because you need to be able to reuse schemas
-            //
-            assert(subfield->offset >= offset);
-
-            Queue_Mark_Field_Deep(subfield, data_bin, subfield->offset, field, dump);
-        }
-    }
-    else {
-        // ignore primitive datatypes
-    }
-
-    if (field->name != NULL)
-        Mark_Series_Only_Full(field->name, cast(const char*, STR_HEAD(field->name)), field, "<name>", REB_STRING, dump);
-=======
                 if (Is_Array_Series(s))
                     Queue_Mark_Array_Subclass_Deep(AS_ARRAY(s));
                 else
@@ -1341,7 +870,6 @@
     }
 
     Propagate_All_GC_Marks();
->>>>>>> 5b053d7b
 }
 
 
@@ -1359,90 +887,6 @@
 // "live" references.  So rather than to a full Queue_Mark_Array_Deep() on
 // the capacity of the data stack's underlying array, it stops at DS_TOP.
 //
-<<<<<<< HEAD
-static void Queue_Mark_Named_Routine_Deep(REBRIN *r, const char *name, const void *parent, const char *edge, REBMDP *dump)
-{
-    SET_RIN_FLAG(r, ROUTINE_FLAG_MARK);
-
-    struct mem_dump_entry entry = { r, name, parent, "<routine>", REB_KIND_ROUTINE_INFO, sizeof(REBRIN)};
-    Dump_Mem_Entry(dump, &entry);
-
-    if (GET_RIN_FLAG(r, ROUTINE_FLAG_MARK)) return;
-
-    // Mark the descriptions for the return type and argument types.
-    //
-    // !!! This winds up being a bit convoluted, because an OBJECT!-like thing
-    // is being implemented as a HANDLE! to a series, in order to get the
-    // behavior of multiple references and GC'd when the last goes away.
-    // This "schema" concept also allows the `ffi_type` descriptive structures
-    // to be garbage collected.  Replace with OBJECT!s in the future.
-
-    if (IS_HANDLE(&r->ret_schema)) {
-        REBSER *schema = cast(REBSER*, VAL_HANDLE_DATA(&r->ret_schema));
-        Mark_Series_Only(schema, r, "<ret-schema>", dump);
-        Queue_Mark_Field_Deep(
-            SER_HEAD(struct Struct_Field, schema), NULL, 0, schema, dump
-        );
-    }
-    else // special, allows NONE (e.g. void return)
-        assert(IS_INTEGER(&r->ret_schema) || IS_BLANK(&r->ret_schema));
-
-    Queue_Mark_Array_Deep(r->args_schemas, r, "<args-schemas>", dump);
-    REBCNT n;
-    for (n = 0; n < ARR_LEN(r->args_schemas); ++n) {
-        if (IS_HANDLE(ARR_AT(r->args_schemas, n))) {
-            REBSER *schema
-                = cast(REBSER*, VAL_HANDLE_DATA(ARR_AT(r->args_schemas, n)));
-            Mark_Series_Only(schema, r->args_schemas, "<schema>", dump);
-            Queue_Mark_Field_Deep(
-                SER_HEAD(struct Struct_Field, schema), NULL, 0, schema, dump
-            );
-        }
-        else
-            assert(IS_INTEGER(ARR_AT(r->args_schemas, n)));
-    }
-
-    if (GET_RIN_FLAG(r, ROUTINE_FLAG_VARIADIC)) {
-        assert(r->cif == NULL);
-        assert(r->args_fftypes == NULL);
-    }
-    else {
-        // !!! r->cif should always be set to something in non-variadic
-        // routines, but currently the implementation has to tolerate partially
-        // formed routines...because evaluations are called during make-routine
-        // before the CIF is ready to be created or not.
-        //
-        if (r->cif)
-            Mark_Series_Only(r->cif, r, "<cif>", dump);
-        if (r->args_fftypes)
-            Mark_Series_Only(r->args_fftypes, r, "<args-fftypes>", dump);
-    }
-
-    if (GET_RIN_FLAG(r, ROUTINE_FLAG_CALLBACK)) {
-        REBFUN *cb_func = RIN_CALLBACK_FUNC(r);
-        if (cb_func) {
-            // Should take care of spec, body, etc.
-            Queue_Mark_Array_Deep(FUNC_PARAMLIST(cb_func), r, "<callback>", dump);
-        }
-        else {
-            // !!! There is a call during MAKE_Routine that does an evaluation
-            // while creating a callback function, before the CALLBACK_FUNC
-            // has been set.  If the garbage collector is invoked at that
-            // time, this will happen.  This should be reviewed to see if
-            // it can be done another way--e.g. by not making the relevant
-            // series visible to the garbage collector via MANAGE_SERIES()
-            // until fully constructed.
-        }
-    } else {
-        if (RIN_LIB(r))
-            Queue_Mark_Array_Deep(RIN_LIB(r), r, "<library>", dump);
-        else {
-            // may be null if called before the routine is fully constructed
-            // !!! Review if this can be made not possible
-        }
-    }
-    Dump_Mem_Comment(dump, "Done dumping Routine/Callback");
-=======
 static void Mark_Data_Stack(void)
 {
     REBVAL *stackval = DS_TOP;
@@ -1453,51 +897,12 @@
     }
 
     Propagate_All_GC_Marks();
->>>>>>> 5b053d7b
-}
-
-inline static void Queue_Mark_Routine_Deep(REBRIN *r, const void *parent, const char *edge, REBMDP *dump)
-{
-    Queue_Mark_Named_Routine_Deep(r, NULL, parent, edge, dump);
-}
+}
+
 
 //
 //  Mark_Symbol_Series: C
 //
-<<<<<<< HEAD
-static void Queue_Mark_Event_Deep(const RELVAL *value, REBMDP *dump)
-{
-    REBREQ *req;
-
-    if (
-        IS_EVENT_MODEL(value, EVM_PORT)
-        || IS_EVENT_MODEL(value, EVM_OBJECT)
-        || (
-            VAL_EVENT_TYPE(value) == EVT_DROP_FILE
-            && GET_FLAG(VAL_EVENT_FLAGS(value), EVF_COPIED)
-        )
-    ) {
-        // !!! Comment says void* ->ser field of the REBEVT is a "port or
-        // object" but it also looks to store maps.  (?)
-        //
-        Queue_Mark_Array_Deep(AS_ARRAY(VAL_EVENT_SER(m_cast(RELVAL*, value))), value, "<port/object/ser>", dump);
-    }
-
-    if (IS_EVENT_MODEL(value, EVM_DEVICE)) {
-        // In the case of being an EVM_DEVICE event type, the port! will
-        // not be in VAL_EVENT_SER of the REBEVT structure.  It is held
-        // indirectly by the REBREQ ->req field of the event, which
-        // in turn possibly holds a singly linked list of other requests.
-        req = VAL_EVENT_REQ(value);
-
-        while (req) {
-            // Comment says void* ->port is "link back to REBOL port object"
-            if (req->port)
-                Queue_Mark_Context_Deep(AS_CONTEXT(cast(REBSER*, req->port)), value, "<port>", dump);
-            req = req->next;
-        }
-    }
-=======
 // Mark symbol series.  These canon words for SYM_XXX are the only ones that
 // are never candidates for GC (until shutdown).  All other symbol series may
 // go away if no words, parameters, object keys, etc. refer to them.
@@ -1511,16 +916,12 @@
         Mark_Rebser_Only(*canon);
 
     ASSERT_NO_GC_MARKS_PENDING(); // doesn't ues any queueing
->>>>>>> 5b053d7b
 }
 
 
 //
 //  Mark_Natives: C
 //
-<<<<<<< HEAD
-static void Mark_Devices_Deep(REBMDP *dump)
-=======
 // For each native C implemenation, a REBVAL is created during init to
 // represent it as a FUNCTION!.  These are kept in a global array and are
 // protected from GC.  It might not technically be necessary to do so for
@@ -1528,7 +929,6 @@
 // core code (such as RETURN).
 //
 static void Mark_Natives(void)
->>>>>>> 5b053d7b
 {
     REBCNT n;
     for (n = 0; n < NUM_NATIVES; ++n)
@@ -1537,14 +937,6 @@
    Propagate_All_GC_Marks();
 }
 
-<<<<<<< HEAD
-        struct mem_dump_entry entry = { dev, NULL, NULL, "<dev>", REB_KIND_DEV, sizeof(REBDEV) };
-        Dump_Mem_Entry(dump, &entry);
-
-        for (req = dev->pending; req; req = req->next)
-            if (req->port)
-                Queue_Mark_Context_Deep(AS_CONTEXT(cast(REBSER*, req->port)), dev, "<req-port>", dump);
-=======
 
 //
 //  Mark_Guarded_Nodes: C
@@ -1575,7 +967,6 @@
                 Mark_Rebser_Only(s);
         }
         Propagate_All_GC_Marks();
->>>>>>> 5b053d7b
     }
 }
 
@@ -1598,21 +989,9 @@
 // This should be called at the top level, and not from inside a
 // Propagate_All_GC_Marks().  All marks will be propagated.
 //
-static void Mark_Frame_Stack_Deep(REBMDP *dump)
+static void Mark_Frame_Stack_Deep(void)
 {
     REBFRM *f = TG_Frame_Stack;
-    // The GC must consider all entries, not just those that have been pushed
-    // into active evaluation.
-    //
-    struct mem_dump_entry entry;
-    
-    entry.addr = f;
-    entry.name = "TG_Do_Stack";
-    entry.parent = NULL;
-    entry.kind = REB_KIND_CALL;
-    entry.edge = NULL,
-    entry.size = 0; // on the stack
-    Dump_Mem_Entry(dump, &entry);
 
     for (; f != NULL; f = f->prior) {
         assert(f->eval_type <= REB_MAX_VOID);
@@ -1624,7 +1003,7 @@
         assert(f->pending != VA_LIST_PENDING);
 
         ASSERT_ARRAY_MANAGED(f->source.array);
-        Queue_Mark_Array_Deep(f->source.array, f, "<source-array>", dump);
+        Queue_Mark_Array_Deep(f->source.array);
 
         // END is possible, because the frame could be sitting at the end of
         // a block when a function runs, e.g. `do [zero-arity]`.  That frame
@@ -1632,20 +1011,13 @@
         // The array still might be used in an error, so can't GC it.
         //
         if (f->value && NOT_END(f->value) && Is_Value_Managed(f->value))
-            Queue_Mark_Value_Deep(f->value, f, "<value>", dump);
+            Queue_Mark_Value_Deep(f->value);
 
         if (f->specifier != SPECIFIED)
-            Queue_Mark_Context_Deep(f->specifier, f, "<specifier>", dump);
-
-<<<<<<< HEAD
-        // For uniformity of assumption, f->out is always maintained as GC safe
-        //
-        if (!IS_END(f->out) && !IS_VOID_OR_SAFE_TRASH(f->out))
-            Queue_Mark_Value_Deep(f->out, f, "<out>", dump); // never NULL
-=======
+            Queue_Mark_Context_Deep(f->specifier);
+
         if (!IS_END(f->out)) // never NULL, always initialized bit pattern
             Queue_Mark_Opt_Value_Deep(f->out);
->>>>>>> 5b053d7b
 
         if (NOT(Is_Any_Function_Frame(f))) {
             //
@@ -1656,19 +1028,11 @@
             continue;
         }
 
-<<<<<<< HEAD
-        if (!IS_END(&f->cell) && !IS_VOID_OR_SAFE_TRASH(&f->cell))
-            Queue_Mark_Value_Deep(&f->cell, f, "<cell>", dump);
-
-        Queue_Mark_Array_Deep(FUNC_PARAMLIST(f->func), f, "<func>", dump); // never NULL
-        Mark_Series_Only(f->label, f, "<label>", dump); // also never NULL
-=======
         if (!IS_END(&f->cell))
             Queue_Mark_Opt_Value_Deep(&f->cell);
 
         Queue_Mark_Function_Deep(f->func); // never NULL
         Mark_Rebser_Only(f->label); // also never NULL
->>>>>>> 5b053d7b
 
         if (!Is_Function_Frame_Fulfilling(f)) {
             assert(IS_END(f->param)); // indicates function is running
@@ -1682,11 +1046,7 @@
                 && !IS_END(f->refine)
                 && Is_Value_Managed(f->refine)
             ) {
-<<<<<<< HEAD
-                Queue_Mark_Value_Deep(f->refine, f, "<refine>", dump);
-=======
                 Queue_Mark_Opt_Value_Deep(f->refine);
->>>>>>> 5b053d7b
             }
 
             if (
@@ -1694,474 +1054,26 @@
                 && !IS_END(f->special)
                 && Is_Value_Managed(f->special)
             ) {
-<<<<<<< HEAD
-                Queue_Mark_Value_Deep(f->special, f, "<special>", dump);
-=======
                 Queue_Mark_Opt_Value_Deep(f->special);
->>>>>>> 5b053d7b
             }
         }
 
         // Need to keep the label symbol alive for error messages/stacktraces
         //
-<<<<<<< HEAD
-        Mark_Series_Only(f->label, f, "<label>", dump);
-=======
         Mark_Rebser_Only(f->label);
->>>>>>> 5b053d7b
 
         // We need to GC protect the values in the args no matter what,
         // but it might not be managed yet (e.g. could still contain garbage
         // during argument fulfillment).  But if it is managed, then it needs
         // to be handed to normal GC.
         //
-<<<<<<< HEAD
-        if (f->varlist != NULL && IS_ARRAY_MANAGED(f->varlist)) {
-            assert(!IS_TRASH_DEBUG(ARR_AT(f->varlist, 0)));
-            assert(GET_ARR_FLAG(f->varlist, ARRAY_FLAG_VARLIST));
-            Queue_Mark_Context_Deep(AS_CONTEXT(f->varlist), f, "<varlist>", dump);
-        }
-=======
         if (f->varlist != NULL && IS_ARRAY_MANAGED(f->varlist))
             Queue_Mark_Context_Deep(AS_CONTEXT(f->varlist));
->>>>>>> 5b053d7b
 
         // (Although the above will mark the varlist, it may not mark the
         // values...because it may be a single element array that merely
         // points at the stackvars.  Queue_Mark_Context expects stackvars
         // to be marked separately.)
-<<<<<<< HEAD
-
-        // The slots may be stack based or dynamic.  Mark in use but only
-        // as far as parameter filling has gotten (may be garbage bits
-        // past that).  Note END values are possible in the course of
-        // frame fulfillment in the middle of the args, so we go by the
-        // END parameter.
-        //
-        // Refinements need special treatment, and also consideration
-        // of if this is the "doing pickups" or not.  If doing pickups
-        // then skip the cells for pending refinement arguments.
-        //
-        REBVAL *param = FUNC_PARAMS_HEAD(f->underlying);
-        REBVAL *arg = f->args_head; // may be stack or dynamic
-        while (NOT_END(param)) {
-            if (!IS_END(arg) && !IS_VOID_OR_SAFE_TRASH(arg))
-                Queue_Mark_Value_Deep(arg, f, "<arg>", dump);
-
-            if (param == f->param && !f->doing_pickups)
-                break; // protect arg for current param, but no further
-
-            ++param;
-            ++arg;
-        }
-        assert(IS_END(param) ? IS_END(arg) : TRUE); // may not enforce
-
-        Propagate_All_GC_Marks(dump);
-    }
-}
-
-
-//
-//  Queue_Mark_Named_Value_Deep: C
-//
-static void Queue_Mark_Named_Value_Deep(const RELVAL *val, const char *name, const void *parent, const char *edge, REBMDP *dump)
-{
-    REBSER *ser = NULL;
-    struct mem_dump_entry entry;
-    enum Reb_Kind kind;
-
-    // If this happens, it means somehow Recycle() got called between
-    // when an `if (Do_XXX_Throws())` branch was taken and when the throw
-    // should have been caught up the stack (before any more calls made).
-    //
-    assert(!THROWN(val));
-
-    kind = VAL_TYPE(val);
-
-    entry.addr = val;
-    entry.name = name;
-    entry.parent = parent;
-    entry.kind = kind;
-    entry.edge = edge;
-    entry.size = sizeof(REBVAL);
-
-    if (name == NULL && ANY_WORD(val)) {
-        entry.name = cast(const char*, STR_HEAD(VAL_WORD_SPELLING(val)));
-    }
-    Dump_Mem_Entry(dump, &entry);
-
-
-    switch (VAL_TYPE(val)) {
-        case REB_0:
-            //
-            // Should not be possible, REB_0 instances should not exist or
-            // be filtered out by caller.
-            //
-            panic (Error(RE_MISC));
-
-        case REB_MAX_VOID:
-            //
-            // Critical error; the only array that can handle unsets are the
-            // varlists of contexts, and they must do so before getting here.
-            //
-            panic (Error(RE_MISC));
-
-        case REB_TYPESET:
-            //
-            // Not all typesets have symbols--only those that serve as the
-            // keys of objects (or parameters of functions)
-            //
-            if (val->extra.key_spelling != NULL)
-                Mark_Series_Only(val->extra.key_spelling, val, "<spelling>", dump);
-            break;
-
-        case REB_HANDLE:
-            //
-            // See %sys-handle.h for an explanation of the two different types
-            // of HANDLE!; one uses a singular REBSER to participate in GC
-            // and another is just an opaque pointer with no GC hook.
-            //
-            if (val->extra.singular) {
-            #if !defined(NDEBUG)
-                assert(ARR_LEN(val->extra.singular) == 1);
-                RELVAL *h = ARR_HEAD(val->extra.singular);
-                assert(IS_HANDLE(h));
-                assert(h->extra.singular == val->extra.singular);
-            #endif
-
-                Mark_Series_Only(ARR_SERIES(val->extra.singular), val, "<handle>", dump);
-            }
-            break;
-
-        case REB_DATATYPE:
-            // Type spec is allowed to be NULL.  See %typespec.r file
-            if (VAL_TYPE_SPEC(val))
-                Queue_Mark_Array_Deep(VAL_TYPE_SPEC(val), val, "<spec>", dump);
-            break;
-
-        case REB_OBJECT:
-        case REB_MODULE:
-        case REB_PORT:
-        case REB_FRAME:
-        case REB_ERROR: {
-            REBCTX *context = VAL_CONTEXT(val);
-
-            assert(CTX_TYPE(context) == VAL_TYPE(val));
-            assert(VAL_CONTEXT(CTX_VALUE(context)) == context);
-            assert(VAL_CONTEXT_META(CTX_VALUE(context)) == CTX_META(context));
-
-            Queue_Mark_Context_Deep(context, val, "<context>", dump);
-
-            // !!! Currently a FRAME! has a keylist which is storing a non-
-            // context block spec.  This will be changed to be compatible
-            // with the meta on object keylists.
-            //
-            if (!IS_FRAME(val) && VAL_CONTEXT_META(val))
-                Queue_Mark_Context_Deep(VAL_CONTEXT_META(val), val, "<meta>", dump);
-
-            // For VAL_CONTEXT_FRAME, the FRM_CALL is either on the stack
-            // (in which case it's already taken care of for marking) or it
-            // has gone bad, in which case it should be ignored.
-
-            break;
-        }
-
-        case REB_FUNCTION: {
-            REBVAL *archetype = FUNC_VALUE(VAL_FUNC(val));
-
-            assert(VAL_FUNC_PARAMLIST(val) == VAL_FUNC_PARAMLIST(archetype));
-            assert(VAL_FUNC_BODY(val) == VAL_FUNC_BODY(archetype));
-            Queue_Mark_Function_Deep(VAL_FUNC(val), val, "<func>", dump);
-            if (VAL_BINDING(val) != NULL)
-                Queue_Mark_Anything_Deep(ARR_SERIES(VAL_BINDING(val)), val, "<binding>", dump);
-
-            // !!! Needs to mark the exit/binding...
-            break;
-        }
-
-        case REB_VARARGS: {
-            if (GET_VAL_FLAG(val, VARARGS_FLAG_NO_FRAME)) {
-                //
-                // A single-element shared series node is kept between
-                // instances of the same vararg that was created with
-                // MAKE ARRAY! - which fits compactly in a REBSER.
-                //
-                Queue_Mark_Array_Deep(VAL_VARARGS_ARRAY1(val), val, "<varargs-array1>", dump);
-            }
-            else {
-                //
-                // VARARGS! can wind up holding a pointer to a frame that is
-                // not managed, because arguments are still being fulfilled
-                // in the frame where the varargs lives.  This is a bit snakey,
-                // but if that's the state it's in, then it need not worry
-                // about GC protecting the frame...because it protects itself
-                // so long as the function is running.  (If it tried to
-                // protect it, then it could hit unfinished/corrupt arg cells)
-                //
-                REBARR *varlist = VAL_BINDING(val);
-                if (GET_ARR_FLAG(varlist, ARRAY_FLAG_VARLIST)) {
-                    if (IS_ARRAY_MANAGED(varlist)) {
-                        REBCTX *context = AS_CONTEXT(varlist);
-                        Queue_Mark_Context_Deep(context, val, "<binding>", dump);
-                    }
-                }
-            }
-            break;
-        }
-
-        case REB_WORD:  // (and also used for function STACK backtrace frame)
-        case REB_SET_WORD:
-        case REB_GET_WORD:
-        case REB_LIT_WORD:
-        case REB_REFINEMENT:
-        case REB_ISSUE: {
-            REBSTR *spelling = val->payload.any_word.spelling;
-            const char *edge = "<bound-to>";
-
-            // A word marks the specific spelling it uses, but not the canon
-            // value.  That's because if the canon value gets GC'd, then
-            // another value might become the new canon during that sweep.
-            //
-            Mark_Series_Only(spelling, val, "<spelling>", dump);
-
-            // A GC cannot run during a binding process--which is the only
-            // time a canon word's "index" field is allowed to be nonzero.
-            //
-            assert(
-                !GET_SER_FLAG(spelling, STRING_FLAG_CANON)
-                || (
-                    spelling->misc.bind_index.high == 0
-                    && spelling->misc.bind_index.low == 0
-                )
-            );
-
-            // All bound words should keep their contexts from being GC'd...
-            // even stack-relative contexts for functions.
-            //
-            if (GET_VAL_FLAG(val, VALUE_FLAG_RELATIVE)) {
-                //
-                // Marking the function's paramlist should be enough to
-                // mark all the function's properties (there is an embedded
-                // function value...)
-                //
-                REBFUN* func = VAL_WORD_FUNC(val);
-                assert(GET_VAL_FLAG(val, WORD_FLAG_BOUND)); // should be set
-                Queue_Mark_Array_Deep(FUNC_PARAMLIST(func), val, edge, dump);
-            }
-            else if (GET_VAL_FLAG(val, WORD_FLAG_BOUND)) {
-                if (IS_SPECIFIC(val)) {
-                    REBCTX* context = VAL_WORD_CONTEXT(const_KNOWN(val));
-                    Queue_Mark_Context_Deep(context, val, edge, dump);
-                }
-                else {
-                    // We trust that if a relative word's context needs to make
-                    // it into the transitive closure, that will be taken care
-                    // of by the array reference that holds it.
-                    //
-                    REBFUN* func = VAL_WORD_FUNC(val);
-                    Queue_Mark_Array_Deep(FUNC_PARAMLIST(func), val, edge, dump);
-                }
-            }
-            else if (GET_VAL_FLAG(val, WORD_FLAG_PICKUP)) {
-                //
-                // Special word class that might be seen on the stack during
-                // a GC that's used by argument fulfillment when searching
-                // for out-of-order refinements.  It holds two REBVAL*s
-                // (for the parameter and argument of the refinement) and
-                // both should be covered for GC already, because the
-                // paramlist and arg variables are "in progress" for a call.
-            }
-            else {
-                // The word is unbound...make sure index is 0 in debug build.
-                //
-            #if !defined(NDEBUG)
-                assert(val->payload.any_word.index == 0);
-            #endif
-            }
-            break; }
-
-        case REB_BLANK:
-        case REB_BAR:
-        case REB_LIT_BAR:
-        case REB_LOGIC:
-        case REB_INTEGER:
-        case REB_DECIMAL:
-        case REB_PERCENT:
-        case REB_MONEY:
-        case REB_TIME:
-        case REB_DATE:
-        case REB_CHAR:
-            break;
-
-        case REB_PAIR: {
-            REBVAL *key = PAIRING_KEY(val->payload.pair);
-            Init_Header_Aliased( // will be read via REBSER
-                &key->header,
-                key->header.bits | REBSER_REBVAL_FLAG_MARK
-            );
-            break; }
-
-        case REB_TUPLE:
-            break;
-
-        case REB_STRING:
-        case REB_BINARY:
-        case REB_FILE:
-        case REB_EMAIL:
-        case REB_URL:
-        case REB_TAG:
-        case REB_BITSET:
-            ser = VAL_SERIES(val);
-            assert(SER_WIDE(ser) <= sizeof(REBUNI));
-            Mark_Series_Only(ser, val, "<series>", dump);
-            break;
-
-        case REB_IMAGE:
-            Mark_Series_Only(VAL_SERIES(val), val, "<series>", dump);
-            break;
-
-        case REB_VECTOR:
-            Mark_Series_Only(VAL_SERIES(val), val, "<series>", dump);
-            break;
-
-        case REB_BLOCK:
-        case REB_GROUP:
-        case REB_PATH:
-        case REB_SET_PATH:
-        case REB_GET_PATH:
-        case REB_LIT_PATH: {
-            if (IS_SPECIFIC(val)) {
-                REBCTX *context = VAL_SPECIFIER(const_KNOWN(val));
-                if (context != SPECIFIED)
-                    Queue_Mark_Context_Deep(context, val, "<bound-to>", dump);
-            }
-            else {
-                // We trust that if a relative array's context needs to make
-                // it into the transitive closure, that will be taken care
-                // of by a higher-up array reference that holds it.
-                //
-                REBFUN* func = VAL_RELATIVE(val);
-                Queue_Mark_Array_Deep(FUNC_PARAMLIST(func), val, "<bound-to>", dump);
-            }
-
-            Queue_Mark_Array_Deep(VAL_ARRAY(val), val, "<contains>", dump);
-            break;
-        }
-
-        case REB_MAP: {
-            REBMAP* map = VAL_MAP(val);
-            Queue_Mark_Array_Deep(MAP_PAIRLIST(map), val, "<contains>", dump);
-            if (MAP_HASHLIST(map))
-                Mark_Series_Only(MAP_HASHLIST(map), val, "<hash>", dump);
-            break;
-        }
-
-        case REB_LIBRARY: {
-            Queue_Mark_Array_Deep(VAL_LIBRARY(val), val, "<contains>", dump);
-            REBCTX *meta = VAL_LIBRARY_META(val);
-            if (meta != NULL)
-                Queue_Mark_Context_Deep(meta, val, "<meta>", dump);
-            break; }
-
-        case REB_STRUCT:
-            {
-            // The struct gets its GC'able identity and is passable by one
-            // pointer from the fact that it is a single-element array that
-            // contains the REBVAL of the struct itself.  (Because it is
-            // "singular" it is only a REBSER node--no data allocation.)
-            //
-            Queue_Mark_Array_Deep(VAL_STRUCT(val), val, "<contains>", dump);
-
-            // Though the REBVAL payload carries the data series and offset
-            // position of this struct into that data, the hierarchical
-            // description of the structure's fields is stored in another
-            // single element series--the "schema"--which is held in the
-            // miscellaneous slot of the main array.
-            //
-            Mark_Series_Only(ARR_SERIES(VAL_STRUCT(val))->link.schema, val, "<link-schema>", dump);
-
-            // The data series needs to be marked.  It needs to be marked
-            // even for structs that aren't at the 0 offset--because their
-            // lifetime can be longer than the struct which they represent
-            // a "slice" out of.
-            //
-            Mark_Series_Only(VAL_STRUCT_DATA_BIN(val), val, "<data-bin>", dump);
-
-            // The symbol needs to be GC protected, but only fields have them
-
-            assert(VAL_STRUCT_SCHEMA(val)->name == NULL);
-
-            // These series are backing stores for the `ffi_type` data that
-            // is needed to use the struct with the FFI api.
-            //
-            Mark_Series_Only(VAL_STRUCT_SCHEMA(val)->fftype, val, "<fftype>", dump);
-            Mark_Series_Only(VAL_STRUCT_SCHEMA(val)->fields_fftype_ptrs, val, "<fields-fftype-ptrs>", dump);
-
-            // Recursively mark the schema and any nested structures (or
-            // REBVAL-typed fields, specially recognized by the interface)
-            //
-            Queue_Mark_Field_Deep(
-                VAL_STRUCT_SCHEMA(val),
-                VAL_STRUCT_DATA_BIN(val),
-                VAL_STRUCT_OFFSET(val),
-                val,
-                dump
-            );
-            }
-            break;
-
-        case REB_GOB:
-            Queue_Mark_Gob_Deep(VAL_GOB(val), NULL, val, "<REBGOB>", dump);
-            break;
-
-        case REB_EVENT:
-            Queue_Mark_Event_Deep(val, dump);
-            break;
-
-        default:
-            panic (Error_Invalid_Datatype(VAL_TYPE(val)));
-    }
-}
-
-inline static void Queue_Mark_Value_Deep(const RELVAL *val, const void *parent, const char *edge, REBMDP *dump)
-{
-    Queue_Mark_Named_Value_Deep(val, NULL, parent, edge, dump);
-}
-
-//
-//  Mark_Array_Deep_Core: C
-// 
-// Mark all series reachable from the array.
-//
-// !!! At one time there was a notion of a "bare series" which would be marked
-// to escape needing to be checked for GC--for instance because it only
-// contained symbol words.  However skipping over the values is a limited
-// optimization.  (For instance: symbols may become GC'd, and need to see the
-// symbol references inside the values...or typesets might be expanded to
-// contain dynamically allocated arrays of user types).
-//
-// !!! A more global optimization would be if there was a flag that was
-// maintained about whether there might be any GC'able values in an array.
-// It could start out saying there may be...but then if it did a visit and
-// didn't see any mark it as not needing GC.  Modifications dirty that bit.
-//
-static void Mark_Array_Deep_Core(struct mark_stack_elem *elem, REBMDP *dump)
-{
-    REBCNT len;
-    RELVAL *value, *key = NULL;
-    REBARR *array = elem->array;
-    const REBARR *keylist = elem->key_list;
-
-    //printf("Marking array at %p\n", array);
-
-#if !defined(NDEBUG)
-    //
-    // We should have marked this series at queueing time to keep it from
-    // being doubly added before the queue had a chance to be processed
-    //
-    if (!IS_REBSER_MARKED(ARR_SERIES(array))) Panic_Array(array);
-=======
->>>>>>> 5b053d7b
 
         // The slots may be stack based or dynamic.  Mark in use but only
         // as far as parameter filling has gotten (may be garbage bits
@@ -2181,47 +1093,6 @@
 
             assert(!IS_UNREADABLE_IF_DEBUG(arg) || f->doing_pickups);
 
-<<<<<<< HEAD
-    value = ARR_HEAD(array);
-    if (keylist != NULL) {
-        assert(ARR_LEN(array) == ARR_LEN(m_cast(REBARR*, keylist)));
-        key = ARR_HEAD(m_cast(REBARR*, keylist));
-    }
-
-    for (; NOT_END(value); value++) {
-        const char *name = NULL;
-        if (IS_VOID_OR_SAFE_TRASH(value)) {
-            //
-            // Voids are illegal in most arrays, but the varlist of a context
-            // uses void values to denote that the variable is not set.  Also
-            // reified C va_lists as Do_Core() sources can have them.
-            //
-            assert(
-                GET_ARR_FLAG(array, ARRAY_FLAG_VARLIST)
-                || GET_ARR_FLAG(array, ARRAY_FLAG_VOIDS_LEGAL)
-            );
-        }
-        else {
-            if (dump && key != NULL) {
-                switch (VAL_TYPE(key)) {
-                case REB_TYPESET:
-                case REB_WORD:
-                    name = cast(const char*, VAL_WORD_SPELLING(key));
-                    break;
-                default:
-                    if (key != ARR_HEAD(m_cast(REBARR*, keylist))) {// the first element could be function!, native!, etc for FRAMEs
-                        printf("unexpected type: %d\n", VAL_TYPE(key));
-                        fclose(dump->out);
-                        Panic_Mark_Stack(elem);
-                        //Panic_Array(array);
-                    }
-                }
-                key++;
-            }
-
-            Queue_Mark_Named_Value_Deep(value, name, array, "<has>", dump);
-        }
-=======
             if (
                 f->param != NULL
                 && !IS_UNREADABLE_IF_DEBUG(arg)
@@ -2237,7 +1108,6 @@
         assert(IS_END(param) ? IS_END(arg) : TRUE); // may not enforce
 
         Propagate_All_GC_Marks();
->>>>>>> 5b053d7b
     }
 }
 
@@ -2358,44 +1228,6 @@
             case 12: // 0x8 + 0x4
                 assert(FALSE); // "unmanaged non-cell that can act as an end"
                 break;
-<<<<<<< HEAD
-            }
-        }
-    }
-
-    return Pop_Stack_Values(dsp_orig);
-}
-
-
-//
-//  Mark_Root_Series: C
-//
-// In Ren-C, there is a concept of there being an open number of GC roots.
-// Through the API, each cell held by a "paired" which is under GC management
-// is considered to be a root.
-//
-// There is also a special ability of a paired, such that if the "key" is
-// a frame with a certain bit set, then it will tie its lifetime to the
-// lifetime of that frame on the stack.  (Not to the lifetime of the FRAME!
-// value itself, which could be indefinite.)
-//
-ATTRIBUTE_NO_SANITIZE_ADDRESS static void Mark_Root_Series(REBMDP *dump)
-{
-    REBSEG *seg;
-    for (seg = Mem_Pools[SER_POOL].segs; seg; seg = seg->next) {
-        REBSER *s = cast(REBSER *, seg + 1);
-        REBCNT n;
-        for (n = Mem_Pools[SER_POOL].units; n > 0; --n, ++s) {
-            if (IS_FREE_NODE(s))
-                continue;
-
-            if (IS_REBSER_MARKED(s))
-                continue;
-
-            if (NOT(s->header.bits & REBSER_REBVAL_FLAG_ROOT))
-                continue;
-=======
->>>>>>> 5b053d7b
 
             case 13: // 0x8 + 0x4 + 0x1
                 assert(FALSE); // "managed non-cell that can act as an end"
@@ -2415,85 +1247,6 @@
 
             case 15: // 0x8 + 0x4 + 0x2 + 0x1
                 //
-<<<<<<< HEAD
-                MARK_REBSER(s);
-                Queue_Mark_Value_Deep(key, NULL, "<key>", dump);
-                if (!IS_END(pairing))
-                    Queue_Mark_Value_Deep(pairing, NULL, "<pairing>", dump);
-            }
-            else {
-                // We have to do the queueing based on whatever type of series
-                // this is.  So if it's a context, we have to get the
-                // keylist...etc.
-                //
-                Queue_Mark_Anything_Deep(s, NULL, "<has>", dump);
-            }
-        }
-    }
-}
-
-
-//
-//  Sweep_Gobs: C
-// 
-// Free all unmarked gobs.
-// 
-// Scans all gobs in all segments that are part of the
-// GOB_POOL. Free gobs that have not been marked.
-//
-ATTRIBUTE_NO_SANITIZE_ADDRESS static REBCNT Sweep_Gobs(void)
-{
-    REBSEG  *seg;
-    REBGOB  *gob;
-    REBCNT  n;
-    REBCNT  count = 0;
-
-    for (seg = Mem_Pools[GOB_POOL].segs; seg; seg = seg->next) {
-        gob = (REBGOB *) (seg + 1);
-        for (n = Mem_Pools[GOB_POOL].units; n > 0; --n, ++gob) {
-            if (IS_FREE_NODE(gob)) // unused REBNOD
-                continue;
-
-            if (IS_GOB_MARK(gob))
-                UNMARK_GOB(gob);
-            else {
-                Free_Gob(gob);
-                count++;
-            }
-        }
-    }
-
-    return count;
-}
-
-
-//
-//  Sweep_Routines: C
-// 
-// Free all unmarked routines.
-// 
-// Scans all routines in all segments that are part of the
-// RIN_POOL. Free routines that have not been marked.
-//
-ATTRIBUTE_NO_SANITIZE_ADDRESS static REBCNT Sweep_Routines(void)
-{
-    REBCNT count = 0;
-
-    REBSEG *seg;
-    for (seg = Mem_Pools[RIN_POOL].segs; seg; seg = seg->next) {
-        REBRIN *rin = cast(REBRIN*, seg + 1);
-        REBCNT n;
-        for (n = Mem_Pools[RIN_POOL].units; n > 0; n--) {
-            if (IS_FREE_NODE(rin))
-                continue; // not used
-
-            assert(GET_RIN_FLAG(rin, ROUTINE_FLAG_USED)); // redundant?
-            if (GET_RIN_FLAG(rin, ROUTINE_FLAG_MARK))
-                CLEAR_RIN_FLAG(rin, ROUTINE_FLAG_MARK);
-            else {
-                Free_Routine(rin);
-                ++count;
-=======
                 // While this indicates a "managed" cell that's an END marker,
                 // there is actually only one legal possibility...and the
                 // managed bit is not relevant.  What is relevant is that
@@ -2506,7 +1259,6 @@
                 assert(!IS_SERIES_MANAGED(s));
                 assert(LEFT_N_BITS(s->header.bits, 8) == 255);
                 break;
->>>>>>> 5b053d7b
             }
         }
     }
@@ -2516,75 +1268,11 @@
 
 
 //
-<<<<<<< HEAD
-//  Propagate_All_GC_Marks: C
-// 
-// The Mark Stack is a series containing series pointers.  They
-// have already had their SERIES_FLAG_MARK set to prevent being added
-// to the stack multiple times, but the items they can reach
-// are not necessarily marked yet.
-// 
-// Processing continues until all reachable items from the mark
-// stack are known to be marked.
-//
-static void Propagate_All_GC_Marks(REBMDP *dump)
-{
-    assert(!in_mark);
-
-    Dump_Mem_Comment(dump, "Progagate all GC marks");
-
-    while (SER_LEN(GC_Mark_Stack) != 0) {
-        SET_SERIES_LEN(GC_Mark_Stack, SER_LEN(GC_Mark_Stack) - 1); // still ok
-
-        // Data pointer may change in response to an expansion during
-        // Mark_Array_Deep_Core(), so must be refreshed on each loop.
-        //
-        REBARR *array;
-        struct mark_stack_elem *elem, *last;
-
-        elem = SER_AT(struct mark_stack_elem, GC_Mark_Stack, SER_LEN(GC_Mark_Stack));
-
-        last = elem + 1;
-
-        last->array = NULL;
-        last->key_list = NULL;
-
-        Mark_Array_Deep_Core(elem, elem->dump);
-    }
-}
-
-//
-//  Dump_Memory_Usage: C
-//
-// Dump detailed memory usage to a file
-//
-void Dump_Memory_Usage(const REBCHR *path)
-{
-    REBMDP dump;
-#ifdef TO_WINDOWS
-    dump.out = _wfopen(cast(const wchar_t*, path), L"w");
-#else
-    dump.out = fopen(cast(const char*, path), "w");
-#endif
-    if (dump.out == NULL) {
-        return;
-    }
-    dump.parent = NULL;
-    Dump_Mem_Comment(&dump, "Addr,parent,type,size,name");
-
-    Recycle_Core(FALSE, &dump);
-
-    fclose(dump.out);
-}
-
-//
-=======
->>>>>>> 5b053d7b
 //  Recycle_Core: C
 //
 // Recycle memory no longer needed.
 //
-REBCNT Recycle_Core(REBOOL shutdown, REBMDP *dump)
+REBCNT Recycle_Core(REBOOL shutdown)
 {
     // Ordinarily, it should not be possible to spawn a recycle during a
     // recycle.  But when debug code is added into the recycling code, it
@@ -2638,101 +1326,6 @@
     // (In particular because that is when pairing series whose lifetimes
     // are bound to frames will be freed, if the frame is expired.)
     //
-<<<<<<< HEAD
-    Mark_Root_Series(dump);
-    Propagate_All_GC_Marks(dump);
-
-    if (!shutdown) {
-        //
-        // The data stack logic is that it is contiguous values that has no
-        // REB_ENDs in it except at the series end.  Bumping up against that
-        // END signal is how the stack knows when it needs to grow.  But every
-        // drop of the stack doesn't clean up the value dropped--because the
-        // values are not END markers, they are considered fine as far as the
-        // stack is concerned to indicate unused capacity.  However, the GC
-        // doesn't want to mark these "marker-only" values live.
-        //
-        REBVAL *stackval = DS_TOP;
-        assert(IS_TRASH_DEBUG(&DS_Movable_Base[0]));
-        while (stackval != &DS_Movable_Base[0]) {
-            if (NOT(IS_VOID_OR_SAFE_TRASH(stackval)))
-                Queue_Mark_Value_Deep(stackval, NULL, "<stackval>", dump);
-            --stackval;
-        }
-        Propagate_All_GC_Marks(dump);
-
-        REBSER **sp;
-        REBVAL **vp;
-        REBINT n;
-
-        struct mem_dump_entry entry;
-
-
-        // Mark symbol series.  These canon words for SYM_XXX are the only ones
-        // that are never candidates for GC.  All other symbol series may
-        // go away if no words, parameters, object keys, etc. refer to them.
-        {
-            REBSTR **canon = SER_HEAD(REBSTR*, PG_Symbol_Canons);
-            assert(*canon == NULL); // SYM_0 is for all non-builtin words
-            ++canon;
-            for (; *canon != NULL; ++canon)
-                Mark_Series_Only(*canon, NULL, "<symbol-canons>", dump);
-        }
-
-        // Mark all natives
-        entry.name = "Natives";
-        entry.edge = NULL;
-        entry.addr = Natives;
-        entry.parent = NULL;
-        entry.kind = REB_KIND_ARRAY;
-        entry.size = sizeof(Natives);
-        Dump_Mem_Entry(dump, &entry);
-        {
-            REBCNT n;
-            for (n = 0; n < NUM_NATIVES; ++n)
-                Mark_Array_Deep(VAL_FUNC_PARAMLIST(&Natives[n]), Natives, "<has>", dump);
-        }
-
-        // Mark series that have been temporarily protected from garbage
-        // collection with PUSH_GUARD_SERIES.  We have to check if the
-        // series is a context (so the keylist gets marked) or an array (so
-        // the values are marked), or if it's just a data series which
-        // should just be marked shallow.
-        //
-        sp = SER_HEAD(REBSER*, GC_Series_Guard);
-        entry.name = "GC_Series_Guard";
-        entry.edge = NULL;
-        entry.addr = GC_Series_Guard;
-        entry.parent = NULL;
-        entry.kind = REB_KIND_SERIES;
-        entry.size = SER_TOTAL(GC_Series_Guard);
-        Dump_Mem_Entry(dump, &entry);
-
-        for (n = SER_LEN(GC_Series_Guard); n > 0; n--, sp++) {
-            if (GET_SER_FLAG(*sp, ARRAY_FLAG_VARLIST))
-                Mark_Context_Deep(AS_CONTEXT(*sp), GC_Series_Guard, "<has>", dump);
-            else if (Is_Array_Series(*sp))
-                Mark_Array_Deep(AS_ARRAY(*sp), GC_Series_Guard, "<has>", dump);
-            else
-                Mark_Series_Only(*sp, GC_Series_Guard, "<has>", dump);
-        }
-
-        // Mark value stack (temp-saved values):
-        vp = SER_HEAD(REBVAL*, GC_Value_Guard);
-        entry.name = "GC_Value_Guard";
-        entry.addr = GC_Value_Guard;
-        entry.parent = NULL;
-        entry.edge = NULL;
-        entry.kind = REB_KIND_SERIES;
-        entry.size = SER_TOTAL(GC_Value_Guard);
-        Dump_Mem_Entry(dump, &entry);
-
-        for (n = SER_LEN(GC_Value_Guard); n > 0; n--, vp++) {
-            if (NOT_END(*vp) && !IS_VOID_OR_SAFE_TRASH(*vp))
-                Queue_Mark_Value_Deep(*vp, GC_Value_Guard, "<has>", dump);
-            Propagate_All_GC_Marks(dump);
-        }
-=======
     Mark_Root_Series();
 
     if (!shutdown) {
@@ -2744,29 +1337,16 @@
         Mark_Guarded_Nodes();
 
         Mark_Frame_Stack_Deep();
->>>>>>> 5b053d7b
 
         // Mark potential error object from callback!
         if (!IS_BLANK_RAW(&Callback_Error)) {
             assert(NOT(GET_VAL_FLAG(&Callback_Error, VALUE_FLAG_RELATIVE)));
-            Queue_Mark_Value_Deep(&Callback_Error, "Callback-error", NULL, dump);
-        }
-        Propagate_All_GC_Marks(dump);
-
-<<<<<<< HEAD
-        // Mark all devices:
-        Dump_Mem_Comment(dump, "Dumping all devices!");
-        Mark_Devices_Deep(dump);
-        Propagate_All_GC_Marks(dump);
-
-        // Mark function call frames:
-        Dump_Mem_Comment(dump, "Dumping function call frames");
-        Mark_Frame_Stack_Deep(dump);
-        Propagate_All_GC_Marks(dump);
-=======
+            Queue_Mark_Value_Deep(&Callback_Error);
+        }
+        Propagate_All_GC_Marks();
+
         Mark_Devices_Deep();
 
->>>>>>> 5b053d7b
     }
 
     // SWEEPING PHASE
@@ -2840,9 +1420,6 @@
 REBCNT Recycle(void)
 {
     // Default to not passing the `shutdown` flag.
-<<<<<<< HEAD
-    return Recycle_Core(FALSE, NULL);
-=======
     //
     REBCNT n = Recycle_Core(FALSE);
 
@@ -2858,7 +1435,6 @@
 #endif
 
     return n;
->>>>>>> 5b053d7b
 }
 
 
@@ -2976,12 +1552,8 @@
 
     // The marking queue used in lieu of recursion to ensure that deeply
     // nested structures don't cause the C stack to overflow.
-<<<<<<< HEAD
-    GC_Mark_Stack = Make_Series(100, sizeof(struct mark_stack_elem), MKS_NONE);
-=======
     //
     GC_Mark_Stack = Make_Series(100, sizeof(REBARR*), MKS_NONE);
->>>>>>> 5b053d7b
     TERM_SEQUENCE(GC_Mark_Stack);
 }
 
