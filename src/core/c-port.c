--- conflicted
+++ resolved
@@ -378,11 +378,7 @@
 // !!! Marked static to avoid casual re-uses, which may not be likely but
 // just to stop more calls from being introduced on accident.
 //
-<<<<<<< HEAD
-static REBOOL Redo_Func_Throws(struct Reb_Call *c, REBFUN *func_new)
-=======
 static REBOOL Redo_Func_Throws(struct Reb_Frame *f, REBFUN *func_new)
->>>>>>> 3f9978e6
 {
     REBIXO indexor;
 
@@ -390,11 +386,7 @@
     // invocation is the total number of parameters to the *old* function's
     // invocation (if it had no refinements or locals).
     //
-<<<<<<< HEAD
-    REBARR *code_array = Make_Array(FUNC_NUM_PARAMS(c->func));
-=======
     REBARR *code_array = Make_Array(FUNC_NUM_PARAMS(f->func));
->>>>>>> 3f9978e6
     REBVAL *code = ARR_HEAD(code_array);
 
     // We'll walk through the original functions param and arglist only, and
@@ -403,13 +395,8 @@
     //
     // !!! See note in function description about arity mismatches.
     //
-<<<<<<< HEAD
-    REBVAL *param = FUNC_PARAMS_HEAD(c->func);
-    REBVAL *arg = DSF_ARGS_HEAD(c);
-=======
     REBVAL *param = FUNC_PARAMS_HEAD(f->func);
     REBVAL *arg = FRM_ARGS_HEAD(f);
->>>>>>> 3f9978e6
     REBOOL ignoring = FALSE;
 
     // The first element of our path will be the function, followed by its
@@ -417,11 +404,7 @@
     // opposite case where it had only refinements and then the function
     // at the head...
     //
-<<<<<<< HEAD
-    REBARR *path_array = Make_Array(FUNC_NUM_PARAMS(c->func) + 1);
-=======
     REBARR *path_array = Make_Array(FUNC_NUM_PARAMS(f->func) + 1);
->>>>>>> 3f9978e6
     REBVAL *path = ARR_HEAD(path_array);
 
     REBVAL first;
@@ -431,23 +414,12 @@
     ++path;
 
     for (; NOT_END(param); ++param, ++arg) {
-<<<<<<< HEAD
-        if (GET_VAL_FLAG(param, TYPESET_FLAG_HIDDEN)) {
-             //
-             // Pure local... don't add a code arg for it (can't)!
-             //
-             continue;
-        }
-
-        if (GET_VAL_FLAG(param, TYPESET_FLAG_REFINEMENT)) {
-=======
         enum Reb_Param_Class pclass = VAL_PARAM_CLASS(param);
 
         if (pclass == PARAM_CLASS_PURE_LOCAL)
              continue; // don't add a callsite expression for it (can't)!
 
         if (pclass == PARAM_CLASS_REFINEMENT) {
->>>>>>> 3f9978e6
             if (IS_CONDITIONAL_FALSE(arg)) {
                 //
                 // If the refinement is not in use, do not add it and ignore
@@ -485,19 +457,11 @@
     // args, as they were evaluated the first time around.
     //
     indexor = Do_Array_At_Core(
-<<<<<<< HEAD
-        c->out,
-        &first, // path not in array but will be "virtual" first array element
-        code_array,
-        0, // index
-        DO_FLAG_TO_END | DO_FLAG_LOOKAHEAD | DO_FLAG_EVAL_ONLY
-=======
         f->out,
         &first, // path not in array but will be "virtual" first array element
         code_array,
         0, // index
         DO_FLAG_TO_END | DO_FLAG_NO_ARGS_EVALUATE | DO_FLAG_LOOKAHEAD
->>>>>>> 3f9978e6
     );
 
     if (indexor != THROWN_FLAG && indexor != END_FLAG) {
@@ -523,22 +487,14 @@
 // NOTE: stack must already be setup correctly for action, and
 // the caller must cleanup the stack.
 //
-<<<<<<< HEAD
-int Do_Port_Action(struct Reb_Call *call_, REBCTX *port, REBCNT action)
-=======
 int Do_Port_Action(struct Reb_Frame *frame_, REBCTX *port, REBCNT action)
->>>>>>> 3f9978e6
 {
     REBVAL *actor;
     REBCNT n = 0;
 
     assert(action < A_MAX_ACTION);
 
-<<<<<<< HEAD
-    assert(GET_ARR_FLAG(CTX_VARLIST(port), SERIES_FLAG_CONTEXT));
-=======
     assert(GET_ARR_FLAG(CTX_VARLIST(port), ARRAY_FLAG_CONTEXT_VARLIST));
->>>>>>> 3f9978e6
 
     // Verify valid port (all of these must be false):
     if (
@@ -631,11 +587,7 @@
     if (
         action >= A_MAX_ACTION
         || CTX_LEN(port) > 50 // !!! ?? why 50 ??
-<<<<<<< HEAD
-        || !GET_ARR_FLAG(CTX_VARLIST(port), SERIES_FLAG_CONTEXT)
-=======
         || !GET_ARR_FLAG(CTX_VARLIST(port), ARRAY_FLAG_CONTEXT_VARLIST)
->>>>>>> 3f9978e6
         || !IS_OBJECT(CTX_VAR(port, STD_PORT_SPEC))
     ) {
         fail (Error(RE_INVALID_PORT));
