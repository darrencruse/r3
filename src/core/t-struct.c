/***********************************************************************
**
**  REBOL [R3] Language Interpreter and Run-time Environment
**
**  Copyright 2014 Atronix Engineering, Inc.
**  REBOL is a trademark of REBOL Technologies
**
**  Licensed under the Apache License, Version 2.0 (the "License");
**  you may not use this file except in compliance with the License.
**  You may obtain a copy of the License at
**
**  http://www.apache.org/licenses/LICENSE-2.0
**
**  Unless required by applicable law or agreed to in writing, software
**  distributed under the License is distributed on an "AS IS" BASIS,
**  WITHOUT WARRANTIES OR CONDITIONS OF ANY KIND, either express or implied.
**  See the License for the specific language governing permissions and
**  limitations under the License.
**
************************************************************************
**
**  Module:  t-strut.c
**  Summary: C struct object datatype
**  Section: datatypes
**  Author:  Shixin Zeng
**  Notes:
**
***********************************************************************/

#include "sys-core.h"

#define STATIC_assert(e) do {(void)sizeof(char[1 - 2*!(e)]);} while(0)

#define IS_INTEGER_TYPE(t) ((t) < STRUCT_TYPE_INTEGER)
#define IS_DECIMAL_TYPE(t) ((t) > STRUCT_TYPE_INTEGER && (t) < STRUCT_TYPE_DECIMAL)
#define IS_NUMERIC_TYPE(t) (IS_INTEGER_TYPE(t) || IS_DECIMAL_TYPE(t))

static const REBINT type_to_sym [STRUCT_TYPE_MAX] = {
    SYM_UINT8,
    SYM_INT8,
    SYM_UINT16,
    SYM_INT16,
    SYM_UINT32,
    SYM_INT32,
    SYM_UINT64,
    SYM_INT64,
    -1, //SYM_INTEGER,

    SYM_FLOAT,
    SYM_DOUBLE,
    -1, //SYM_DECIMAL,

    SYM_POINTER,
    -1, //SYM_STRUCT
    SYM_REBVAL
    //STRUCT_TYPE_MAX
};

#define NOT_ACCESSIBLE(s) SER_DATA_NOT_ACCESSIBLE(STRUCT_DATA_BIN(s))

#define STU_TO_VAL(s) cast(REBVAL*, ((REBYTE*)(s) - offsetof(REBVAL, payload)))

static void fail_if_non_accessible(const REBVAL *val)
{
    if (NOT_ACCESSIBLE(&VAL_STRUCT(val))) {
        REBSER *data = VAL_STRUCT_DATA_BIN(val);
        REBVAL i;

        VAL_INIT_WRITABLE_DEBUG(&i);
        SET_INTEGER(&i, cast(REBUPT, SER_DATA_RAW(data)));
        fail (Error(RE_BAD_MEMORY, &i, val));
    }
}

static REBOOL get_scalar(const REBSTU *stu,
                  const struct Struct_Field *field,
                  REBCNT n, /* element index, starting from 0 */
                  REBVAL *val)
{
    REBYTE *data;

    if (NOT_ACCESSIBLE(stu)) {
        if (field->type != STRUCT_TYPE_STRUCT) {
            SET_UNSET(val);
            return FALSE;
        }
    }

    data = SER_AT(
        REBYTE,
        STRUCT_DATA_BIN(stu),
        STRUCT_OFFSET(stu) + field->offset + n * field->size
    );

    switch (field->type) {
        case STRUCT_TYPE_UINT8:
            SET_INTEGER(val, *(u8*)data);
            break;
        case STRUCT_TYPE_INT8:
            SET_INTEGER(val, *(i8*)data);
            break;
        case STRUCT_TYPE_UINT16:
            SET_INTEGER(val, *(u16*)data);
            break;
        case STRUCT_TYPE_INT16:
            SET_INTEGER(val, *(i8*)data);
            break;
        case STRUCT_TYPE_UINT32:
            SET_INTEGER(val, *(u32*)data);
            break;
        case STRUCT_TYPE_INT32:
            SET_INTEGER(val, *(i32*)data);
            break;
        case STRUCT_TYPE_UINT64:
            SET_INTEGER(val, *(u64*)data);
            break;
        case STRUCT_TYPE_INT64:
            SET_INTEGER(val, *(i64*)data);
            break;
        case STRUCT_TYPE_FLOAT:
            SET_DECIMAL(val, *(float*)data);
            break;
        case STRUCT_TYPE_DOUBLE:
            SET_DECIMAL(val, *(double*)data);
            break;
        case STRUCT_TYPE_POINTER:
            SET_INTEGER(val, cast(REBUPT, *cast(void**, data)));
            break;
        case STRUCT_TYPE_STRUCT:
            {
                VAL_RESET_HEADER(val, REB_STRUCT);
                VAL_STRUCT_FIELDS(val) = field->fields;
                VAL_STRUCT_SPEC(val) = field->spec;

                VAL_STRUCT_DATA(val) = Make_Series(
                    1, sizeof(struct Struct_Data), MKS_NONE
                );
                MANAGE_SERIES(VAL_STRUCT_DATA(val));

                VAL_STRUCT_DATA_BIN(val) = STRUCT_DATA_BIN(stu);
                VAL_STRUCT_OFFSET(val)
                    = data - BIN_HEAD(VAL_STRUCT_DATA_BIN(val));
                VAL_STRUCT_LEN(val) = field->size;
            }
            break;
        case STRUCT_TYPE_REBVAL:
            memcpy(val, data, sizeof(REBVAL));
            break;
        default:
            /* should never be here */
            return FALSE;
    }
    return TRUE;
}

//
//  Get_Struct_Var: C
//
static REBOOL Get_Struct_Var(REBSTU *stu, const REBVAL *word, REBVAL *val)
{
    struct Struct_Field *field = NULL;
    REBCNT i = 0;
    field = SER_HEAD(struct Struct_Field, stu->fields);
    for (i = 0; i < SER_LEN(stu->fields); i ++, field ++) {
        if (VAL_WORD_CANON(word) == VAL_SYM_CANON(ARR_AT(PG_Word_Table.array, field->sym))) {
            if (field->array) {
                REBARR *array = Make_Array(field->dimension);
                REBCNT n = 0;
                for (n = 0; n < field->dimension; n ++) {
                    REBVAL elem;
                    VAL_INIT_WRITABLE_DEBUG(&elem);

                    get_scalar(stu, field, n, &elem);
                    Append_Value(array, &elem);
                }
                Val_Init_Block(val, array);
            } else {
                get_scalar(stu, field, 0, val);
            }
            return TRUE;
        }
    }
    return FALSE;
}


#ifdef NEED_SET_STRUCT_VARS
//
//  Set_Struct_Vars: C
//
static void Set_Struct_Vars(REBSTU *strut, REBVAL *blk)
{
}
#endif


//
//  Struct_To_Array: C
// 
// Used by MOLD to create a block.
//
// Cannot fail(), because fail() could call MOLD on a struct!, which will end
// up infinitive recursive calls
//
REBARR *Struct_To_Array(const REBSTU *stu)
{
    REBARR *array = Make_Array(10);
    struct Struct_Field *field = SER_HEAD(struct Struct_Field, stu->fields);
    REBCNT i;

    // We are building a recursive structure.  So if we did not hand each
    // sub-series over to the GC then a single Free_Series() would not know
    // how to free them all.  There would have to be a specialized walk to
    // free the resulting structure.  Hence, don't invoke the GC until the
    // root series being returned is done being used or is safe from GC!
    //
    MANAGE_ARRAY(array);

    // fail_if_non_accessible(STU_TO_VAL(stu));

    for(i = 0; i < SER_LEN(stu->fields); i++, field ++) {
        REBVAL *val = NULL;
        REBVAL *type_blk = NULL;

        /* required field name */
        val = Alloc_Tail_Array(array);
        Val_Init_Word(val, REB_SET_WORD, field->sym);

        /* required type */
        type_blk = Alloc_Tail_Array(array);
        Val_Init_Block(type_blk, Make_Array(1));

        val = Alloc_Tail_Array(VAL_ARRAY(type_blk));
        if (field->type == STRUCT_TYPE_STRUCT) {
            REBVAL *nested = NULL;
            DS_PUSH_NONE;
            nested = DS_TOP;

            Val_Init_Word(val, REB_WORD, SYM_STRUCT_TYPE);
            get_scalar(stu, field, 0, nested);
            val = Alloc_Tail_Array(VAL_ARRAY(type_blk));
            Val_Init_Block(val, Struct_To_Array(&VAL_STRUCT(nested)));

            DS_DROP;
        } else
            Val_Init_Word(val, REB_WORD, type_to_sym[field->type]);

        /* optional dimension */
        if (field->dimension > 1) {
            REBARR *dim = Make_Array(1);
            REBVAL *dv = NULL;
            val = Alloc_Tail_Array(VAL_ARRAY(type_blk));
            Val_Init_Block(val, dim);

            dv = Alloc_Tail_Array(dim);
            SET_INTEGER(dv, field->dimension);
        }

        /* optional initialization */
        if (field->dimension > 1) {
            REBARR *dim = Make_Array(1);
            REBCNT n = 0;
            val = Alloc_Tail_Array(array);
            Val_Init_Block(val, dim);
            for (n = 0; n < field->dimension; n ++) {
                REBVAL *dv = Alloc_Tail_Array(dim);
                get_scalar(stu, field, n, dv);
            }
        } else {
            val = Alloc_Tail_Array(array);
            get_scalar(stu, field, 0, val);
        }
    }
    return array;
}


static REBOOL same_fields(REBSER *tgt, REBSER *src)
{
    struct Struct_Field *tgt_fields = SER_HEAD(struct Struct_Field, tgt);
    struct Struct_Field *src_fields = SER_HEAD(struct Struct_Field, src);
    REBCNT n;

    if (SER_LEN(tgt) != SER_LEN(src)) {
        return FALSE;
    }

    for(n = 0; n < SER_LEN(src); n ++) {
        if (tgt_fields[n].type != src_fields[n].type) {
            return FALSE;
        }
        if (VAL_SYM_CANON(ARR_AT(PG_Word_Table.array, tgt_fields[n].sym))
            != VAL_SYM_CANON(ARR_AT(PG_Word_Table.array, src_fields[n].sym))
            || tgt_fields[n].offset != src_fields[n].offset
            || tgt_fields[n].dimension != src_fields[n].dimension
            || tgt_fields[n].size != src_fields[n].size) {
            return FALSE;
        }
        if (tgt_fields[n].type == STRUCT_TYPE_STRUCT
            && ! same_fields(tgt_fields[n].fields, src_fields[n].fields)) {
            return FALSE;
        }
    }

    return TRUE;
}

static REBOOL assign_scalar(REBSTU *stu,
                            struct Struct_Field *field,
                            REBCNT n, /* element index, starting from 0 */
                            const REBVAL *val)
{
    u64 i = 0;
    double d = 0;
    void *data = SER_AT(
        REBYTE,
        STRUCT_DATA_BIN(stu),
        STRUCT_OFFSET(stu) + field->offset + n * field->size
    );

    if (field->type == STRUCT_TYPE_REBVAL) {
        memcpy(data, val, sizeof(REBVAL));
        return TRUE;
    }

    switch (VAL_TYPE(val)) {
        case REB_DECIMAL:
            if (!IS_NUMERIC_TYPE(field->type))
                fail (Error_Has_Bad_Type(val));

            d = VAL_DECIMAL(val);
            i = (u64) d;
            break;
        case REB_INTEGER:
            if (!IS_NUMERIC_TYPE(field->type))
                if (field->type != STRUCT_TYPE_POINTER)
                    fail (Error_Has_Bad_Type(val));

            i = (u64) VAL_INT64(val);
            d = (double)i;
            break;
        case REB_STRUCT:
            if (STRUCT_TYPE_STRUCT != field->type)
                fail (Error_Has_Bad_Type(val));
            break;
        default:
            fail (Error_Has_Bad_Type(val));
    }

    switch (field->type) {
        case STRUCT_TYPE_INT8:
            *(i8*)data = (i8)i;
            break;
        case STRUCT_TYPE_UINT8:
            *(u8*)data = (u8)i;
            break;
        case STRUCT_TYPE_INT16:
            *(i16*)data = (i16)i;
            break;
        case STRUCT_TYPE_UINT16:
            *(u16*)data = (u16)i;
            break;
        case STRUCT_TYPE_INT32:
            *(i32*)data = (i32)i;
            break;
        case STRUCT_TYPE_UINT32:
            *(u32*)data = (u32)i;
            break;
        case STRUCT_TYPE_INT64:
            *(i64*)data = (i64)i;
            break;
        case STRUCT_TYPE_UINT64:
            *(u64*)data = (u64)i;
            break;
        case STRUCT_TYPE_POINTER:
            *cast(void**, data) = cast(void*, cast(REBUPT, i));
            break;
        case STRUCT_TYPE_FLOAT:
            *(float*)data = (float)d;
            break;
        case STRUCT_TYPE_DOUBLE:
            *(double*)data = (double)d;
            break;
        case STRUCT_TYPE_STRUCT:
            if (field->size != VAL_STRUCT_LEN(val))
                fail (Error_Invalid_Arg(val));

            if (same_fields(field->fields, VAL_STRUCT_FIELDS(val))) {
                memcpy(
                    data,
                    SER_AT(
                        REBYTE,
                        VAL_STRUCT_DATA_BIN(val),
                        VAL_STRUCT_OFFSET(val)
                    ),
                    field->size
                );
            } else
                fail (Error_Invalid_Arg(val));
            break;
        default:
            /* should never be here */
            return FALSE;
    }
    return TRUE;
}

//
//  Set_Struct_Var: C
//
static REBOOL Set_Struct_Var(
    REBSTU *stu,
<<<<<<< HEAD
    REBVAL *word,
    REBVAL *elem,
    REBVAL *val
=======
    const REBVAL *word,
    const REBVAL *elem,
    const REBVAL *val
>>>>>>> 3f9978e6
) {
    struct Struct_Field *field = SER_HEAD(struct Struct_Field, stu->fields);

    REBCNT i;

    for (i = 0; i < SER_LEN(stu->fields); i ++, field ++) {
        if (
            VAL_WORD_CANON(word)
            == VAL_SYM_CANON(ARR_AT(PG_Word_Table.array, field->sym))
        ) {
            if (field->array) {
                if (elem == NULL) { //set the whole array
                    REBCNT n = 0;

                    if (!IS_BLOCK(val))
                        return FALSE;

                    if (field->dimension != VAL_LEN_AT(val))
                        return FALSE;

                    for(n = 0; n < field->dimension; n ++) {
                        if (!assign_scalar(
                            stu, field, n, VAL_ARRAY_AT_HEAD(val, n)
                        )) {
                            return FALSE;
                        }
                    }
                }
                else { // set only one element
                    if (!IS_INTEGER(elem)
                        || VAL_INT32(elem) <= 0
                        || VAL_INT32(elem) > cast(REBINT, field->dimension)
                    ) {
                        return FALSE;
                    }
                    return assign_scalar(stu, field, VAL_INT32(elem) - 1, val);
                }
                return TRUE;
            } else {
                return assign_scalar(stu, field, 0, val);
            }
            return TRUE;
        }
    }
    return FALSE;
}


/* parse struct attribute */
static void parse_attr (REBVAL *blk, REBINT *raw_size, REBUPT *raw_addr)
{
    REBVAL *attr = VAL_ARRAY_AT(blk);

    *raw_size = -1;
    *raw_addr = 0;

    while (NOT_END(attr)) {
        if (IS_SET_WORD(attr)) {
            switch (VAL_WORD_CANON(attr)) {
                case SYM_RAW_SIZE:
                    ++ attr;
                    if (NOT_END(attr) && IS_INTEGER(attr)) {
                        if (*raw_size > 0) /* duplicate raw-size */
                            fail (Error_Invalid_Arg(attr));

                        *raw_size = VAL_INT64(attr);
                        if (*raw_size <= 0)
                            fail (Error_Invalid_Arg(attr));
                    }
                    else
                        fail (Error_Invalid_Arg(attr));
                    break;

                case SYM_RAW_MEMORY:
                    ++ attr;
                    if (NOT_END(attr) && IS_INTEGER(attr)) {
                        if (*raw_addr != 0) /* duplicate raw-memory */
                            fail (Error_Invalid_Arg(attr));

                        *raw_addr = cast(REBU64, VAL_INT64(attr));
                        if (*raw_addr == 0)
                            fail (Error_Invalid_Arg(attr));
                    }
                    else
                        fail (Error_Invalid_Arg(attr));
                    break;

                case SYM_EXTERN:
                    ++ attr;

                    if (*raw_addr != 0) // raw-memory is exclusive with extern
                        fail (Error_Invalid_Arg(attr));

                    if (IS_END(attr)
			|| !IS_BLOCK(attr)
                        || VAL_LEN_AT(attr) != 2) {
                        fail (Error_Invalid_Arg(attr));
                    }
                    else {
                        REBVAL *lib;
                        REBVAL *sym;
                        CFUNC *addr;

                        lib = VAL_ARRAY_AT_HEAD(attr, 0);
                        sym = VAL_ARRAY_AT_HEAD(attr, 1);

                        if (!IS_LIBRARY(lib))
                            fail (Error_Invalid_Arg(attr));
                        if (IS_CLOSED_LIB(VAL_LIB_HANDLE(lib)))
                            fail (Error(RE_BAD_LIBRARY));
                        if (!ANY_BINSTR(sym))
                            fail (Error_Invalid_Arg(sym));

                        addr = OS_FIND_FUNCTION(
                            LIB_FD(VAL_LIB_HANDLE(lib)),
                            s_cast(VAL_RAW_DATA_AT(sym))
                        );
                        if (!addr)
                            fail (Error(RE_SYMBOL_NOT_FOUND, sym));

                        *raw_addr = cast(REBUPT, addr);
                    }
                    break;

                    /*
                       case SYM_ALIGNMENT:
                       ++ attr;
                       if (IS_INTEGER(attr)) {
                       alignment = VAL_INT64(attr);
                       } else {
                       fail (Error_Invalid_Arg(attr));
                       }
                       break;
                       */
                default:
                    fail (Error_Invalid_Arg(attr));
            }
        }
        else
            fail (Error_Invalid_Arg(attr));

        ++ attr;
    }
}

/* set storage memory to external addr: raw_addr */
static void set_ext_storage (REBVAL *out, REBINT raw_size, REBUPT raw_addr)
{
    REBSER *data_ser = VAL_STRUCT_DATA_BIN(out);
    REBSER *ser = NULL;

    if (raw_size >= 0 && raw_size != cast(REBINT, VAL_STRUCT_LEN(out)))
        fail (Error(RE_INVALID_DATA));

    ser = Make_Series(
        SER_LEN(data_ser) + 1, // include term.
        SER_WIDE(data_ser),
        Is_Array_Series(data_ser) ? (MKS_ARRAY | MKS_EXTERNAL) : MKS_EXTERNAL
    );

    SER_SET_EXTERNAL_DATA(ser, raw_addr);
    SET_SER_FLAG(ser, SERIES_FLAG_ACCESSIBLE); // accessible by default
    SET_SERIES_LEN(ser, SER_LEN(VAL_STRUCT_DATA_BIN(out)));

    VAL_STRUCT_DATA_BIN(out) = ser;
    MANAGE_SERIES(ser);
}

static REBOOL parse_field_type(struct Struct_Field *field, REBVAL *spec, REBVAL *inner, REBVAL **init)
{
    REBVAL *val = VAL_ARRAY_AT(spec);

    if (NOT_END(val) && IS_WORD(val)){
        switch (VAL_WORD_CANON(val)) {
            case SYM_UINT8:
                field->type = STRUCT_TYPE_UINT8;
                field->size = 1;
                break;
            case SYM_INT8:
                field->type = STRUCT_TYPE_INT8;
                field->size = 1;
                break;
            case SYM_UINT16:
                field->type = STRUCT_TYPE_UINT16;
                field->size = 2;
                break;
            case SYM_INT16:
                field->type = STRUCT_TYPE_INT16;
                field->size = 2;
                break;
            case SYM_UINT32:
                field->type = STRUCT_TYPE_UINT32;
                field->size = 4;
                break;
            case SYM_INT32:
                field->type = STRUCT_TYPE_INT32;
                field->size = 4;
                break;
            case SYM_UINT64:
                field->type = STRUCT_TYPE_UINT64;
                field->size = 8;
                break;
            case SYM_INT64:
                field->type = STRUCT_TYPE_INT64;
                field->size = 8;
                break;
            case SYM_FLOAT:
                field->type = STRUCT_TYPE_FLOAT;
                field->size = 4;
                break;
            case SYM_DOUBLE:
                field->type = STRUCT_TYPE_DOUBLE;
                field->size = 8;
                break;
            case SYM_POINTER:
                field->type = STRUCT_TYPE_POINTER;
                field->size = sizeof(void*);
                break;
            case SYM_STRUCT_TYPE:
                ++ val;
                if (IS_BLOCK(val)) {
                    REBOOL res;

                    res = MT_Struct(inner, val, REB_STRUCT);

                    if (!res) {
                        //RL_Print("Failed to make nested struct!\n");
                        return FALSE;
                    }

                    field->size = SER_LEN(VAL_STRUCT_DATA_BIN(inner));
                    field->type = STRUCT_TYPE_STRUCT;
                    field->fields = VAL_STRUCT_FIELDS(inner);
                    field->spec = VAL_STRUCT_SPEC(inner);
                    *init = inner; /* a shortcut for struct intialization */
                }
                else
                    fail (Error_Unexpected_Type(REB_BLOCK, VAL_TYPE(val)));
                break;
            case SYM_REBVAL:
                field->type = STRUCT_TYPE_REBVAL;
                field->size = sizeof(REBVAL);
                break;
            default:
                fail (Error_Has_Bad_Type(val));
        }
    } else if (NOT_END(val) && IS_STRUCT(val)) { //[b: [struct-a] val-a]
        field->size = SER_LEN(VAL_STRUCT_DATA_BIN(val));
        field->type = STRUCT_TYPE_STRUCT;
        field->fields = VAL_STRUCT_FIELDS(val);
        field->spec = VAL_STRUCT_SPEC(val);
        *init = val;
    }
    else
        fail (Error_Has_Bad_Type(val));

    ++ val;

    if (IS_END(val)) {
        field->dimension = 1; /* scalar */
        field->array = 0; // FALSE, but bitfield must be integer
    } else if (IS_BLOCK(val)) {// make struct! [a: [int32 [2]] [0 0]]
        REBVAL ret;
        VAL_INIT_WRITABLE_DEBUG(&ret);

        if (DO_VAL_ARRAY_AT_THROWS(&ret, val)) {
            // !!! Does not check for thrown cases...what should this
            // do in case of THROW, BREAK, QUIT?
            fail (Error_No_Catch_For_Throw(&ret));
        }

        if (!IS_INTEGER(&ret))
            fail (Error_Unexpected_Type(REB_INTEGER, VAL_TYPE(val)));

        field->dimension = cast(REBCNT, VAL_INT64(&ret));
        field->array = 1; // TRUE, but bitfield must be integer
        ++ val;
    } else {
        fail (Error_Has_Bad_Type(val));
    }

    return TRUE;
}

//
//  MT_Struct: C
// 
// Format:
//     make struct! [
//         field1 [type1]
//         field2: [type2] field2-init-value
//         field3: [struct [field1 [type1]]]
//         field4: [type1[3]]
//         ...
//     ]
REBOOL MT_Struct(REBVAL *out, REBVAL *data, enum Reb_Kind type)
{
    //RL_Print("%s\n", __func__);
    REBINT max_fields = 16;

    VAL_STRUCT_FIELDS(out) = Make_Series(
        max_fields, sizeof(struct Struct_Field), MKS_NONE
    );
    MANAGE_SERIES(VAL_STRUCT_FIELDS(out));

    if (IS_BLOCK(data)) {
        //if (Reduce_Block_No_Set_Throws(VAL_SERIES(data), 0, NULL))...
        //data = DS_POP;
        REBVAL *blk = VAL_ARRAY_AT(data);
        REBINT field_idx = 0; /* for field index */
        u64 offset = 0; /* offset in data */
        REBIXO eval_idx = 0; /* for spec block evaluation */
        REBVAL *init = NULL; /* for result to save in data */
        REBOOL expect_init = FALSE;
        REBINT raw_size = -1;
        REBUPT raw_addr = 0;
        REBCNT alignment = 0;

        VAL_STRUCT_SPEC(out) = Copy_Array_Shallow(VAL_ARRAY(data));
        VAL_STRUCT_DATA(out) = Make_Series(
            1, sizeof(struct Struct_Data), MKS_NONE
        );
        EXPAND_SERIES_TAIL(VAL_STRUCT_DATA(out), 1);

        VAL_STRUCT_DATA_BIN(out) = Make_Series(max_fields << 2, 1, MKS_NONE);
        VAL_STRUCT_OFFSET(out) = 0;

        // We tell the GC to manage this series, but it will not cause a
        // synchronous garbage collect.  Still, when's the right time?
        ENSURE_ARRAY_MANAGED(VAL_STRUCT_SPEC(out));
        MANAGE_SERIES(VAL_STRUCT_DATA(out));
        MANAGE_SERIES(VAL_STRUCT_DATA_BIN(out));

        /* set type early such that GC will handle it correctly, i.e, not collect series in the struct */
        VAL_RESET_HEADER(out, REB_STRUCT);

        if (IS_BLOCK(blk)) {
            parse_attr(blk, &raw_size, &raw_addr);
            ++ blk;
        }

        while (NOT_END(blk)) {
            REBVAL *inner;
            struct Struct_Field *field = NULL;
            u64 step = 0;

            EXPAND_SERIES_TAIL(VAL_STRUCT_FIELDS(out), 1);

            DS_PUSH_NONE;
            inner = DS_TOP; /* save in stack so that it won't be GC'ed when MT_Struct is recursively called */

            field = SER_AT(
                struct Struct_Field,
                VAL_STRUCT_FIELDS(out),
                field_idx
            );
            field->offset = (REBCNT)offset;
            if (IS_SET_WORD(blk)) {
                field->sym = VAL_WORD_SYM(blk);
                expect_init = TRUE;
                if (raw_addr) {
                    /* initialization is not allowed for raw memory struct */
                    fail (Error_Invalid_Arg(blk));
                }
            } else if (IS_WORD(blk)) {
                field->sym = VAL_WORD_SYM(blk);
                expect_init = FALSE;
            }
            else
                fail (Error_Has_Bad_Type(blk));

            ++ blk;

            if (IS_END(blk) || !IS_BLOCK(blk))
                fail (Error_Invalid_Arg(blk));

            if (!parse_field_type(field, blk, inner, &init)) { return FALSE; }
            ++ blk;

            STATIC_assert(sizeof(field->size) <= 4);
            STATIC_assert(sizeof(field->dimension) <= 4);

            step = (u64)field->size * (u64)field->dimension;
            if (step > VAL_STRUCT_LIMIT)
                fail (Error(RE_SIZE_LIMIT, out));

            EXPAND_SERIES_TAIL(VAL_STRUCT_DATA_BIN(out), step);

            if (expect_init) {
                REBVAL safe; // result of reduce or do (GC saved during eval)
                VAL_INIT_WRITABLE_DEBUG(&safe);

                init = &safe;

                if (IS_END(blk)) {
<<<<<<< HEAD
                   fail (Error_Invalid_Arg(data));
=======
                   fail (Error_Invalid_Arg(blk));
>>>>>>> 3f9978e6
                } else if (IS_BLOCK(blk)) {
                    if (Reduce_Array_Throws(init, VAL_ARRAY(blk), 0, FALSE))
                        fail (Error_No_Catch_For_Throw(init));

                    ++ blk;
                } else {
                    DO_NEXT_MAY_THROW(
                        eval_idx,
                        init,
                        VAL_ARRAY(data),
                        blk - VAL_ARRAY_AT(data)
                    );
                    if (eval_idx == THROWN_FLAG)
                        fail (Error_No_Catch_For_Throw(init));

                    if (eval_idx == END_FLAG)
                        blk = VAL_ARRAY_TAIL(data);
                    else
                        blk = VAL_ARRAY_AT_HEAD(data, eval_idx);
                }

                if (field->array) {
                    if (IS_INTEGER(init)) { /* interpreted as a C pointer */
                        void *ptr = cast(void *, cast(REBUPT, VAL_INT64(init)));

                        /* assuming it's an valid pointer and holding enough space */
                        memcpy(
                            SER_AT(
                                REBYTE,
                                VAL_STRUCT_DATA_BIN(out),
                                cast(REBCNT, offset)
                            ),
                            ptr,
                            field->size * field->dimension
                        );
                    }
                    else if (IS_BLOCK(init)) {
                        REBCNT n = 0;

                        if (VAL_LEN_AT(init) != field->dimension)
                            fail (Error_Invalid_Arg(init));

                        /* assign */
                        for (n = 0; n < field->dimension; n ++) {
                            if (!assign_scalar(
                                &VAL_STRUCT(out),
                                field,
                                n,
                                VAL_ARRAY_AT_HEAD(init, n)
                            )) {
                                //RL_Print("Failed to assign element value\n");
                                goto failed;
                            }
                        }
                    }
                    else
                        fail (Error_Unexpected_Type(REB_BLOCK, VAL_TYPE(blk)));
                } else {
                    /* scalar */
                    if (!assign_scalar(&VAL_STRUCT(out), field, 0, init)) {
                        //RL_Print("Failed to assign scalar value\n");
                        goto failed;
                    }
                }
            } else if (raw_addr == 0) {
                if (field->type == STRUCT_TYPE_STRUCT) {
                    REBCNT n = 0;
                    for (n = 0; n < field->dimension; n ++) {
                        memcpy(
                            SER_AT(
                                REBYTE,
                                VAL_STRUCT_DATA_BIN(out),
                                ((REBCNT)offset) + n * field->size
                            ),
                            BIN_HEAD(VAL_STRUCT_DATA_BIN(init)),
                            field->size
                        );
                    }
                } else if (field->type == STRUCT_TYPE_REBVAL) {
                    REBCNT n = 0;
                    for (n = 0; n < field->dimension; n ++) {
                        if (!assign_scalar(
                            &VAL_STRUCT(out), field, n, UNSET_VALUE
                        )) {
                            //RL_Print("Failed to assign element value\n");
                            goto failed;
                        }
                    }
                } else {
                    memset(
                        SER_AT(
                            REBYTE,
                            VAL_STRUCT_DATA_BIN(out),
                            cast(REBCNT, offset)
                        ),
                        0,
                        field->size * field->dimension
                    );
                }
            }

            offset +=  step;
            /*
            if (alignment != 0) {
                offset = ((offset + alignment - 1) / alignment) * alignment;
            }
            */
            if (offset > VAL_STRUCT_LIMIT)
                fail (Error(RE_SIZE_LIMIT, out));

            field->done = 1; // TRUE, but bitfields must be integer

            ++ field_idx;

            DS_DROP; /* pop up the inner struct*/
        }

        VAL_STRUCT_LEN(out) = (REBCNT)offset;

        if (raw_addr) {
            set_ext_storage(out, raw_size, raw_addr);
        }
        else {
            // Might be already managed?  (It's better if we're certain...)
            ENSURE_SERIES_MANAGED(VAL_STRUCT_DATA_BIN(out));
        }

        // For every series we create, we must either free it or hand it over
        // to the GC to manage.

        ENSURE_SERIES_MANAGED(VAL_STRUCT_FIELDS(out)); // managed already?
        ENSURE_ARRAY_MANAGED(VAL_STRUCT_SPEC(out)); // managed already?
        ENSURE_SERIES_MANAGED(VAL_STRUCT_DATA(out)); // managed already?

        return TRUE;
    }

failed:
    Free_Series(VAL_STRUCT_FIELDS(out));
    Free_Array(VAL_STRUCT_SPEC(out));
    Free_Series(VAL_STRUCT_DATA_BIN(out));
    Free_Series(VAL_STRUCT_DATA(out));

    return FALSE;
}


//
//  PD_Struct: C
//
REBINT PD_Struct(REBPVS *pvs)
{
    struct Struct_Field *field = NULL;
    REBCNT i = 0;
    REBSTU *stu = &VAL_STRUCT(pvs->value);
<<<<<<< HEAD
    if (!IS_WORD(pvs->select)) {
        return PE_BAD_SELECT;
    }

    fail_if_non_accessible(pvs->value);
    if (! pvs->setval || NOT_END(pvs->path + 1)) {
        if (!Get_Struct_Var(stu, pvs->select, pvs->store)) {
            return PE_BAD_SELECT;
        }

        /* Setting element to an array in the struct:
         * struct/field/1: 0
         * */
        if (pvs->setval
=======
    if (!IS_WORD(pvs->selector))
        fail (Error_Bad_Path_Select(pvs));

    fail_if_non_accessible(pvs->value);

    if (!pvs->opt_setval || NOT_END(pvs->item + 1)) {
        if (!Get_Struct_Var(stu, pvs->selector, pvs->store))
            fail (Error_Bad_Path_Select(pvs));

        // !!! Comment here said "Setting element to an array in the struct"
        // and gave the example `struct/field/1: 0`.  What is thus happening
        // here is that the ordinary SET-PATH! dispatch which goes one step
        // at a time can't work to update something whose storage is not
        // a REBVAL*.  So (struct/field) produces a temporary BLOCK! out of
        // the C array data, and if the set just sets an element in that
        // block then it will be forgotten and have no effect.
        //
        // So the workaround is to bypass ordinary dispatch and call it to
        // look ahead manually by one step.  Whatever change is made to
        // the block is then turned around and re-set in the underlying
        // memory that produced it.
        //
        // A better general mechanism for this kind of problem is needed,
        // although it only affects "extension types" which use natively
        // packed structures to store their state instead of REBVAL.  (See
        // a similar technique used by PD_Gob)
        //
        if (
            pvs->opt_setval
>>>>>>> 3f9978e6
            && IS_BLOCK(pvs->store)
            && IS_END(pvs->item + 2)
        ) {
            const REBVAL *sel_orig = pvs->selector;
            pvs->value = pvs->store;

            if (Next_Path_Throws(pvs)) { // updates pvs->store, pvs->selector

                // !!! Gob and Struct do "sub-dispatch" which may throw
                // No "PE_THREW" return, however.  (should there be?)

                fail (Error_No_Catch_For_Throw(pvs->store));
            }

            if (!Set_Struct_Var(stu, sel_orig, pvs->selector, pvs->value))
                fail (Error_Bad_Path_Set(pvs));

            return PE_OK;
        }

        return PE_USE_STORE;
    }
    else {
        // setting (because opt_setval is non-NULL, and at end of path)

        if (!Set_Struct_Var(stu, pvs->selector, NULL, pvs->opt_setval))
            fail (Error_Bad_Path_Set(pvs));

        return PE_OK;
    }

    fail (Error_Bad_Path_Select(pvs));
}


//
//  Cmp_Struct: C
//
REBINT Cmp_Struct(const REBVAL *s, const REBVAL *t)
{
    REBINT n = VAL_STRUCT_FIELDS(s) - VAL_STRUCT_FIELDS(t);
    fail_if_non_accessible(s);
    fail_if_non_accessible(t);
    if (n != 0) {
        return n;
    }
    n = VAL_STRUCT_DATA(s) - VAL_STRUCT_DATA(t);
    return n;
}


//
//  CT_Struct: C
//
REBINT CT_Struct(const REBVAL *a, const REBVAL *b, REBINT mode)
{
    //printf("comparing struct a (%p) with b (%p), mode: %d\n", a, b, mode);
    switch (mode) {
        case 3: /* same? */
        case 2: /* strict equality */
            return 0 == Cmp_Struct(a, b);

        case 1: /* equvilance */
        case 0: /* coersed equality*/
            if (Cmp_Struct(a, b) == 0)
                return 1;

            return (
                IS_STRUCT(a) && IS_STRUCT(b)
                && same_fields(VAL_STRUCT_FIELDS(a), VAL_STRUCT_FIELDS(b))
                && VAL_STRUCT_LEN(a) == VAL_STRUCT_LEN(b)
                && !memcmp(
                    BIN_HEAD(VAL_STRUCT_DATA_BIN(a)),
                    BIN_HEAD(VAL_STRUCT_DATA_BIN(b)),
                    VAL_STRUCT_LEN(a)
                )
            );

        default:
            return -1;
    }
    return -1;
}


//
//  Copy_Struct: C
//
void Copy_Struct(const REBSTU *src, REBSTU *dst)
{
    fail_if_non_accessible(STU_TO_VAL(src));

    /* Read only fields */
    dst->spec = src->spec;
    dst->fields = src->fields;

    /* writable field */
    dst->data = Copy_Sequence(src->data);
    MANAGE_SERIES(dst->data);
    STRUCT_DATA_BIN(dst) = Copy_Sequence(STRUCT_DATA_BIN(src));
    MANAGE_SERIES(STRUCT_DATA_BIN(dst));
}


//
//  Copy_Struct_Val: C
//
void Copy_Struct_Val(const REBVAL *src, REBVAL *dst)
{
    fail_if_non_accessible(src);
    VAL_RESET_HEADER(dst, REB_STRUCT);
    Copy_Struct(&VAL_STRUCT(src), &VAL_STRUCT(dst));
}


/* a: make struct! [uint 8 i: 1]
 * b: make a [i: 10]
 */
static void init_fields(REBVAL *ret, REBVAL *spec)
{
    REBVAL *blk = NULL;

    for (blk = VAL_ARRAY_AT(spec); NOT_END(blk); blk += 2) {
        struct Struct_Field *fld = NULL;
        REBSER *fields = VAL_STRUCT_FIELDS(ret);
        unsigned int i = 0;
        REBVAL *word = blk;
        REBVAL *fld_val = blk + 1;

        if (IS_BLOCK(word)) { /* options: raw-memory, etc */
            REBINT raw_size = -1;
            REBUPT raw_addr = 0;

            // make sure no other field initialization
            if (VAL_LEN_HEAD(spec) != 1)
                fail (Error_Invalid_Arg(spec));

            parse_attr(word, &raw_size, &raw_addr);
            set_ext_storage(ret, raw_size, raw_addr);

            break;
        }
        else if (! IS_SET_WORD(word))
            fail (Error_Invalid_Arg(word));

        if (IS_END(fld_val))
            fail (Error(RE_NEED_VALUE, fld_val));

        for (i = 0; i < SER_LEN(fields); i ++) {
            fld = SER_AT(struct Struct_Field, fields, i);
            if (fld->sym == VAL_WORD_CANON(word)) {
                if (fld->dimension > 1) {
                    REBCNT n = 0;
                    if (IS_BLOCK(fld_val)) {
                        if (VAL_LEN_AT(fld_val) != fld->dimension)
                            fail (Error_Invalid_Arg(fld_val));

                        for(n = 0; n < fld->dimension; n ++) {
                            if (!assign_scalar(
                                &VAL_STRUCT(ret),
                                fld,
                                n,
                                VAL_ARRAY_AT_HEAD(fld_val, n)
                            )) {
                                fail (Error_Invalid_Arg(fld_val));
                            }
                        }
                    }
                    else if (IS_INTEGER(fld_val)) {
                        void *ptr = cast(void *,
                            cast(REBUPT, VAL_INT64(fld_val))
                        );

                        /* assuming it's an valid pointer and holding enough space */
                        memcpy(
                            SER_AT(
                                REBYTE,
                                VAL_STRUCT_DATA_BIN(ret),
                                fld->offset
                            ),
                            ptr,
                            fld->size * fld->dimension
                        );
                    }
                    else
                        fail (Error_Invalid_Arg(fld_val));
                }
                else {
                    if (!assign_scalar(&VAL_STRUCT(ret), fld, 0, fld_val))
                        fail (Error_Invalid_Arg(fld_val));
                }
                break;
            }
        }

        if (i == SER_LEN(fields))
            fail (Error_Invalid_Arg(word)); // field not in the parent struct
    }
}


//
//  REBTYPE: C
//
REBTYPE(Struct)
{
    REBVAL *val;
    REBVAL *arg;
    REBVAL *ret;

    val = D_ARG(1);

    ret = D_OUT;

    SET_UNSET(ret);
    // unary actions
    switch(action) {
        case A_MAKE:
            //RL_Print("%s, %d, Make struct action\n", __func__, __LINE__);
        case A_TO:
            //RL_Print("%s, %d, To struct action\n", __func__, __LINE__);
            arg = D_ARG(2);

            // Clone an existing STRUCT:
            if (IS_STRUCT(val)) {
                Copy_Struct_Val(val, ret);

                /* only accept value initialization */
                init_fields(ret, arg);
            } else if (!IS_DATATYPE(val)) {
                goto is_arg_error;
            } else {
                // Initialize STRUCT from block:
                // make struct! [float a: 0]
                // make struct! [double a: 0]
                if (IS_BLOCK(arg)) {
                    if (!MT_Struct(ret, arg, REB_STRUCT)) {
                        goto is_arg_error;
                    }
                }
                else
                    fail (Error_Bad_Make(REB_STRUCT, arg));
            }
            VAL_RESET_HEADER(ret, REB_STRUCT);
            break;

        case A_CHANGE:
            {
                arg = D_ARG(2);
                if (!IS_BINARY(arg))
                    fail (Error_Unexpected_Type(REB_BINARY, VAL_TYPE(arg)));

                if (VAL_LEN_AT(arg) != SER_LEN(VAL_STRUCT_DATA_BIN(val)))
                    fail (Error_Invalid_Arg(arg));

                memcpy(
                    BIN_HEAD(VAL_STRUCT_DATA_BIN(val)),
                    BIN_HEAD(VAL_SERIES(arg)),
                    BIN_LEN(VAL_STRUCT_DATA_BIN(val))
                );
            }
            break;

        case A_REFLECT:
            {
                REBINT n;
                arg = D_ARG(2);
                n = VAL_WORD_CANON(arg); // zero on error
                switch (n) {
                    case SYM_VALUES:
                        fail_if_non_accessible(val);
                        Val_Init_Binary(ret, Copy_Sequence_At_Len(VAL_STRUCT_DATA_BIN(val), VAL_STRUCT_OFFSET(val), VAL_STRUCT_LEN(val)));
                        break;
                    case SYM_SPEC:
                        Val_Init_Block(
                            ret, Copy_Array_Deep_Managed(VAL_STRUCT_SPEC(val))
                        );
                        Unbind_Values_Deep(VAL_ARRAY_HEAD(val));
                        break;
                    case SYM_ADDR:
                        SET_INTEGER(
                            ret,
                            cast(REBUPT, SER_AT(
                                REBYTE,
                                VAL_STRUCT_DATA_BIN(val),
                                VAL_STRUCT_OFFSET(val)
                            ))
                        );
                        break;
                    default:
                        fail (Error_Cannot_Reflect(REB_STRUCT, arg));
                }
            }
            break;

        case A_LENGTH:
            SET_INTEGER(ret, SER_LEN(VAL_STRUCT_DATA_BIN(val)));
            break;
        default:
            fail (Error_Illegal_Action(REB_STRUCT, action));
    }
    return R_OUT;

is_arg_error:
    fail (Error_Unexpected_Type(REB_STRUCT, VAL_TYPE(arg)));
}

//
//  destroy-struct-storage: native [
//
//  {Destroy the external memory associated the struct}
//      s   [struct!]
<<<<<<< HEAD
//      /free func [routine!] {Specify the function to free the memory}
=======
//      /free func [function!] {Specify the function to free the memory}
>>>>>>> 3f9978e6
//  ]
//
REBNATIVE(destroy_struct_storage)
{
    PARAM(1, val);
    REFINE(2, free_q);
    PARAM(3, free_func);

<<<<<<< HEAD
=======
    if (REF(free_q)) {
        if (VAL_FUNC_CLASS(ARG(free_func)) != FUNC_CLASS_ROUTINE)
            fail (Error(RE_FREE_NEEDS_ROUTINE));
    }

>>>>>>> 3f9978e6
    return Destroy_External_Storage(D_OUT,
                                    VAL_STRUCT_DATA_BIN(ARG(val)),
                                    REF(free_q)? ARG(free_func) : NULL);
}<|MERGE_RESOLUTION|>--- conflicted
+++ resolved
@@ -410,15 +410,9 @@
 //
 static REBOOL Set_Struct_Var(
     REBSTU *stu,
-<<<<<<< HEAD
-    REBVAL *word,
-    REBVAL *elem,
-    REBVAL *val
-=======
     const REBVAL *word,
     const REBVAL *elem,
     const REBVAL *val
->>>>>>> 3f9978e6
 ) {
     struct Struct_Field *field = SER_HEAD(struct Struct_Field, stu->fields);
 
@@ -814,11 +808,7 @@
                 init = &safe;
 
                 if (IS_END(blk)) {
-<<<<<<< HEAD
-                   fail (Error_Invalid_Arg(data));
-=======
                    fail (Error_Invalid_Arg(blk));
->>>>>>> 3f9978e6
                 } else if (IS_BLOCK(blk)) {
                     if (Reduce_Array_Throws(init, VAL_ARRAY(blk), 0, FALSE))
                         fail (Error_No_Catch_For_Throw(init));
@@ -974,22 +964,6 @@
     struct Struct_Field *field = NULL;
     REBCNT i = 0;
     REBSTU *stu = &VAL_STRUCT(pvs->value);
-<<<<<<< HEAD
-    if (!IS_WORD(pvs->select)) {
-        return PE_BAD_SELECT;
-    }
-
-    fail_if_non_accessible(pvs->value);
-    if (! pvs->setval || NOT_END(pvs->path + 1)) {
-        if (!Get_Struct_Var(stu, pvs->select, pvs->store)) {
-            return PE_BAD_SELECT;
-        }
-
-        /* Setting element to an array in the struct:
-         * struct/field/1: 0
-         * */
-        if (pvs->setval
-=======
     if (!IS_WORD(pvs->selector))
         fail (Error_Bad_Path_Select(pvs));
 
@@ -1019,7 +993,6 @@
         //
         if (
             pvs->opt_setval
->>>>>>> 3f9978e6
             && IS_BLOCK(pvs->store)
             && IS_END(pvs->item + 2)
         ) {
@@ -1332,11 +1305,7 @@
 //
 //  {Destroy the external memory associated the struct}
 //      s   [struct!]
-<<<<<<< HEAD
-//      /free func [routine!] {Specify the function to free the memory}
-=======
 //      /free func [function!] {Specify the function to free the memory}
->>>>>>> 3f9978e6
 //  ]
 //
 REBNATIVE(destroy_struct_storage)
@@ -1345,14 +1314,11 @@
     REFINE(2, free_q);
     PARAM(3, free_func);
 
-<<<<<<< HEAD
-=======
     if (REF(free_q)) {
         if (VAL_FUNC_CLASS(ARG(free_func)) != FUNC_CLASS_ROUTINE)
             fail (Error(RE_FREE_NEEDS_ROUTINE));
     }
 
->>>>>>> 3f9978e6
     return Destroy_External_Storage(D_OUT,
                                     VAL_STRUCT_DATA_BIN(ARG(val)),
                                     REF(free_q)? ARG(free_func) : NULL);
