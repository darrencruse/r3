/***********************************************************************
**
**  REBOL [R3] Language Interpreter and Run-time Environment
**
**  Copyright 2012 REBOL Technologies
**  REBOL is a trademark of REBOL Technologies
**
**  Licensed under the Apache License, Version 2.0 (the "License");
**  you may not use this file except in compliance with the License.
**  You may obtain a copy of the License at
**
**  http://www.apache.org/licenses/LICENSE-2.0
**
**  Unless required by applicable law or agreed to in writing, software
**  distributed under the License is distributed on an "AS IS" BASIS,
**  WITHOUT WARRANTIES OR CONDITIONS OF ANY KIND, either express or implied.
**  See the License for the specific language governing permissions and
**  limitations under the License.
**
************************************************************************
**
**  Module:  t-image.c
**  Summary: image datatype
**  Section: datatypes
**  Author:  Carl Sassenrath
**  Notes:
**
***********************************************************************/

#include "sys-core.h"

#define CLEAR_IMAGE(p, x, y) memset(p, 0, x * y * sizeof(u32))

#define RESET_IMAGE(p, l) do { \
    REBCNT *start = (REBCNT*)p; \
    REBCNT *stop = start + l; \
    while (start < stop) *start++ = 0xff000000; \
} while(0)


//
//  CT_Image: C
//
REBINT CT_Image(const REBVAL *a, const REBVAL *b, REBINT mode)
{
    if (mode < 0)
        return -1;

    if (mode == 3)
        return (
            (VAL_SERIES(a) == VAL_SERIES(b) && VAL_INDEX(a) == VAL_INDEX(b))
                ? 1
                : 0
        );

    if (
        VAL_IMAGE_WIDE(a) == VAL_IMAGE_WIDE(a)
        && VAL_IMAGE_HIGH(b) == VAL_IMAGE_HIGH(b)
    ) {
        return (0 == Cmp_Value(a, b, LOGICAL(mode > 1))) ? 1 : 0;
    }

    return 0;
}


//
//  MT_Image: C
//
REBOOL MT_Image(REBVAL *out, REBVAL *data, enum Reb_Kind type)
{
    if (!Create_Image(data, out, 1)) return FALSE;
    VAL_RESET_HEADER(out, REB_IMAGE);
    return TRUE;
}


//
//  Reset_Height: C
// 
// Set height based on tail and width.
//
void Reset_Height(REBVAL *value)
{
    REBCNT w = VAL_IMAGE_WIDE(value);
    VAL_IMAGE_HIGH(value) = w ? (VAL_LEN_HEAD(value) / w) : 0;
}


//
//  Set_Pixel_Tuple: C
//
void Set_Pixel_Tuple(REBYTE *dp, const REBVAL *tuple)
{
    // Tuple to pixel.
    const REBYTE *tup = VAL_TUPLE(tuple);

    dp[C_R] = tup[0];
    dp[C_G] = tup[1];
    dp[C_B] = tup[2];
    if (VAL_TUPLE_LEN(tuple) > 3)
        dp[C_A] = tup[3];
    else
        dp[C_A] = 0xff;
}


//
//  Set_Tuple_Pixel: C
//
void Set_Tuple_Pixel(REBYTE *dp, REBVAL *tuple)
{
    // Pixel to tuple.
    REBYTE *tup = VAL_TUPLE(tuple);

    VAL_RESET_HEADER(tuple, REB_TUPLE);
    VAL_TUPLE_LEN(tuple) = 4;
    tup[0] = dp[C_R];
    tup[1] = dp[C_G];
    tup[2] = dp[C_B];
    tup[3] = dp[C_A];
}

//
//  Fill_Line: C
//
void Fill_Line(REBCNT *ip, REBCNT color, REBCNT len, REBOOL only)
{
    if (only) {// only RGB, do not touch Alpha
        color &= 0xffffff;
        for (; len > 0; len--, ip++) *ip = (*ip & 0xff000000) | color;
    } else
        for (; len > 0; len--) *ip++ = color;
}


//
//  Fill_Rect: C
//
void Fill_Rect(REBCNT *ip, REBCNT color, REBCNT w, REBINT dupx, REBINT dupy, REBOOL only)
{
    for (; dupy > 0; dupy--, ip += w)
        Fill_Line(ip, color, dupx, only);
}


//
//  Fill_Alpha_Line: C
//
void Fill_Alpha_Line(REBYTE *rgba, REBYTE alpha, REBINT len)
{
    for (; len > 0; len--, rgba += 4)
        rgba[C_A] = alpha;
}


//
//  Fill_Alpha_Rect: C
//
void Fill_Alpha_Rect(REBCNT *ip, REBYTE alpha, REBINT w, REBINT dupx, REBINT dupy)
{
    for (; dupy > 0; dupy--, ip += w)
        Fill_Alpha_Line((REBYTE *)ip, alpha, dupx);
}


//
//  Find_Color: C
//
REBCNT *Find_Color(REBCNT *ip, REBCNT color, REBCNT len, REBOOL only)
{
    if (only) { // only RGB, do not touch Alpha
        for (; len > 0; len--, ip++)
            if (color == (*ip & 0x00ffffff)) return ip;
    } else {
        for (; len > 0; len--, ip++)
            if (color == *ip) return ip;
    }
    return 0;
}


//
//  Find_Alpha: C
//
REBCNT *Find_Alpha(REBCNT *ip, REBCNT alpha, REBCNT len)
{
    for (; len > 0; len--, ip++) {
        if (alpha == (*ip >> 24)) return ip;
    }
    return 0;
}


//
//  RGB_To_Bin: C
//
void RGB_To_Bin(REBYTE *bin, REBYTE *rgba, REBINT len, REBOOL alpha)
{
    // Convert internal image (integer) to RGB/A order binary string:
    if (alpha) {
        for (; len > 0; len--, rgba += 4, bin += 4) {
            bin[0] = rgba[C_R];
            bin[1] = rgba[C_G];
            bin[2] = rgba[C_B];
            bin[3] = rgba[C_A];
        }
    } else {
        // Only the RGB part:
        for (; len > 0; len--, rgba += 4, bin += 3) {
            bin[0] = rgba[C_R];
            bin[1] = rgba[C_G];
            bin[2] = rgba[C_B];
        }
    }
}


//
//  Bin_To_RGB: C
//
void Bin_To_RGB(REBYTE *rgba, REBCNT size, REBYTE *bin, REBCNT len)
{
    if (len > size) len = size; // avoid over-run

    // Convert RGB binary string to internal image (integer), no alpha:
    for (; len > 0; len--, rgba += 4, bin += 3) {
        rgba[C_R] = bin[0];
        rgba[C_G] = bin[1];
        rgba[C_B] = bin[2];
    }
}


//
//  Bin_To_RGBA: C
//
void Bin_To_RGBA(REBYTE *rgba, REBCNT size, REBYTE *bin, REBINT len, REBOOL only)
{
    if (len > (REBINT)size) len = size; // avoid over-run

    // Convert from RGBA format to internal image (integer):
    for (; len > 0; len--, rgba += 4, bin += 4) {
        rgba[C_R] = bin[0];
        rgba[C_G] = bin[1];
        rgba[C_B] = bin[2];
        if (!only) rgba[C_A] = bin[3];
    }
}


//
//  Alpha_To_Bin: C
//
void Alpha_To_Bin(REBYTE *bin, REBYTE *rgba, REBINT len)
{
    for (; len > 0; len--, rgba += 4)
        *bin++ = rgba[C_A];
}


//
//  Bin_To_Alpha: C
//
void Bin_To_Alpha(REBYTE *rgba, REBCNT size, REBYTE *bin, REBINT len)
{
    if (len > (REBINT)size) len = size; // avoid over-run

    for (; len > 0; len--, rgba += 4)
        rgba[C_A] = *bin++;
}


//
//  Array_Has_Non_Tuple: C
//
// Checks the given ANY-ARRAY! REBVAL from its current index position to
// the end to see if any of its contents are not TUPLE!.  If so, returns
// TRUE and `index_out` will contain the index position from the head of
// the array of the non-tuple.  Otherwise returns FALSE.
//
REBOOL Array_Has_Non_Tuple(REBCNT *index_out, REBVAL *blk)
{
    REBCNT len;

    assert(ANY_ARRAY(blk));

    len = VAL_LEN_HEAD(blk);
    *index_out = VAL_INDEX(blk);

    for (; *index_out < len; (*index_out)++)
        if (!IS_TUPLE(VAL_ARRAY_AT_HEAD(blk, *index_out)))
            return TRUE;

    return FALSE;
}


//
//  Tuples_To_RGBA: C
//
void Tuples_To_RGBA(REBYTE *rgba, REBCNT size, REBVAL *blk, REBCNT len)
{
    REBYTE *bin;

    if (len > size) len = size; // avoid over-run

    for (; len > 0; len--, rgba += 4, blk++) {
        bin = VAL_TUPLE(blk);
        rgba[C_R] = bin[0];
        rgba[C_G] = bin[1];
        rgba[C_B] = bin[2];
        rgba[C_A] = bin[3];
    }
}


//
//  Image_To_RGBA: C
//
void Image_To_RGBA(REBYTE *rgba, REBYTE *bin, REBINT len)
{
    // Convert from internal image (integer) to RGBA binary order:
    for (; len > 0; len--, rgba += 4, bin += 4) {
        bin[0] = rgba[C_R];
        bin[1] = rgba[C_G];
        bin[2] = rgba[C_B];
        bin[3] = rgba[C_A];
    }
}

#ifdef NEED_ARGB_TO_BGR
REBCNT ARGB_To_BGR(REBCNT i)
{
    return
        ((i & 0x00ff0000) >> 16) | // red
        ((i & 0x0000ff00)) |       // green
        ((i & 0x000000ff) << 16);  // blue
}
#endif

//
//  Mold_Image_Data: C
//
void Mold_Image_Data(const REBVAL *value, REB_MOLD *mold)
{
    REBUNI *up;
    REBCNT len;
    REBCNT size;
    REBCNT *data;
    REBYTE* pixel;

    Emit(mold, "IxI #{", VAL_IMAGE_WIDE(value), VAL_IMAGE_HIGH(value));

    // Output RGB image:
    size = VAL_IMAGE_LEN(value); // # pixels (from index to tail)
    data = (REBCNT *)VAL_IMAGE_DATA(value);
    up = Prep_Uni_Series(mold, (size * 6) + ((size - 1) / 10) + 1);

    for (len = 0; len < size; len++) {
        pixel = (REBYTE*)data++;
        if ((len % 10) == 0) *up++ = LF;
        up = Form_RGB_Uni(up, TO_RGBA_COLOR(pixel[C_R],pixel[C_G],pixel[C_B],pixel[C_A]));
    }

    // Output Alpha channel, if it has one:
    if (Image_Has_Alpha(value, FALSE)) {

        Append_Unencoded(mold->series, "\n} #{");

        up = Prep_Uni_Series(mold, (size * 2) + (size / 10) + 1);

        data = (REBCNT *)VAL_IMAGE_DATA(value);
        for (len = 0; len < size; len++) {
            if ((len % 10) == 0) *up++ = LF;
            up = Form_Hex2_Uni(up, *data++ >> 24);
        }
    }
    *up = 0; // tail already set from Prep.

    Append_Unencoded(mold->series, "\n}");
}


//
//  Make_Image_Binary: C
//
REBSER *Make_Image_Binary(REBVAL *image)
{
    REBSER *ser;
    REBINT len;
    len =  VAL_IMAGE_LEN(image) * 4;
    ser = Make_Binary(len);
    SET_SERIES_LEN(ser, len);
    Image_To_RGBA(VAL_IMAGE_DATA(image), QUAD_HEAD(ser), VAL_IMAGE_LEN(image));
    return ser;
}


//
//  Make_Image: C
// 
// Allocate and initialize an image.
// If error is TRUE, throw error on bad size.
// Return zero on oversized image.
//
REBSER *Make_Image(REBCNT w, REBCNT h, REBOOL error)
{
    REBSER *img;

    if (w > 0xFFFF || h > 0xFFFF) {
        if (error)
            fail (Error(RE_SIZE_LIMIT, Get_Type(REB_IMAGE)));
        return NULL;
    }

    img = Make_Series(w * h + 1, sizeof(u32), MKS_NONE);
    SET_SERIES_LEN(img, w * h);
    RESET_IMAGE(SER_DATA_RAW(img), SER_LEN(img)); //length in 'pixels'
    IMG_WIDE(img) = w;
    IMG_HIGH(img) = h;
    return img;
}


//
//  Clear_Image: C
// 
// Clear image data.
//
void Clear_Image(REBVAL *img)
{
    REBCNT w = VAL_IMAGE_WIDE(img);
    REBCNT h = VAL_IMAGE_HIGH(img);
    REBYTE *p = VAL_IMAGE_HEAD(img);
    CLEAR_IMAGE(p, w, h);
}


//
//  Create_Image: C
// 
// Create an image value from components block [pair rgb alpha].
//
REBVAL *Create_Image(REBVAL *block, REBVAL *val, REBCNT modes)
{
    REBINT w, h;
    REBYTE *ip; // image pointer
    REBCNT size;
    REBSER *img;

    // Check that PAIR is valid:
    if (!IS_PAIR(block)) return 0;
    w = VAL_PAIR_X_INT(block);
    h = VAL_PAIR_Y_INT(block);
    if (w < 0 || h < 0) return 0;

    img = Make_Image(w, h, FALSE);
    if (img == 0) return 0;
    Val_Init_Image(val, img);

    ip = IMG_DATA(img);
    size = w * h;

    //len = VAL_ARRAY_LEN_AT(arg);
    block++;

    if (IS_END(block)) return val;

    if (IS_BINARY(block)) {

        // Load image data:
        Bin_To_RGB(ip, size, VAL_BIN_AT(block), VAL_LEN_AT(block) / 3);
        block++;

        // !!! Review handling of END here; was not explicit before and
        // just fell through the binary and integer tests...

        // Load alpha channel data:
        if (NOT_END(block) && IS_BINARY(block)) {
            Bin_To_Alpha(ip, size, VAL_BIN_AT(block), VAL_LEN_AT(block));
//          VAL_IMAGE_TRANSP(value)=VITT_ALPHA;
            block++;
        }

        if (NOT_END(block) && IS_INTEGER(block)) {
            VAL_INDEX(val) = (Int32s(block, 1) - 1);
            block++;
        }
    }
    else if (IS_TUPLE(block)) {
        Fill_Rect((REBCNT *)ip, TO_PIXEL_TUPLE(block), w, w, h, TRUE);
        block++;
        if (IS_INTEGER(block)) {
            Fill_Alpha_Rect((REBCNT *)ip, (REBYTE)VAL_INT32(block), w, w, h);
//          VAL_IMAGE_TRANSP(value)=VITT_ALPHA;
            block++;
        }
    }
    else if (IS_BLOCK(block)) {
        REBCNT bad_index;
        if (Array_Has_Non_Tuple(&bad_index, block))
            fail (Error_Invalid_Arg(VAL_ARRAY_AT_HEAD(block, bad_index)));

        Tuples_To_RGBA(ip, size, VAL_ARRAY_AT(block), VAL_LEN_AT(block));
    }
    else
        return NULL;

    //if (NOT_END(block)) fail (Error_Invalid_Arg(block));

    return val;
}


//
//  Modify_Image: C
// 
// Insert or change image
// ACTION value arg /part len /only /dup count
//
REBVAL *Modify_Image(struct Reb_Frame *frame_, REBCNT action)
{
    REBVAL  *value = D_ARG(1);
    REBVAL  *arg   = D_ARG(2);
    REBVAL  *len   = D_ARG(4);
    REBVAL  *count = D_ARG(7);
    REBINT  part = 1; // /part len
    REBINT  partx, party;
    REBINT  dup = 1;  // /dup count
    REBINT  dupx, dupy;
    REBOOL  only = FALSE; // /only
    REBCNT  index = VAL_INDEX(value);
    REBCNT  tail = VAL_LEN_HEAD(value);
    REBCNT  n;
    REBINT  x;
    REBINT  w;
    REBINT  y;
    REBYTE  *ip;

    if (!(w = VAL_IMAGE_WIDE(value))) return value;

    if (action == A_APPEND) {
        index = tail;
        action = A_INSERT;
    }

    x = index % w; // offset on the line
    y = index / w; // offset line

    if (D_REF(5)) only = TRUE;

    // Validate that block arg is all tuple values:
    if (IS_BLOCK(arg) && Array_Has_Non_Tuple(&n, arg))
        fail (Error_Invalid_Arg(VAL_ARRAY_AT_HEAD(arg, n)));

    // Get the /dup refinement. It specifies fill size.
    if (D_REF(6)) {
        if (IS_INTEGER(count)) {
            dup = VAL_INT32(count);
            dup = MAX(dup, 0);
            if (dup == 0) return value;
        } else if (IS_PAIR(count)) { // rectangular dup
            dupx = VAL_PAIR_X_INT(count);
            dupy = VAL_PAIR_Y_INT(count);
            dupx = MAX(dupx, 0);
            dupx = MIN(dupx, (REBINT)w - x); // clip dup width
            dupy = MAX(dupy, 0);
            if (action != A_INSERT)
                dupy = MIN(dupy, (REBINT)VAL_IMAGE_HIGH(value) - y);
            else
                dup = dupy * w;
            if (dupx == 0 || dupy == 0) return value;
        }
        else
            fail (Error_Has_Bad_Type(count));
    }

    // Get the /part refinement. Only allowed when arg is a series.
    if (D_REF(3)) {
        if (IS_BINARY(arg)) {
            if (IS_INTEGER(len)) {
                part = VAL_INT32(len);
            } else if (IS_BINARY(len)) {
                part = (VAL_INDEX(len) - VAL_INDEX(arg)) / 4;
            } else
                fail (Error_Invalid_Arg(len));
            part = MAX(part, 0);
        } else if (IS_IMAGE(arg)) {
            if (IS_INTEGER(len)) {
                part = VAL_INT32(len);
                part = MAX(part, 0);
            } else if (IS_IMAGE(len)) {
                if (!VAL_IMAGE_WIDE(len)) fail (Error_Invalid_Arg(len));
                partx = VAL_INDEX(len) - VAL_INDEX(arg);
                party = partx / VAL_IMAGE_WIDE(len);
                party = MAX(party, 1);
                partx = MIN(partx, (REBINT)VAL_IMAGE_WIDE(arg));
                goto len_compute;
            } else if (IS_PAIR(len)) {
                partx = VAL_PAIR_X_INT(len);
                party = VAL_PAIR_Y_INT(len);
            len_compute:
                partx = MAX(partx, 0);
                partx = MIN(partx, (REBINT)w - x); // clip part width
                party = MAX(party, 0);
                if (action != A_INSERT)
                    party = MIN(party, (REBINT)VAL_IMAGE_HIGH(value) - y);
                else
                    part = party * w;
                if (partx == 0 || party == 0) return value;
            }
            else
                fail (Error_Has_Bad_Type(len));
        }
        else
            fail (Error_Invalid_Arg(arg)); // /part not allowed
    }
    else {
        if (IS_IMAGE(arg)) { // Use image for /part sizes
            partx = VAL_IMAGE_WIDE(arg);
            party = VAL_IMAGE_HIGH(arg);
            partx = MIN(partx, (REBINT)w - x); // clip part width
            if (action != A_INSERT)
                party = MIN(party, (REBINT)VAL_IMAGE_HIGH(value) - y);
            else
                part = party * w;
        } else if (IS_BINARY(arg)) {
            part = VAL_LEN_AT(arg) / 4;
        } else if (IS_BLOCK(arg)) {
            part = VAL_LEN_AT(arg);
        }
        else if (!IS_INTEGER(arg) && !IS_TUPLE(arg))
            fail (Error_Has_Bad_Type(arg));
    }

    // Expand image data if necessary:
    if (action == A_INSERT) {
        if (index > tail) index = tail;
        Expand_Series(VAL_SERIES(value), index, dup * part);
        RESET_IMAGE(VAL_BIN(value) + (index * 4), dup * part); //length in 'pixels'
        Reset_Height(value);
        tail = VAL_LEN_HEAD(value);
        only = FALSE;
    }
    ip = VAL_IMAGE_HEAD(value);

    // Handle the datatype of the argument.
    if (IS_INTEGER(arg) || IS_TUPLE(arg)) { // scalars
        if (index + dup > tail) dup = tail - index; // clip it
        ip += index * 4;
        if (IS_INTEGER(arg)) { // Alpha channel
            REBINT arg_int = VAL_INT32(arg);
            if ((arg_int < 0) || (arg_int > 255))
                fail (Error_Out_Of_Range(arg));
            if (IS_PAIR(count)) // rectangular fill
                Fill_Alpha_Rect(
                    cast(REBCNT*, ip), cast(REBYTE, arg_int), w, dupx, dupy
                );
            else
                Fill_Alpha_Line(ip, cast(REBYTE, arg_int), dup);
        }
        else if (IS_TUPLE(arg)) { // RGB
            if (IS_PAIR(count)) // rectangular fill
                Fill_Rect((REBCNT *)ip, TO_PIXEL_TUPLE(arg), w, dupx, dupy, only);
            else
                Fill_Line((REBCNT *)ip, TO_PIXEL_TUPLE(arg), dup, only);
        }
    } else if (IS_IMAGE(arg)) {
        Copy_Rect_Data(value, x, y, partx, party, arg, 0, 0); // dst dx dy w h src sx sy
    } else if (IS_BINARY(arg)) {
        if (index + part > tail) part = tail - index; // clip it
        ip += index * 4;
        for (; dup > 0; dup--, ip += part * 4)
            Bin_To_RGBA(ip, part, VAL_BIN_AT(arg), part, only);
    } else if (IS_BLOCK(arg)) {
        if (index + part > tail) part = tail - index; // clip it
        ip += index * 4;
        for (; dup > 0; dup--, ip += part * 4)
            Tuples_To_RGBA(ip, part, VAL_ARRAY_AT(arg), part);
    }
    else
        fail (Error_Has_Bad_Type(arg));

    Reset_Height(value);

    if (action == A_APPEND) VAL_INDEX(value) = 0;
    return value;
}


//
//  Find_Image: C
// 
// Finds a value in a series and returns the series at the start of it.
// 
//      1 image
//      2 value [opt-any-value!]
//      3 /part {Limits the search to a given length or position.}
//      4 range [any-number! any-series! port!]
//      5 /only {ignore alpha value.}
//      6 /case - ignored
//      7 /any  - ignored
//      8 /with - ignored
//      9 wild  - ignored
//     10 /skip - ignored
//     11 size  - ignored
//     12 /match {Performs comparison and returns the tail of the match.}
//     13 /tail  {Returns the end of the string.}
//     14 /last  {Backwards from end of string.}
//     15 /reverse {Backwards from the current position.}
//
REBVAL *Find_Image(struct Reb_Frame *frame_)
{
    REBVAL  *value = D_ARG(1);
    REBVAL  *arg   = D_ARG(2);
    REBCNT  index = VAL_INDEX(value);
    REBCNT  tail = VAL_LEN_HEAD(value);
    REBCNT  len;
    REBCNT  *ip = (REBCNT *)VAL_IMAGE_DATA(value); // NOTE ints not bytes
    REBCNT  *p;
    REBINT  n;
    REBOOL  only = FALSE;
    REBYTE  no_refs[10] = {5, 6, 7, 8, 9, 10, 13, 14}; // ref - 1 (invalid refinements)

    len = tail - index;
    if (!len) goto find_none;

    for (n = 0; n < 8; n++) // (zero based)
        if (D_REF(no_refs[n]))
            fail (Error(RE_BAD_REFINE));

    if (IS_TUPLE(arg)) {
        only = LOGICAL(VAL_TUPLE_LEN(arg) < 4);
        if (D_REF(5)) only = TRUE; // /only flag
        p = Find_Color(ip, TO_PIXEL_TUPLE(arg), len, only);
    } else if (IS_INTEGER(arg)) {
        n = VAL_INT32(arg);
        if (n < 0 || n > 255) fail (Error_Out_Of_Range(arg));
        p = Find_Alpha(ip, n, len);
    } else if (IS_IMAGE(arg)) {
        p = 0;
    } else if (IS_BINARY(arg)) {
        p = 0;
    }
    else
        fail (Error_Has_Bad_Type(arg));

    // Post process the search (failure or apply /match and /tail):
    if (p) {
        n = (REBCNT)(p - (REBCNT *)VAL_IMAGE_HEAD(value));
        if (D_REF(11)) { // match
            if (n != (REBINT)index) goto find_none;
            n++;
        } else if (D_REF(12)) n++; // /tail
        index = n;
        VAL_INDEX(value) = index;
        return value;
    }
find_none:
    return NONE_VALUE;
}


//
//  Image_Has_Alpha: C
//
REBOOL Image_Has_Alpha(const REBVAL *v, REBOOL save)
{
    int i;
    REBCNT *p;

//  if (VAL_IMAGE_TRANSP_TYPE(v)==VITT_NONE) return FALSE;
//  if (VAL_IMAGE_TRANSP_TYPE(v)==VITT_ALPHA) return TRUE;

    p = (REBCNT *)VAL_IMAGE_HEAD(v);
    i = VAL_IMAGE_WIDE(v)*VAL_IMAGE_HIGH(v);
    for(; i > 0; i--) {
        if (~*p++ & 0xff000000) {
//          if (save) VAL_IMAGE_TRANSP(v) = VITT_ALPHA;
            return TRUE;
        }
    }
//  if (save) VAL_IMAGE_TRANSP(v) = VITT_NONE;

    return FALSE;
}


//
//  Copy_Rect_Data: C
//
void Copy_Rect_Data(REBVAL *dst, REBINT dx, REBINT dy, REBINT w, REBINT h, REBVAL *src, REBINT sx, REBINT sy)
{
    REBCNT  *sbits, *dbits;

    if (w <= 0 || h <= 0) return;

    // Clip at edges:
    if ((REBCNT)(dx + w) > VAL_IMAGE_WIDE(dst)) w = VAL_IMAGE_WIDE(dst) - dx;
    if ((REBCNT)(dy + h) > VAL_IMAGE_HIGH(dst)) h = VAL_IMAGE_HIGH(dst) - dy;

    sbits = VAL_IMAGE_BITS(src) + sy * VAL_IMAGE_WIDE(src) + sx;
    dbits = VAL_IMAGE_BITS(dst) + dy * VAL_IMAGE_WIDE(dst) + dx;
    while (h--) {
        memcpy(dbits, sbits, w*4);
        sbits += VAL_IMAGE_WIDE(src);
        dbits += VAL_IMAGE_WIDE(dst);
    }
}


//
//  Complement_Image: C
//
static REBSER *Complement_Image(REBVAL *value)
{
    REBCNT *img = (REBCNT*) VAL_IMAGE_DATA(value);
    REBCNT *out;
    REBINT len = VAL_IMAGE_LEN(value);
    REBSER *ser;

    ser = Make_Image(VAL_IMAGE_WIDE(value), VAL_IMAGE_HIGH(value), TRUE);
    out = (REBCNT*) IMG_DATA(ser);

    for (; len > 0; len --) *out++ = ~ *img++;

    return ser;
}


//
//  REBTYPE: C
//
REBTYPE(Image)
{
    REBVAL  *value = D_ARG(1);
    REBVAL  *arg = D_ARGC > 1 ? D_ARG(2) : NULL;
    REBSER  *series;
    REBINT  index;
    REBINT  tail;
    REBINT  diff, len, w, h;
    REBVAL  *val;

    // Clip index if past tail:
    if (action != A_MAKE && action != A_TO) {
        series = VAL_SERIES(value);
        index = VAL_INDEX(value);
        tail = (REBINT)SER_LEN(series);
        if (index > tail) index = tail;
    }

    // Check must be in this order (to avoid checking a non-series value);
    if (action >= A_TAKE && action <= A_SORT)
        FAIL_IF_LOCKED_SERIES(series);

    // Dispatch action:
    switch (action) {

    case A_HEAD:
        VAL_INDEX(value) = 0;
        break;

    case A_TAIL:
        VAL_INDEX(value) = (REBCNT)tail;
        break;

    case A_HEAD_Q:
        DECIDE(index == 0);

    case A_TAIL_Q:
        DECIDE(index >= tail);

    case A_NEXT:
        if (index < tail) VAL_INDEX(value)++;
        break;

    case A_BACK:
        if (index > 0) VAL_INDEX(value)--;
        break;

    case A_COMPLEMENT:
        series = Complement_Image(value);
        Val_Init_Image(value, series); // use series var not func
        break;

    case A_INDEX_OF:
        if (D_REF(2)) {
            VAL_RESET_HEADER(D_OUT, REB_PAIR);
            VAL_PAIR_X(D_OUT) = cast(REBD32, index % VAL_IMAGE_WIDE(value));
            VAL_PAIR_Y(D_OUT) = cast(REBD32, index / VAL_IMAGE_WIDE(value));
            return R_OUT;
        }
        else {
            SET_INTEGER(D_OUT, index + 1);
            return R_OUT;
        }
        // fallthrough
    case A_LENGTH:
        SET_INTEGER(D_OUT, tail > index ? tail - index : 0);
        return R_OUT;

    case A_PICK:
        Pick_Path(D_OUT, value, arg, 0);
        return R_OUT;

    case A_POKE:
        Pick_Path(D_OUT, value, arg, D_ARG(3));
        *D_OUT = *D_ARG(3);
        return R_OUT;

    case A_SKIP:
    case A_AT:
        // This logic is somewhat complicated by the fact that INTEGER args use
        // base-1 indexing, but PAIR args use base-0.
        if (IS_PAIR(arg)) {
            if (action == A_AT) action = A_SKIP;
            diff = (VAL_PAIR_Y_INT(arg) * VAL_IMAGE_WIDE(value) + VAL_PAIR_X_INT(arg)) +
                ((action == A_SKIP) ? 0 : 1);
        } else
            diff = Get_Num_From_Arg(arg);

        index += diff;
        if (action == A_SKIP) {
            if (IS_LOGIC(arg)) index--;
        } else {
            if (diff > 0) index--; // For at, pick, poke.
        }

        if (index > tail)
            index = tail;
        else if (index < 0)
            index = 0;
        VAL_INDEX(value) = (REBCNT)index;
        break;

#ifdef obsolete
        if (action == A_SKIP || action == A_AT) {
        }

        if (diff == 0 || index < 0 || index >= tail) {
            if (action == A_POKE)
                fail (Error_Out_Of_Range(arg));
            goto is_none;
        }

        if (action == A_POKE) {
            REBINT *dp = QUAD_SKIP(series, index));
            REBINT n;

            arg = D_ARG(3);
            if (IS_TUPLE(arg) && (IS_IMAGE(value))) {
                Set_Pixel_Tuple(QUAD_SKIP(series, index), arg);
                //*dp = (long) (VAL_TUPLE_LEN(arg) < 4) ?
                //  ((*dp & 0xff000000) | (VAL_TUPLE(arg)[0] << 16) | (VAL_TUPLE(arg)[1] << 8) | (VAL_TUPLE(arg)[2])) :
                //  ((VAL_TUPLE(arg)[3] << 24) | (VAL_TUPLE(arg)[0] << 16) | (VAL_TUPLE(arg)[1] << 8) | (VAL_TUPLE(arg)[2]));
                *D_OUT = *arg;
                return R_OUT;
            }
            if (IS_INTEGER(arg) && VAL_INT64(arg) > 0 && VAL_INT64(arg) < 255)
                n = VAL_INT32(arg);
            else if (IS_CHAR(arg))
                n = VAL_CHAR(arg);
            else
                fail (Error_Invalid_Arg(arg));

            *dp = (*dp & 0xffffff) | (n << 24);
            *D_OUT = *arg;
            return R_OUT; //was value;

        } else {
            Set_Tuple_Pixel(QUAD_SKIP(series, index), D_OUT);
            return R_OUT;
        }
        break;
#endif

    case A_CLEAR:   // clear series
        if (index < tail) {
            SET_SERIES_LEN(VAL_SERIES(value), cast(REBCNT, index));
            Reset_Height(value);
        }
        break;

    case A_REMOVE:  // remove series /part count
        if (D_REF(2)) {
            val = D_ARG(3);
            if (IS_INTEGER(val)) {
                len = VAL_INT32(val);
            } else if (IS_IMAGE(val)) {
                if (!VAL_IMAGE_WIDE(val)) fail (Error_Invalid_Arg(val));
                len = VAL_INDEX(val) - VAL_INDEX(value); // may not be same, is ok
            }
            else
                fail (Error_Has_Bad_Type(val));
        }
        else len = 1;

        index = (REBINT)VAL_INDEX(value);
        if (index < tail && len != 0) {
            Remove_Series(series, VAL_INDEX(value), len);
        }
        Reset_Height(value);
        break;

    case A_APPEND:
    case A_INSERT:  // insert ser val /part len /only /dup count
    case A_CHANGE:  // change ser val /part len /only /dup count
        value = Modify_Image(frame_, action); // sets DS_OUT
        break;

    case A_FIND:    // find   ser val /part len /only /case /any /with wild /match /tail
        Find_Image(frame_); // sets DS_OUT
        break;

    case A_TO:
        if (IS_IMAGE(arg)) goto makeCopy;
        else if (IS_GOB(arg)) {
            //value = Make_Image(ROUND_TO_INT(GOB_W(VAL_GOB(arg))), ROUND_TO_INT(GOB_H(VAL_GOB(arg))));
            //*D_OUT = *value;
            series = OS_GOB_TO_IMAGE(VAL_GOB(arg));
            if (!series) fail (Error_Bad_Make(REB_IMAGE, arg));
            Val_Init_Image(value, series);
            break;
        }
        else if (IS_BINARY(arg)) {
            diff = VAL_LEN_AT(arg) / 4;
            if (diff == 0) fail (Error_Bad_Make(REB_IMAGE, arg));
            if (diff < 100) w = diff;
            else if (diff < 10000) w = 100;
            else w = 500;
            h = diff / w;
            if (w * h < diff) h++; // partial line
            series = Make_Image(w, h, TRUE);
            Val_Init_Image(value, series);
            Bin_To_RGBA(
                IMG_DATA(series),
                w * h,
                VAL_BIN_AT(arg),
                VAL_LEN_AT(arg) / 4,
                FALSE
            );
            break;
        }
        fail (Error_Has_Bad_Type(arg));

    case A_MAKE:
        // make image! img
        if (IS_IMAGE(arg)) goto makeCopy;

        // make image! [] (or none)
        if (IS_IMAGE(value) && (IS_NONE(arg) || (IS_BLOCK(arg) && (VAL_ARRAY_LEN_AT(arg) == 0)))) {
            arg = value;
            goto makeCopy;
        }

        // make image! size
        if (IS_PAIR(arg)) {
            w = VAL_PAIR_X_INT(arg);
            h = VAL_PAIR_Y_INT(arg);
            w = MAX(w, 0);
            h = MAX(h, 0);
            series = Make_Image(w, h, TRUE);
            Val_Init_Image(value, series);
            break;
        }
//      else if (IS_NONE(arg)) {
//          *value = *Make_Image(0, 0);
//          CLEAR_IMAGE(VAL_IMAGE_HEAD(value), 0, 0);
//          break;
//      }
        // make image! [size rgb alpha index]
        else if (IS_BLOCK(arg)) {
            if (Create_Image(VAL_ARRAY_AT(arg), value, 0)) break;
        }
        fail (Error_Has_Bad_Type(arg));
        break;

    case A_COPY:  // copy series /part len
        if (!D_REF(2)) {
            arg = value;
            goto makeCopy;
        }
        arg = D_ARG(3); // can be image, integer, pair.
        if (IS_IMAGE(arg)) {
            if (VAL_SERIES(arg) != VAL_SERIES(value))
                fail (Error_Invalid_Arg(arg));
            len = VAL_INDEX(arg) - VAL_INDEX(value);
            arg = value;
            goto makeCopy2;
        }
        if (IS_INTEGER(arg)) {
            len = VAL_INT32(arg);
            arg = value;
            goto makeCopy2;
        }
        if (IS_PAIR(arg)) {
            w = VAL_PAIR_X_INT(arg);
            h = VAL_PAIR_Y_INT(arg);
            w = MAX(w, 0);
            h = MAX(h, 0);
            diff = MIN(VAL_LEN_HEAD(value), VAL_INDEX(value)); // index offset
            diff = MAX(0, diff);
            index = VAL_IMAGE_WIDE(value); // width
            if (index) {
                len = diff / index; // compute y offset
                diff %= index; // compute x offset
            } else len = diff = 0; // avoid div zero
            w = MIN(w, index - diff); // img-width - x-pos
            h = MIN(h, (int)(VAL_IMAGE_HIGH(value) - len)); // img-high - y-pos
            series = Make_Image(w, h, TRUE);
            Val_Init_Image(D_OUT, series);
            Copy_Rect_Data(D_OUT, 0, 0, w, h, value, diff, len);
//          VAL_IMAGE_TRANSP(D_OUT) = VAL_IMAGE_TRANSP(value);
            return R_OUT;
        }
        fail (Error_Has_Bad_Type(arg));

makeCopy:
        // Src image is arg.
        len = VAL_IMAGE_LEN(arg);
makeCopy2:
        len = MAX(len, 0); // no negatives
        len = MIN(len, (REBINT)VAL_IMAGE_LEN(arg));
        w = VAL_IMAGE_WIDE(arg);
        w = MAX(w, 1);
        if (len <= w) h = 1, w = len;
        else h = len / w;
        if (w == 0) h = 0;
        series = Make_Image(w, h, TRUE);
        Val_Init_Image(D_OUT, series);
        memcpy(VAL_IMAGE_HEAD(D_OUT), VAL_IMAGE_DATA(arg), w * h * 4);
//      VAL_IMAGE_TRANSP(D_OUT) = VAL_IMAGE_TRANSP(arg);
        return R_OUT;
        break;

    default:
        fail (Error_Illegal_Action(VAL_TYPE(value), action));
    }

    *D_OUT = *value;
    return R_OUT;

is_false:
    return R_FALSE;

is_true:
    return R_TRUE;
}


//
//  PD_Image: C
//
REBINT PD_Image(REBPVS *pvs)
{
    REBVAL *data = pvs->value;
    const REBVAL *sel = pvs->selector;
    const REBVAL *setval;
    REBINT n;
    REBINT len;
    REBYTE *src;
    REBSER *nser;
    REBCNT *dp;

    REBSER *series = VAL_SERIES(data);
    REBINT index = cast(REBINT, VAL_INDEX(data));

    len = VAL_LEN_HEAD(data) - index;
    len = MAX(len, 0);
    src = VAL_IMAGE_DATA(data);

    if (IS_PAIR(sel)) n = (VAL_PAIR_Y_INT(sel) * VAL_IMAGE_WIDE(data) + VAL_PAIR_X_INT(sel)) + 1;
    else if (IS_INTEGER(sel)) n = VAL_INT32(sel);
    else if (IS_DECIMAL(sel)) n = (REBINT)VAL_DECIMAL(sel);
    else if (IS_LOGIC(sel))   n = (VAL_LOGIC(sel) ? 1 : 2);
    else if (IS_WORD(sel)) {
        if (!pvs->opt_setval) {
            switch (VAL_WORD_CANON(sel)) {

            case SYM_SIZE:
                VAL_RESET_HEADER(pvs->store, REB_PAIR);
                VAL_PAIR_X(pvs->store) = (REBD32)VAL_IMAGE_WIDE(data);
                VAL_PAIR_Y(pvs->store) = (REBD32)VAL_IMAGE_HIGH(data);
                break;

            case SYM_RGB:
                nser = Make_Binary(len * 3);
                SET_SERIES_LEN(nser, len * 3);
                RGB_To_Bin(QUAD_HEAD(nser), src, len, FALSE);
                Val_Init_Binary(pvs->store, nser);
                break;

            case SYM_ALPHA:
                nser = Make_Binary(len);
                SET_SERIES_LEN(nser, len);
                Alpha_To_Bin(QUAD_HEAD(nser), src, len);
                Val_Init_Binary(pvs->store, nser);
                break;

            default:
                fail (Error_Bad_Path_Select(pvs));
            }
            return PE_USE_STORE;
        }
        else {
            FAIL_IF_LOCKED_SERIES(series);
            setval = pvs->opt_setval;

            switch (VAL_WORD_CANON(sel)) {

            case SYM_SIZE:
                if (!IS_PAIR(setval) || !VAL_PAIR_X(setval))
                    fail (Error_Bad_Path_Set(pvs));

                VAL_IMAGE_WIDE(data) = VAL_PAIR_X_INT(setval);
                VAL_IMAGE_HIGH(data) = MIN(
                    VAL_PAIR_Y_INT(setval),
                    cast(REBINT, VAL_LEN_HEAD(data) / VAL_PAIR_X_INT(setval))
                );
                break;

            case SYM_RGB:
                if (IS_TUPLE(setval)) {
                    Fill_Line(
                        cast(REBCNT*, src), TO_PIXEL_TUPLE(setval), len, TRUE
                    );
                } else if (IS_INTEGER(setval)) {
                    n = VAL_INT32(setval);
                    if (n < 0 || n > 255)
                        fail (Error_Bad_Path_Range(pvs));

                    Fill_Line(
                        cast(REBCNT*, src),
                        TO_PIXEL_COLOR(n,n,n,0xFF),
                        len,
                        TRUE
                    );
                }
                else if (IS_BINARY(setval)) {
                    Bin_To_RGB(
                        src,
                        len,
                        VAL_BIN_AT(setval),
                        VAL_LEN_AT(setval) / 3
                    );
                }
                else
                    fail (Error_Bad_Path_Set(pvs));
                break;

            case SYM_ALPHA:
                if (IS_INTEGER(setval)) {
                    n = VAL_INT32(setval);
                    if (n < 0 || n > 255)
                        fail (Error_Bad_Path_Range(pvs));

                    Fill_Alpha_Line(src, (REBYTE)n, len);
                }
                else if (IS_BINARY(setval)) {
                    Bin_To_Alpha(
                        src,
                        len,
                        VAL_BIN_AT(setval),
                        VAL_LEN_AT(setval)
                    );
                }
                else
                    fail (Error_Bad_Path_Set(pvs));
                break;

            default:
                fail (Error_Bad_Path_Select(pvs));
            }
            return PE_OK;
        }
    }
    else
        fail (Error_Bad_Path_Select(pvs));

    // Handle index path:
    index += n;
    if (n > 0) index--;

    // Out of range:
    if (n == 0 || index < 0 || index >= cast(REBINT, SER_LEN(series))) {
<<<<<<< HEAD
        if (val) return PE_BAD_SET;
=======
        if (pvs->opt_setval)
            fail (Error_Bad_Path_Set(pvs));

>>>>>>> 3f9978e6
        return PE_NONE;
    }

    // Get the pixel:
    if (!pvs->opt_setval) {
        Set_Tuple_Pixel(QUAD_SKIP(series, index), pvs->store);
        return PE_USE_STORE;
    }

    FAIL_IF_LOCKED_SERIES(series);
    setval = pvs->opt_setval;

    // Set the pixel:
    if (IS_TUPLE(setval)) {
        assert(IS_IMAGE(data)); // there was an && clause in this if before
        Set_Pixel_Tuple(QUAD_SKIP(series, index), setval);
        return PE_OK;
    }

    // Set the alpha only:
    if (
        IS_INTEGER(setval)
        && VAL_INT64(setval) > 0
        && VAL_INT64(setval) < 255
    ) {
        n = VAL_INT32(setval);
    }
    else if (IS_CHAR(setval))
        n = VAL_CHAR(setval);
    else
        fail (Error_Bad_Path_Range(pvs));

    dp = cast(REBCNT*, QUAD_SKIP(series, index));
    *dp = (*dp & 0xffffff) | (n << 24);
    return PE_OK;
}<|MERGE_RESOLUTION|>--- conflicted
+++ resolved
@@ -1284,13 +1284,9 @@
 
     // Out of range:
     if (n == 0 || index < 0 || index >= cast(REBINT, SER_LEN(series))) {
-<<<<<<< HEAD
-        if (val) return PE_BAD_SET;
-=======
         if (pvs->opt_setval)
             fail (Error_Bad_Path_Set(pvs));
 
->>>>>>> 3f9978e6
         return PE_NONE;
     }
 
