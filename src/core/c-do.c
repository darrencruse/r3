--- conflicted
+++ resolved
@@ -65,71 +65,10 @@
         f.value = ARR_AT(array, index);
         f.indexor = index + 1;
     }
-<<<<<<< HEAD
-    else Trace_Flags = 0;
-
-    return R_UNSET;
-}
-
-static REBINT Init_Depth(void)
-{
-    // Check the trace depth is ok:
-    REBINT depth = Eval_Depth() - Trace_Depth;
-    if (depth < 0 || depth >= Trace_Level) return -1;
-    if (depth > 10) depth = 10;
-    Debug_Space(cast(REBCNT, 4 * depth));
-    return depth;
-}
-
-#define CHECK_DEPTH(d) if ((d = Init_Depth()) < 0) return;\
-
-void Trace_Line(
-    union Reb_Call_Source source,
-    REBIXO indexor,
-    const REBVAL *value
-) {
-    int depth;
-
-    if (GET_FLAG(Trace_Flags, 1)) return; // function
-    if (ANY_FUNC(value)) return;
-
-    CHECK_DEPTH(depth);
-
-    if (indexor == END_FLAG) {
-        Debug_Fmt_("END_FLAG...");
-    }
-    else if (indexor == VALIST_FLAG) {
-        Debug_Fmt_("VALIST_FLAG...");
-    }
-    else {
-        REBCNT index = cast(REBCNT, indexor);
-        Debug_Fmt_(cs_cast(BOOT_STR(RS_TRACE,1)), index, value);
-    }
-
-    if (IS_WORD(value) || IS_GET_WORD(value)) {
-        value = GET_OPT_VAR_MAY_FAIL(value);
-        if (VAL_TYPE(value) < REB_NATIVE)
-            Debug_Fmt_(cs_cast(BOOT_STR(RS_TRACE,2)), value);
-        else if (VAL_TYPE(value) >= REB_NATIVE && VAL_TYPE(value) <= REB_FUNCTION) {
-            REBARR *words = List_Func_Words(value);
-            Debug_Fmt_(
-                cs_cast(BOOT_STR(RS_TRACE,3)), Get_Type_Name(value), words
-            );
-            Free_Array(words);
-        }
-        else
-            Debug_Fmt_(cs_cast(BOOT_STR(RS_TRACE,4)), Get_Type_Name(value));
-    }
-    /*if (ANY_WORD(value)) {
-        word = value;
-        if (IS_WORD(value)) value = GET_OPT_VAR_MAY_FAIL(word);
-        Debug_Fmt_(cs_cast(BOOT_STR(RS_TRACE,2)), VAL_WORD_CONTEXT(word), VAL_WORD_INDEX(word), Get_Type_Name(value));
-=======
 
     if (IS_END(f.value)) {
         SET_UNSET(out);
         return END_FLAG;
->>>>>>> 3f9978e6
     }
 
     f.out = out;
@@ -144,20 +83,7 @@
 
 
 //
-<<<<<<< HEAD
-//  Trace_Value: C
-//
-void Trace_Value(REBINT n, const REBVAL *value)
-{
-    int depth;
-    CHECK_DEPTH(depth);
-    Debug_Fmt(cs_cast(BOOT_STR(RS_TRACE,n)), value);
-}
-
-
-=======
 //  Reify_Va_To_Array_In_Frame: C
->>>>>>> 3f9978e6
 //
 // For performance and memory usage reasons, a variadic C function call that
 // wants to invoke the evaluator with just a comma-delimited list of REBVAL*
@@ -174,25 +100,10 @@
 // this case it only needs to protect those values that have not yet been
 // consumed.
 //
-<<<<<<< HEAD
-void Trace_Error(const REBVAL *value)
-{
-    int depth;
-    CHECK_DEPTH(depth);
-    Debug_Fmt(
-        cs_cast(BOOT_STR(RS_TRACE, 11)),
-        &VAL_ERR_VALUES(value)->type,
-        &VAL_ERR_VALUES(value)->id
-    );
-}
-
-
-=======
 // Because items may well have already been consumed from the va_list() that
 // can't be gotten back, we put in a marker to help hint at the truncation
 // (unless told that it's not truncated, e.g. a debug mode that calls it
 // before any items are consumed).
->>>>>>> 3f9978e6
 //
 // This does not touch the current prefetched f->value in the frame--it only
 // changes the source and the indexor which will be seen by the next fetch.
@@ -202,14 +113,8 @@
     REBDSP dsp_orig = DSP;
     const REBVAL *value;
 
-<<<<<<< HEAD
-    // Path must have dispatcher, else return:
-    func = Path_Dispatch[VAL_TYPE_0(pvs->value)];
-    if (!func) return FALSE; // unwind, then check for errors
-=======
     assert(f->flags & DO_FLAG_VALIST);
     assert(f->indexor == VALIST_FLAG || f->indexor == END_FLAG);
->>>>>>> 3f9978e6
 
     //assert(f->eval_fetched == NULL); // could reification ever happen here?
 
@@ -218,23 +123,8 @@
         VAL_INIT_WRITABLE_DEBUG(&temp);
         Val_Init_Word(&temp, REB_WORD, SYM___OPTIMIZED_OUT__);
 
-<<<<<<< HEAD
-    // object/:field case:
-    if (IS_GET_WORD(path = pvs->path)) {
-        pvs->select = GET_MUTABLE_VAR_MAY_FAIL(path);
-        if (IS_UNSET(pvs->select))
-            fail (Error(RE_NO_VALUE, path));
-    }
-    // object/(expr) case:
-    else if (IS_GROUP(path)) {
-        if (DO_ARRAY_THROWS(&temp, path)) {
-            *pvs->value = temp;
-            return TRUE;
-        }
-=======
         DS_PUSH(&temp);
     }
->>>>>>> 3f9978e6
 
     if (f->indexor != END_FLAG) {
         while (NOT_END(value = va_arg(*f->source.vaptr, const REBVAL*)))
@@ -270,73 +160,6 @@
 //
 // (va_list by pointer: http://stackoverflow.com/a/3369762/211160)
 //
-<<<<<<< HEAD
-// !!! Path evaluation is one of the parts of R3-Alpha that has not been
-// vetted very heavily by Ren-C, and needs a review and overhaul.
-//
-REBOOL Do_Path_Throws(
-    REBVAL *out,
-    REBSYM *label_sym,
-    const REBVAL *path,
-    REBVAL *val
-) {
-    REBPVS pvs;
-    REBDSP dsp_orig = DSP;
-
-    assert(ANY_PATH(path));
-
-    // !!! There is a bug in the dispatch such that if you are running a
-    // set path, it does not always assign the output, because it "thinks you
-    // aren't going to look at it".  This presumably originated from before
-    // parens were allowed in paths, and neglects cases like:
-    //
-    //     foo/(throw 1020): value
-    //
-    // We always have to check to see if a throw occurred.  Until this is
-    // streamlined, we have to at minimum set it to something that is *not*
-    // thrown so that we aren't testing uninitialized memory.  A safe trash
-    // will do, which is unset in release builds.
-    //
-    if (val)
-        SET_TRASH_SAFE(out);
-
-    // None of the values passed in can live on the data stack, because
-    // they might be relocated during the path evaluation process.
-    //
-    assert(!IN_DATA_STACK(out));
-    assert(!IN_DATA_STACK(path));
-    assert(!val || !IN_DATA_STACK(val));
-
-    // Not currently robust for reusing passed in path or value as the output
-    assert(out != path && out != val);
-
-    assert(!val || !THROWN(val));
-
-    pvs.setval = val;       // Set to this new value
-    pvs.store = out;        // Space for constructed results
-
-    // Get first block value:
-    pvs.orig = path;
-    pvs.path = VAL_ARRAY_AT(pvs.orig);
-
-    // Lookup the value of the variable:
-    if (IS_WORD(pvs.path)) {
-        pvs.value = GET_MUTABLE_VAR_MAY_FAIL(pvs.path);
-        if (IS_UNSET(pvs.value))
-            fail (Error(RE_NO_VALUE, pvs.path));
-    }
-    else pvs.value = pvs.path;
-
-    // Start evaluation of path:
-    if (IS_END(pvs.path + 1)) {
-        // If it was a single element path, return the value rather than
-        // try to dispatch it (would cause a crash at time of writing)
-        //
-        // !!! Is this the desired behavior, or should it be an error?
-    }
-    else if (Path_Dispatch[VAL_TYPE_0(pvs.value)]) {
-        REBOOL threw = Next_Path_Throws(&pvs);
-=======
 // Central routine for doing an evaluation of an array of values by calling
 // a C function with those parameters (e.g. supplied as arguments, separated
 // by commas).  Uses same method to do so as functions like printf() do.
@@ -376,7 +199,6 @@
     REBFLGS flags
 ) {
     struct Reb_Frame f;
->>>>>>> 3f9978e6
 
     if (opt_first)
         f.value = opt_first;
@@ -416,44 +238,7 @@
         // don't line up with the parameter order.  Also, doing it without
         // explicit request undermines knowledge of the efficiency lost.
         //
-<<<<<<< HEAD
-        // This code simulates that path-processing-to-data-stack, but it
-        // should really be something in dispatch iself.  In any case, we put
-        // refinements on the data stack...and caller knows refinements are
-        // from dsp_orig to DSP (thanks to accounting, all other operations
-        // should balance!)
-
-        for (; NOT_END(pvs.path); pvs.path++) { // "the refinements"
-            if (IS_NONE(pvs.path)) continue;
-
-            if (IS_GROUP(pvs.path)) {
-                // Note it is not legal to use the data stack directly as the
-                // output location for a DO (might be resized)
-
-                if (DO_ARRAY_THROWS(&refinement, pvs.path)) {
-                    *out = refinement;
-                    DS_DROP_TO(dsp_orig);
-                    return TRUE;
-                }
-                if (IS_NONE(&refinement)) continue;
-                DS_PUSH(&refinement);
-            }
-            else if (IS_GET_WORD(pvs.path)) {
-                DS_PUSH_TRASH;
-                *DS_TOP = *GET_OPT_VAR_MAY_FAIL(pvs.path);
-                if (IS_NONE(DS_TOP)) {
-                    DS_DROP;
-                    continue;
-                }
-            }
-            else
-                DS_PUSH(pvs.path);
-
-            // Whatever we were trying to use as a refinement should now be
-            // on the top of the data stack, and only words are legal ATM
-=======
         if (f.indexor != THROWN_FLAG && f.indexor != END_FLAG) {
->>>>>>> 3f9978e6
             //
             // Try one more fetch and see if it's at the end.  If not, we did
             // not consume all the input.
@@ -473,54 +258,10 @@
 
 
 //
-<<<<<<< HEAD
-//  Pick_Path: C
-// 
-// Lightweight version of Do_Path used for A_PICK actions.
-// Does not do GROUP! evaluation, hence not designed to throw.
-//
-void Pick_Path(REBVAL *out, REBVAL *value, REBVAL *selector, REBVAL *val)
-{
-    REBPVS pvs;
-    REBPEF func;
-
-    pvs.value = value;
-    pvs.path = 0;
-    pvs.select = selector;
-    pvs.setval = val;
-    pvs.store = out;        // Temp space for constructed results
-
-    // Path must have dispatcher, else return:
-    func = Path_Dispatch[VAL_TYPE_0(value)];
-    if (!func) return; // unwind, then check for errors
-
-    switch (func(&pvs)) {
-    case PE_OK:
-        break;
-    case PE_SET: // only sets if end of path
-        if (pvs.setval) *pvs.value = *pvs.setval;
-        break;
-    case PE_NONE:
-        SET_NONE(pvs.store);
-    case PE_USE:
-        pvs.value = pvs.store;
-        break;
-    case PE_BAD_SELECT:
-        fail (Error(RE_INVALID_PATH, pvs.value, pvs.select));
-    case PE_BAD_SET:
-        fail (Error(RE_BAD_PATH_SET, pvs.value, pvs.select));
-    default:
-        assert(FALSE);
-    }
-}
-
-
-=======
 //  Do_Values_At_Core: C
 //
 // !!! Not yet implemented--concept is to accept a REBVAL[] array, rather
 // than a REBARR of values.
->>>>>>> 3f9978e6
 //
 // !!! Considerations of this core interface are to see the values as being
 // potentially in non-contiguous points in memory, and advanced with some
@@ -537,101 +278,6 @@
 // the caller to bump the value pointer as necessary.  But an index-based
 // interface is likely useful to avoid the bookkeeping required for the caller.
 //
-<<<<<<< HEAD
-REBOOL Do_Signals_Throws(REBVAL *out)
-{
-    struct Reb_State state;
-    REBCTX *error;
-
-    REBCNT sigs;
-    REBCNT mask;
-
-    assert(Saved_State || PG_Boot_Phase < BOOT_MEZZ);
-
-    // Accumulate evaluation counter and reset countdown:
-    if (Eval_Count <= 0) {
-        //Debug_Num("Poll:", (REBINT) Eval_Cycles);
-        Eval_Cycles += Eval_Dose - Eval_Count;
-        Eval_Count = Eval_Dose;
-        if (Eval_Limit != 0 && Eval_Cycles > Eval_Limit)
-            Check_Security(SYM_EVAL, POL_EXEC, 0);
-    }
-
-    if (!(Eval_Signals & Eval_Sigmask)) {
-        SET_UNSET(out);
-        return FALSE;
-    }
-
-    // Be careful of signal loops! EG: do not PRINT from here.
-    sigs = Eval_Signals & (mask = Eval_Sigmask);
-    Eval_Sigmask = 0;   // avoid infinite loop
-    //Debug_Num("Signals:", Eval_Signals);
-
-    // Check for recycle signal:
-    if (GET_FLAG(sigs, SIG_RECYCLE)) {
-        CLR_SIGNAL(SIG_RECYCLE);
-        Recycle();
-    }
-
-#ifdef NOT_USED_INVESTIGATE
-    if (GET_FLAG(sigs, SIG_EVENT_PORT)) {  // !!! Why not used?
-        CLR_SIGNAL(SIG_EVENT_PORT);
-        Awake_Event_Port();
-    }
-#endif
-
-    // Breaking only allowed after MEZZ boot
-    //
-    if (GET_FLAG(sigs, SIG_INTERRUPT) && PG_Boot_Phase >= BOOT_MEZZ) {
-        CLR_SIGNAL(SIG_INTERRUPT);
-        Eval_Sigmask = mask;
-
-        if (Do_Breakpoint_Throws(out, TRUE, UNSET_VALUE, FALSE))
-            return TRUE;
-
-        return FALSE;
-    }
-
-    // Halting only allowed after MEZZ boot
-    //
-    if (GET_FLAG(sigs, SIG_HALT) && PG_Boot_Phase >= BOOT_MEZZ) {
-        CLR_SIGNAL(SIG_HALT);
-        Eval_Sigmask = mask;
-
-        fail (VAL_CONTEXT(TASK_HALT_ERROR));
-    }
-
-    Eval_Sigmask = mask;
-
-    SET_UNSET(out);
-    return FALSE;
-}
-
-
-#if !defined(NDEBUG)
-
-#include "debugbreak.h"
-
-
-//
-//  Trace_Fetch_Debug: C
-//
-// When down to the wire and wanting to debug the evaluator, it can be very
-// useful to see the steps of the states it's going through to see what is
-// wrong.  This routine hooks the individual fetch and writes at a more
-// fine-grained level than a breakpoint at each DO/NEXT point.
-//
-void Trace_Fetch_Debug(const char* msg, struct Reb_Call *c, REBOOL after) {
-    Debug_Fmt(
-        "%d - %s : %s",
-        cast(REBCNT, c->indexor),
-        msg,
-        after ? "AFTER" : "BEFORE"
-    );
-    assert(c->value != NULL || (after && c->indexor == END_FLAG));
-    if (c->value)
-        PROBE(c->value);
-=======
 REBIXO Do_Values_At_Core(
     REBVAL *out,
     REBFLGS flags,
@@ -658,7 +304,6 @@
     if (!IS_FUNCTION(value)) fail (Error(RE_BAD_SYS_FUNC, value));
 
     return value;
->>>>>>> 3f9978e6
 }
 
 
@@ -682,84 +327,16 @@
     REBIXO indexor;
     va_list va;
 
-<<<<<<< HEAD
-    // All callers should ensure that the type isn't an END marker before
-    // bothering to invoke Do_Core().
-    //
-    assert(NOT_END(c->value));
-
-    // Though we can protect the value written into the target pointer 'out'
-    // from GC during the course of evaluation, we can't protect the
-    // underlying value from relocation.  Technically this would be a problem
-    // for any series which might be modified while this call is running, but
-    // most notably it applies to the data stack--where output used to always
-    // be returned.
-    //
-#ifdef STRESS_CHECK_DO_OUT_POINTER
-    ASSERT_NOT_IN_SERIES_DATA(c->out);
-#else
-    assert(!IN_DATA_STACK(c->out));
-#endif
-
-    // The DO_FLAGs were decided to come in pairs for clarity, to make sure
-    // that each callsite of the core routines was clear on what it was
-    // asking for.  This may or may not be overkill long term, but helps now.
-    //
-    assert(
-        LOGICAL(c->flags & DO_FLAG_NEXT)
-        != LOGICAL(c->flags & DO_FLAG_TO_END)
-    );
-    assert(
-        LOGICAL(c->flags & DO_FLAG_LOOKAHEAD)
-        != LOGICAL(c->flags & DO_FLAG_NO_LOOKAHEAD)
-    );
-    assert(
-        LOGICAL(c->flags & DO_FLAG_EVAL_NORMAL)
-        != LOGICAL(c->flags & DO_FLAG_EVAL_ONLY)
-    );
-
-    // This flag is managed solely by the frame code; shouldn't come in set
-    //
-    assert(NOT(c->flags & DO_FLAG_FRAME_CONTEXT));
-
-#if !defined(NDEBUG)
-    //
-    // This has to be nulled out in the debug build by the code itself inline,
-    // because sometimes one stackvars call ends and then another starts
-    // before the debug preamble is run.  Give it an initial NULL here though.
-    //
-    c->frame.stackvars = NULL;
-#endif
-=======
 #ifdef VA_END_IS_MANDATORY
     struct Reb_State state;
     REBCTX *error;
 #endif
 
     va_start(va, applicand); // must mention last param before the "..."
->>>>>>> 3f9978e6
 
 #ifdef VA_END_IS_MANDATORY
     PUSH_TRAP(&error, &state);
 
-<<<<<<< HEAD
-
-//
-// The iteration preamble takes care of clearing out variables and preparing
-// the state for a new "/NEXT" evaluation.  It's a way of ensuring in the
-// debug build that one evaluation does not leak data into the next, and
-// making the code shareable allows code paths that jump to later spots
-// in the switch (vs. starting at the top) to reuse the work.
-//
-static REBCNT Do_Evaluation_Preamble_Debug(struct Reb_Call *c) {
-    //
-    // The ->mode is examined by parts of the system as a sign of whether
-    // the stack represents a function invocation or not.  If it is changed
-    // from CALL_MODE_GUARD_ARRAY_ONLY during an evaluation step, it must
-    // be changed back before a next step is to run.
-    //
-    assert(c->mode == CALL_MODE_GUARD_ARRAY_ONLY);
-=======
 // The first time through the following code 'error' will be NULL, but...
 // `fail` can longjmp here, so 'error' won't be NULL *if* that happens!
 
@@ -768,7 +345,6 @@
         fail (error); // ...then just retrigger error
     }
 #endif
->>>>>>> 3f9978e6
 
     indexor = Do_Va_Core(
         out,
@@ -777,2433 +353,6 @@
         DO_FLAG_NEXT | DO_FLAG_NO_ARGS_EVALUATE | DO_FLAG_LOOKAHEAD
     );
 
-<<<<<<< HEAD
-    // We checked for END when we entered Do_Core() and short circuited
-    // that, but if we're running DO_FLAG_TO_END then the catch for that is
-    // an index check.  We shouldn't go back and `do_at_index` on an end!
-    //
-    assert(c->value && NOT_END(c->value));
-    assert(c->indexor != THROWN_FLAG);
-
-    // Note that `c->indexor` *might* be END_FLAG in the case of an eval;
-    // if you write `do [eval help]` then it will load help in as c->value
-    // and retrigger, and `help` (for instance) is capable of handling a
-    // prefetched input that is at end.  This is different from most cases
-    // where END_FLAG directly implies prefetch input was exhausted and
-    // c->value must be NULL.
-    //
-    assert(c->indexor != END_FLAG || IS_END(c->eval_fetched));
-=======
-    if (indexor == VALIST_INCOMPLETE_FLAG) {
-        //
-        // Not consuming all the arguments given suggests a problem as far
-        // as this interface is concerned.  To tolerate incomplete states,
-        // use Do_Va_Core() directly.
-        //
-        fail (Error(RE_APPLY_TOO_MANY));
-    }
->>>>>>> 3f9978e6
-
-    va_end(va);
-    //
-    // ^-- This va_end() will *not* be called if a fail() happens to longjmp
-    // during the apply.  But is that a problem, you ask?  No survey has
-    // turned up an existing C compiler where va_end() isn't a NOOP.
-    //
-    // But there's implementations we know of, then there's the Standard...
-    //
-<<<<<<< HEAD
-    c->func = cast(REBFUN*, 0xDECAFBAD);
-    c->label_sym = SYM_0;
-    c->label_str = "(no current label)";
-    c->param = cast(REBVAL*, 0xDECAFBAD);
-    c->arg = cast(REBVAL*, 0xDECAFBAD);
-    c->refine = cast(REBVAL*, 0xDECAFBAD);
-
-    // This counter is helpful for tracking a specific invocation.
-    // If you notice a crash, look on the stack for the topmost call
-    // and read the count...then put that here and recompile with
-    // a breakpoint set.  (The 'TG_Do_Count' value is captured into a
-    // local 'count' so you still get the right count after recursion.)
-=======
-    //    http://stackoverflow.com/a/32259710/211160
->>>>>>> 3f9978e6
-    //
-    // The Standard is explicit: an implementation *could* require calling
-    // va_end() if it wished--it's undefined behavior if you skip it.
-    //
-<<<<<<< HEAD
-    if (TG_Do_Count < MAX_U32) {
-        c->do_count = ++TG_Do_Count;
-        if (c->do_count ==
-            // *** DON'T COMMIT THIS v-- KEEP IT AT ZERO! ***
-                                      0
-            // *** DON'T COMMIT THIS --^ KEEP IT AT ZERO! ***
-        ) {
-            if (c->indexor == VALIST_FLAG) {
-                //
-                // !!! Can't fetch the next value here without destroying the
-                // forward iteration.  Destructive debugging techniques could
-                // be added here on demand, or non-destructive ones that
-                // logged the va_list into a dynamically allocated array
-                // could be put in the debug build, etc.  Add when necessary.
-                //
-                Debug_Fmt(
-                    "Do_Core() count trap (va_list, no nondestructive fetch)"
-                );
-            }
-            else if (c->indexor == END_FLAG) {
-                assert(c->value != NULL);
-                Debug_Fmt("Performing EVAL at end of array (no args)");
-                PROBE_MSG(c->value, "Do_Core() count trap");
-            }
-            else {
-                REBVAL dump;
-                VAL_INIT_WRITABLE_DEBUG(&dump);
-
-                PROBE_MSG(c->value, "Do_Core() count trap");
-                Val_Init_Block_Index(
-                    &dump, c->source.array, cast(REBCNT, c->indexor)
-                );
-                PROBE_MSG(&dump, "Do_Core() next up...");
-            }
-        }
-    }
-
-    return c->do_count;
-}
-
-// Needs a forward declaration, but makes more sense to locate after Do_Core()
-//
-static void Do_Exit_Checks_Debug(struct Reb_Call *c);
-
-#endif
-
-
-// Simple macro for wrapping (but not obscuring) a `goto` in the code below
-//
-#define NOTE_THROWING(g) \
-    do { \
-        assert(c->indexor == THROWN_FLAG); \
-        assert(THROWN(c->out)); \
-        g; /* goto statement left at callsite for readability */ \
-    } while(0)
-
-
-//
-//  Do_Core: C
-// 
-// Evaluate the code block until we have:
-//
-//     1. An irreducible value (return next index)
-//     2. Reached the end of the block (return END_FLAG)
-//     3. Encountered an error
-//
-// For comprehensive notes on the input parameters, output parameters, and
-// internal state variables...see %sys-do.h and `struct Reb_Call`.
-// 
-// NOTES:
-//
-// 1. This is a very long routine.  That is largely on purpose, because it
-//    does not contain repeated portions...and is a critical performance
-//    bottleneck in the system.  So dividing it for the sake of "having
-//    more functions" wouldn't be a good idea, especially since the target
-//    is compilers that are so simple they may not have proper inlining
-//    (which is only a "hint" to the compiler even if it's supported).
-//
-// 2. Changing the behavior of the parameter fulfillment in this core routine
-//    generally also means changes to two other semi-parallel routines:
-//    `Apply_Block_Throws()` and `Redo_Func_Throws().`  Review the impacts
-//    of any changes on all three.
-//
-// The evaluator only moves forward, and it consumes exactly one element from
-// the input at a time.  This input may be a source where the index needs
-// to be tracked and care taken to contain the index within its boundaries
-// in the face of change (e.g. a mutable ARRAY).  Or it may be an entity
-// which tracks its own position on each fetch and where it is immutable,
-// where the "index" is serving as a flag and should be left static.
-//
-// !!! There is currently no "locking" or other protection on the arrays that
-// are in the call stack and executing.  Each iteration must be prepared for
-// the case that the array has been modified out from under it.  The code
-// evaluator will not crash, but re-fetches...ending the evaluation if the
-// array has been shortened to before the index, and using possibly new
-// values.  The benefits of this self-modifying lenience should be reviewed
-// to inform a decision regarding the locking of arrays during evaluation.
-//
-void Do_Core(struct Reb_Call * const c)
-{
-#if !defined(NDEBUG)
-    //
-    // Debug reuses PUSH_TRAP's snapshotting to check for leaks on each step
-    //
-    struct Reb_State state;
-
-    // Cache of `c->do_count` (to make it quicker to see in the debugger)
-    //
-    REBCNT do_count;
-#endif
-
-    // It's necessary to track the running call frame (or is it?  could it
-    // be searched and found?  natives have access as a parameter...)
-    //
-    struct Reb_Call *call_orig;
-
-    // Definitional Return gives back a "corrupted" REBVAL of a return native,
-    // whose body is actually an indicator of the return target.  The
-    // Reb_Call only stores the FUNC so we must extract this body from the
-    // value if it represents a exit_from
-    //
-    REBARR *exit_from;
-
-    // See notes below on reference for why this is needed to implement eval.
-    //
-    REBOOL eval_normal; // EVAL/ONLY can trigger this to FALSE
-
-    // Check just once (stack level would be constant if checked in a loop)
-    //
-    if (C_STACK_OVERFLOWING(&c)) Trap_Stack_Overflow();
-
-    // Chain the call state into the stack, and mark it as generally not
-    // having valid fields to GC protect (more valid during function calls).
-    //
-    c->prior = TG_Do_Stack;
-    TG_Do_Stack = c;
-    c->mode = CALL_MODE_GUARD_ARRAY_ONLY;
-
-#if !defined(NDEBUG)
-    SNAP_STATE(&state); // for comparison to make sure stack balances, etc.
-    do_count = Do_Entry_Checks_Debug(c); // checks that run once per Do_Core()
-#endif
-
-    // Capture the data stack pointer on entry (used by debug checks, but
-    // also refinements are pushed to stack and need to be checked if there
-    // are any that are not processed)
-    //
-    c->dsp_orig = DSP;
-
-    // Indicate that we do not have a value already fetched by eval which is
-    // pending to be the next fetch (after the eval's "slipstreamed" c->value
-    // is done processing).
-    //
-    c->eval_fetched = NULL;
-
-    // The c->out slot is GC protected while the natives or user code runs.
-    // To keep it from crashing the GC, we put in "safe trash" that will be
-    // acceptable to the GC but raise alerts if any other code reads it.
-    //
-    SET_TRASH_SAFE(c->out);
-
-value_ready_for_do_next:
-    //
-    // c->value is expected to be set here, as is c->index
-    //
-    // !!! are there more rules for the locations value can't point to?
-    // Note that a fetched value pointer may be within a va_arg list.  Also
-    // consider the GC implications of running ANY non-EVAL/ONLY scenario;
-    // how do you know the values are safe?  (See ideas in %sys-do.h)
-    //
-    assert(c->value && !IS_END(c->value) && c->value != c->out);
-    assert(c->indexor != END_FLAG && c->indexor != THROWN_FLAG);
-
-    if (Trace_Flags) Trace_Line(c->source, c->indexor, c->value);
-
-    // Save the index at the start of the expression in case it is needed
-    // for error reporting.  DSF_INDEX can account for prefetching, but it
-    // cannot know what a preloaded head value was unless it was saved
-    // under a debug> mode.
-    //
-    if (c->indexor != VALIST_FLAG) c->expr_index = c->indexor;
-
-    // Make sure `eval` is trash in debug build if not doing a `reevaluate`.
-    // It does not have to be GC safe (for reasons explained below).  We
-    // also need to reset evaluation to normal vs. a kind of "inline quoting"
-    // in case EVAL/ONLY had enabled that.
-    //
-    VAL_INIT_WRITABLE_DEBUG(&(c->cell.eval)); // in union, always reinit
-    SET_TRASH_IF_DEBUG(&(c->cell.eval));
-    eval_normal = LOGICAL(c->flags & DO_FLAG_EVAL_NORMAL);
-
-    // If we're going to jump to the `reevaluate:` label below we should not
-    // consider it a Recycle() opportunity.  The value residing in `eval`
-    // is a local variable unseen by the GC *by design*--to avoid having
-    // to initialize it or GC-safe de-initialize it each time through
-    // the evaluator loop.  It will only be protected by the GC under
-    // circumstances that wind up extracting its properties during a needed
-    // evaluation (hence protected indirectly via `c->array` or `c->func`.)
-    //
-    if (--Eval_Count <= 0 || Eval_Signals) {
-        //
-        // Note that Do_Signals_Throws() may do a recycle step of the GC, or
-        // it may spawn an entire interactive debugging session via
-        // breakpoint before it returns.  It may also FAIL and longjmp out.
-        //
-        if (Do_Signals_Throws(c->out)) {
-            c->indexor = THROWN_FLAG;
-            NOTE_THROWING(goto return_indexor);
-        }
-
-        if (!IS_UNSET(c->out)) {
-            //
-            // !!! What to do with something like a Ctrl-C-based breakpoint
-            // session that does something like `resume/with 10`?  We are
-            // "in-between" evaluations, so that 10 really has no meaning
-            // and is just going to get discarded.  FAIL for now to alert
-            // the user that something is off, but perhaps the failure
-            // should be contained in a sandbox and restart the break?
-            //
-            fail (Error(RE_MISC));
-        }
-    }
-
-reevaluate:
-    //
-    // ^-- See why reevaluate must jump to be *after* a potentical GC point.
-    // (We also want the debugger to consider the triggering EVAL as the
-    // start of the expression, and don't want to advance `expr_index`).
-
-    // On entry we initialized `c->out` to a GC-safe value, and no evaluations
-    // should write END markers or unsafe trash in the slot.  As evaluations
-    // proceed the value they wrote in `c->out` should be fine to leave there
-    // as it won't crash the GC--and is cheaper than overwriting.  But in the
-    // debug build, throw safe trash in the slot half the time to catch stray
-    // reuses of irrelevant data...and test the release path the other half.
-    //
-    if (SPORADICALLY(2)) SET_TRASH_SAFE(c->out);
-
-#if !defined(NDEBUG)
-    do_count = Do_Evaluation_Preamble_Debug(c); // per-DO/NEXT debug checks
-    cast(void, do_count); // suppress unused warning
-    exit_from = cast(REBARR*, 0xDECAFBAD); // trash local to alert on reuse
-#endif
-
-    //==////////////////////////////////////////////////////////////////==//
-    //
-    // BEGIN MAIN SWITCH STATEMENT
-    //
-    //==////////////////////////////////////////////////////////////////==//
-
-    switch (Eval_Table[VAL_TYPE(c->value)]) { // see ET_XXX, RE: jump table
-
-//==//////////////////////////////////////////////////////////////////////==//
-//
-// [no evaluation] (REB_BLOCK, REB_INTEGER, REB_STRING, etc.)
-//
-// Copy the value's bits to c->out and fetch the next value.  (Infix behavior
-// may kick in for this same "DO/NEXT" step--see processing after switch.)
-//
-//==//////////////////////////////////////////////////////////////////////==//
-
-    case ET_NONE:
-        DO_NEXT_REFETCH_QUOTED(c->out, c);
-        break;
-
-//==//////////////////////////////////////////////////////////////////////==//
-//
-// [BAR! and LIT-BAR!]
-//
-// If an expression barrier is seen in-between expressions (as it will always
-// be if hit in this switch), it becomes UNSET!.  It only errors in argument
-// fulfillment during the switch case for ANY-FUNCTION!.
-//
-// LIT-BAR! decays into an ordinary BAR! if seen here by the evaluator.
-//
-//==//////////////////////////////////////////////////////////////////////==//
-
-    case ET_BAR:
-        SET_UNSET(c->out);
-        FETCH_NEXT_ONLY_MAYBE_END(c);
-        break;
-
-    case ET_LIT_BAR:
-        SET_BAR(c->out);
-        FETCH_NEXT_ONLY_MAYBE_END(c);
-        break;
-
-//==//////////////////////////////////////////////////////////////////////==//
-//
-// [WORD!]
-//
-// A plain word tries to fetch its value through its binding.  It will fail
-// and longjmp out of this stack if the word is unbound (or if the binding is
-// to a variable which is not set).  Should the word look up to a function,
-// then that function will be called by jumping to the ANY-FUNCTION! case.
-//
-// Note: Infix functions cannot be dispatched from this point, as there is no
-// "Left-Hand-Side" computed to use.  Infix dispatch happens on words during
-// a lookahead *after* this switch statement, when a omputed value in c->out
-// is available.
-//
-//==//////////////////////////////////////////////////////////////////////==//
-
-    case ET_WORD:
-        *(c->out) = *GET_OPT_VAR_MAY_FAIL(c->value);
-
-    dispatch_the_word_in_out:
-        if (ANY_FUNC(c->out)) { // check before checking unset, for speed
-            if (GET_VAL_FLAG(c->out, FUNC_FLAG_INFIX))
-                fail (Error(RE_NO_OP_ARG, c->value)); // see Note above
-
-            c->label_sym = VAL_WORD_SYM(c->value);
-
-        #if !defined(NDEBUG)
-            c->label_str = cast(const char*, Get_Sym_Name(c->label_sym));
-        #endif
-
-            if (Trace_Flags) Trace_Line(c->source, c->indexor, c->value);
-
-            c->value = c->out;
-            goto do_function_in_value;
-        }
-
-        if (IS_UNSET(c->out))
-            fail (Error(RE_NO_VALUE, c->value)); // need `:x` if `x` is unset
-
-    #if !defined(NDEBUG)
-        if (LEGACY(OPTIONS_LIT_WORD_DECAY) && IS_LIT_WORD(c->out))
-            VAL_SET_TYPE_BITS(c->out, REB_WORD); // don't reset full header!
-    #endif
-
-        FETCH_NEXT_ONLY_MAYBE_END(c);
-        break;
-
-//==//////////////////////////////////////////////////////////////////////==//
-//
-// [SET-WORD!]
-//
-// Does the evaluation into `out`, then gets the variable indicated by the
-// word and writes the result there as well.
-//
-//==//////////////////////////////////////////////////////////////////////==//
-
-    case ET_SET_WORD:
-        c->param = c->value; // fetch writes c->value, so save SET-WORD! ptr
-
-        FETCH_NEXT_ONLY_MAYBE_END(c);
-        if (c->indexor == END_FLAG)
-            fail (Error(RE_NEED_VALUE, c->param)); // e.g. `do [foo:]`
-
-        if (eval_normal) { // not using EVAL/ONLY
-            DO_NEXT_REFETCH_MAY_THROW(c->out, c, DO_FLAG_LOOKAHEAD);
-            if (c->indexor == THROWN_FLAG)
-                NOTE_THROWING(goto return_indexor);
-        }
-        else
-            DO_NEXT_REFETCH_QUOTED(c->out, c);
-
-        if (IS_UNSET(c->out))
-            fail (Error(RE_NEED_VALUE, c->param)); // e.g. `foo: ()`
-
-        *GET_MUTABLE_VAR_MAY_FAIL(c->param) = *(c->out);
-        break;
-
-//==//////////////////////////////////////////////////////////////////////==//
-//
-// [GET-WORD!]
-//
-// A GET-WORD! does no checking for unsets, no dispatch on functions, and
-// will return an UNSET! if that is what the variable is.
-//
-//==//////////////////////////////////////////////////////////////////////==//
-
-    case ET_GET_WORD:
-        *(c->out) = *GET_OPT_VAR_MAY_FAIL(c->value);
-        FETCH_NEXT_ONLY_MAYBE_END(c);
-        break;
-
-//==/////////////////////////////////////////////////////////////////////==//
-//
-// [LIT-WORD!]
-//
-// Note we only want to reset the type bits in the header, not the whole
-// header--because header bits contain information like WORD_FLAG_BOUND.
-//
-//==//////////////////////////////////////////////////////////////////////==//
-
-    case ET_LIT_WORD:
-        DO_NEXT_REFETCH_QUOTED(c->out, c);
-        VAL_SET_TYPE_BITS(c->out, REB_WORD);
-        break;
-
-//==//////////////////////////////////////////////////////////////////////==//
-//
-// [GROUP!]
-//
-//==//////////////////////////////////////////////////////////////////////==//
-
-    case ET_GROUP:
-        if (DO_ARRAY_THROWS(c->out, c->value)) {
-            c->indexor = THROWN_FLAG;
-            NOTE_THROWING(goto return_indexor);
-        }
-        FETCH_NEXT_ONLY_MAYBE_END(c);
-        break;
-
-//==//////////////////////////////////////////////////////////////////////==//
-//
-// [PATH!]
-//
-//==//////////////////////////////////////////////////////////////////////==//
-
-    case ET_PATH:
-        if (Do_Path_Throws(c->out, &c->label_sym, c->value, NULL)) {
-            c->indexor = THROWN_FLAG;
-            NOTE_THROWING(goto return_indexor);
-        }
-
-        if (ANY_FUNC(c->out)) {
-            //
-            // object/func or func/refinements or object/func/refinement
-            //
-            // Because we passed in a label symbol, the path evaluator was
-            // willing to assume we are going to invoke a function if it
-            // is one.  Hence it left any potential refinements on data stack.
-            //
-            assert(DSP >= c->dsp_orig);
-
-            // Cannot handle infix because prior value is wiped out above
-            // (Theoretically we could save it if we are DO-ing a chain of
-            // values, and make it work.  But then, a loop of DO/NEXT
-            // may not behave the same as DO-ing the whole block.  Bad.)
-            //
-            if (GET_VAL_FLAG(c->out, FUNC_FLAG_INFIX))
-                fail (Error_Has_Bad_Type(c->out));
-
-            c->value = c->out;
-            goto do_function_in_value;
-        }
-        else {
-            // Path should have been fully processed, no refinements on stack
-            //
-            assert(DSP == c->dsp_orig);
-            FETCH_NEXT_ONLY_MAYBE_END(c);
-        }
-        break;
-
-//==//////////////////////////////////////////////////////////////////////==//
-//
-// [SET-PATH!]
-//
-//==//////////////////////////////////////////////////////////////////////==//
-
-    case ET_SET_PATH:
-        c->param = c->value; // fetch writes c->value, save SET-WORD! pointer
-
-        FETCH_NEXT_ONLY_MAYBE_END(c);
-
-        // `do [a/b/c:]` is not legal
-        //
-        if (c->indexor == END_FLAG)
-            fail (Error(RE_NEED_VALUE, c->param));
-
-        // We want the result of the set path to wind up in `out`, so go
-        // ahead and put the result of the evaluation there.  Do_Path_Throws
-        // will *not* put this value in the output when it is making the
-        // variable assignment!
-        //
-        if (eval_normal) {
-            DO_NEXT_REFETCH_MAY_THROW(c->out, c, DO_FLAG_LOOKAHEAD);
-
-            if (c->indexor == THROWN_FLAG)
-                NOTE_THROWING(goto return_indexor);
-        }
-        else {
-            *(c->out) = *(c->value);
-            FETCH_NEXT_ONLY_MAYBE_END(c);
-        }
-
-        // `a/b/c: ()` is not legal (cannot assign path from unset)
-        //
-        if (IS_UNSET(c->out))
-            fail (Error(RE_NEED_VALUE, c->param));
-
-        // !!! The evaluation ordering of SET-PATH! evaluation seems to break
-        // the "left-to-right" nature of the language:
-        //
-        //     >> foo: make object! [bar: 10]
-        //
-        //     >> foo/(print "left" 'bar): (print "right" 20)
-        //     right
-        //     left
-        //     == 20
-        //
-        // In addition to seeming "wrong" it also necessitates an extra cell
-        // of storage.  This should be reviewed along with Do_Path generally.
-        {
-            REBVAL temp;
-            VAL_INIT_WRITABLE_DEBUG(&temp);
-            if (Do_Path_Throws(&temp, NULL, c->param, c->out)) {
-                c->indexor = THROWN_FLAG;
-                *(c->out) = temp;
-                NOTE_THROWING(goto return_indexor);
-            }
-        }
-
-        // We did not pass in a symbol, so not a call... hence we cannot
-        // process refinements.  Should not get any back.
-        //
-        assert(DSP == c->dsp_orig);
-        break;
-
-//==//////////////////////////////////////////////////////////////////////==//
-//
-// [GET-PATH!]
-//
-//==//////////////////////////////////////////////////////////////////////==//
-
-    case ET_GET_PATH:
-        //
-        // returns in word the path item, DS_TOP has value
-        //
-        if (Do_Path_Throws(c->out, NULL, c->value, NULL)) {
-            c->indexor = THROWN_FLAG;
-            NOTE_THROWING(goto return_indexor);
-        }
-
-        // We did not pass in a symbol ID
-        //
-        assert(DSP == c->dsp_orig);
-        FETCH_NEXT_ONLY_MAYBE_END(c);
-        break;
-
-//==//////////////////////////////////////////////////////////////////////==//
-//
-// [LIT-PATH!]
-//
-// We only set the type, in order to preserve the header bits... (there
-// currently aren't any for ANY-PATH!, but there might be someday.)
-//
-// !!! Aliases a REBSER under two value types, likely bad, see #2233
-//
-//==//////////////////////////////////////////////////////////////////////==//
-
-    case ET_LIT_PATH:
-        DO_NEXT_REFETCH_QUOTED(c->out, c);
-        VAL_SET_TYPE_BITS(c->out, REB_PATH);
-        break;
-
-//==//////////////////////////////////////////////////////////////////////==//
-//
-// [ANY-FUNCTION!]
-//
-// If a function makes it to the SWITCH statement, that means it is either
-// literally a function value in the array (`do compose [(:+) 1 2]`) or is
-// being retriggered via EVAL.  Note that infix functions that are
-// encountered in this way will behave as prefix--their infix behavior
-// is only triggered when they are looked up from a word.  See #1934.
-//
-// Most function evaluations are triggered from a SWITCH on a WORD! or PATH!,
-// which jumps in at the `do_function_in_value` label.
-//
-//==//////////////////////////////////////////////////////////////////////==//
-
-    case ET_NATIVE:
-    case ET_ACTION:
-    case ET_COMMAND:
-    case ET_ROUTINE:
-    case ET_FUNCTION:
-        //
-        // Note: Because this is a function value being hit literally in
-        // a block, it does not have a name.  Use symbol of its VAL_TYPE
-        //
-        c->label_sym = SYM_FROM_KIND(VAL_TYPE(c->value));
-
-    #if !defined(NDEBUG)
-        c->label_str = cast(const char*, Get_Sym_Name(c->label_sym));
-    #endif
-
-    do_function_in_value:
-        //
-        // `do_function_in_value` expects the function to be in c->value,
-        // and if it's a definitional return we need to extract its target.
-        // (the REBVAL you get from FUNC_VALUE() does not have the exit_from
-        // poked into it.)
-        //
-        // Note that you *can* have a 'literal' definitional return value,
-        // because the user can compose it into a block like any function.
-        //
-        assert(ANY_FUNC(c->value));
-        c->func = VAL_FUNC(c->value);
-        if (c->func == PG_Leave_Func) {
-            exit_from = VAL_FUNC_EXIT_FROM(c->value);
-            goto do_definitional_exit_from;
-        }
-        if (c->func == PG_Return_Func)
-            exit_from = VAL_FUNC_EXIT_FROM(c->value);
-        else
-            exit_from = NULL;
-
-        // Advance the input.  Note we are allowed to be at a END_FLAG (such
-        // as if the function has no arguments, or perhaps its first argument
-        // is hard quoted as HELP's is and it can accept that.)
-        //
-        FETCH_NEXT_ONLY_MAYBE_END(c);
-
-        // There may be refinements pushed to the data stack to process, if
-        // the call originated from a path dispatch.
-        //
-        assert(DSP >= c->dsp_orig);
-
-    //==////////////////////////////////////////////////////////////////==//
-    //
-    // ANY-FUNCTION! EVAL HANDLING
-    //
-    //==////////////////////////////////////////////////////////////////==//
-
-        // The EVAL "native" is unique because it cannot be a function that
-        // runs "under the evaluator"...because it *is the evaluator itself*.
-        // Hence it is handled in a special way.
-        //
-        if (c->func == PG_Eval_Func) {
-            if (c->indexor == END_FLAG) // e.g. `do [eval]`
-                fail (Error_No_Arg(c->label_sym, FUNC_PARAM(PG_Eval_Func, 1)));
-
-            // "DO/NEXT" full expression into the `eval` REBVAR slot
-            // (updates index...).  (There is an /ONLY switch to suppress
-            // normal evaluation but it does not apply to the value being
-            // retriggered itself, just any arguments it consumes.)
-            //
-            VAL_INIT_WRITABLE_DEBUG(&(c->cell.eval));
-            DO_NEXT_REFETCH_MAY_THROW(&(c->cell.eval), c, DO_FLAG_LOOKAHEAD);
-
-            if (c->indexor == THROWN_FLAG)
-                NOTE_THROWING(goto return_indexor);
-
-            // There's only one refinement to EVAL and that is /ONLY.  It can
-            // push one refinement to the stack or none.  The state will
-            // twist up the evaluator for the next evaluation only.
-            //
-            if (DSP > c->dsp_orig) {
-                assert(DSP == c->dsp_orig + 1);
-                assert(VAL_WORD_SYM(DS_TOP) == SYM_ONLY); // canonized on push
-                DS_DROP;
-                eval_normal = FALSE;
-            }
-            else
-                eval_normal = TRUE;
-
-            // Jumping to the `reevaluate:` label will skip the fetch from the
-            // array to get the next `value`.  So seed it with the address of
-            // eval result, and step the index back by one so the next
-            // increment will get our position sync'd in the block.
-            //
-            // If there's any reason to be concerned about the temporary
-            // item being GC'd, it should be taken care of by the implicit
-            // protection from the Do Stack.  (e.g. if it contains a function
-            // that gets evaluated it will wind up in c->func, if it's a
-            // GROUP! or PATH!-containing-GROUP! it winds up in c->array...)
-            //
-            // Note that we may be at the end (which would usually be a NULL
-            // case for c->value) but we are splicing in eval over that,
-            // which keeps the switch from crashing.
-            //
-            if (c->value)
-                c->eval_fetched = c->value;
-            else
-                c->eval_fetched = END_VALUE; // NULL means no eval_fetched :-/
-
-            c->value = &(c->cell.eval);
-            goto reevaluate; // we don't move index!
-        }
-
-    //==////////////////////////////////////////////////////////////////==//
-    //
-    // ANY-FUNCTION! FRAMELESS CALL DISPATCH
-    //
-    //==////////////////////////////////////////////////////////////////==//
-
-        // If a native has no refinements to process, it is feasible to
-        // allow it to run "frameless".  Even though the chunk stack is a
-        // very cheap abstraction, it is not zero cost...and some functions
-        // are better implemented as essentially inline hooks to the DO
-        // evaluator.
-        //
-        // All frameless functions must still be able to run with a call
-        // frame if requested, because debug scenarios would expect those
-        // cells to be inspectable on the stack.  Hence, if there are any
-        // trace flags set we fall back upon that implementation.
-        //
-        // (EVAL/ONLY also suppresses frameless abilities, because the
-        // burden of the flag would be too much to pass through.)
-        //
-        if ( // check from most likely to be false to least likely...
-            GET_VAL_FLAG(FUNC_VALUE(c->func), FUNC_FLAG_FRAMELESS)
-            && DSP == c->dsp_orig
-            && !Trace_Flags
-            && eval_normal // avoid framelessness if EVAL/ONLY used
-            && !SPORADICALLY(2) // run it framed in DEBUG 1/2 of the time
-        ) {
-            REB_R ret;
-            struct Reb_Call *prior_call = DSF;
-            CS_Running = c;
-
-            // A NULL arg signifies to the called function that it is being
-            // run frameless.  If it had a frame, then it would be non-NULL
-            // and the source of the frame values.
-            //
-            c->arg = NULL;
-
-            // We might wind up invoking the GC, and we need to make sure
-            // the reusable variables aren't bad data.  `value` should be
-            // good but we don't know what's in the others.
-            //
-            c->param = NULL;
-            c->refine = NULL;
-            c->cell.subfeed = NULL;
-
-            SET_TRASH_SAFE(c->out);
-
-            c->mode = CALL_MODE_FUNCTION; // !!! separate "frameless" mode?
-
-            if (IS_ACTION(FUNC_VALUE(c->func))) {
-                //
-                // At the moment, the type checking actions run framelessly,
-                // while no other actions do.  These are things like STRING?
-                // and INTEGER?
-                //
-
-                assert(FUNC_ACT(c->func) < REB_MAX_0);
-                assert(FUNC_NUM_PARAMS(c->func) == 1);
-
-                if (c->indexor == END_FLAG)
-                    fail (Error_No_Arg(
-                        c->label_sym, FUNC_PARAM(c->func, 1)
-                    ));
-
-                DO_NEXT_REFETCH_MAY_THROW(c->out, c, DO_FLAG_LOOKAHEAD);
-
-                if (c->indexor == THROWN_FLAG)
-                    ret = R_OUT_IS_THROWN;
-                else {
-                    if (VAL_TYPE_0(c->out) == FUNC_ACT(c->func))
-                        SET_TRUE(c->out);
-                    else
-                        SET_FALSE(c->out);
-                    ret = R_OUT;
-                }
-            }
-            else {
-                //
-                // Beyond the type-checking actions, only NATIVE! can be
-                // frameless...
-                //
-                assert(IS_NATIVE(FUNC_VALUE(c->func)));
-                ret = (*FUNC_CODE(c->func))(c);
-            }
-
-            CS_Running = prior_call;
-
-            // If frameless, use SET_UNSET(D_OUT) instead of R_UNSET, etc.
-            //
-            assert(ret == R_OUT || ret == R_OUT_IS_THROWN);
-
-            if (ret == R_OUT_IS_THROWN) {
-                assert(THROWN(c->out));
-
-                // There are actually "two kinds of throws"...one that can't
-                // be resumed (such as that which might happen during a
-                // parameter fulfillment) and one that might be resumable
-                // (like a throw during a DO_ARRAY of a fulfilled parameter).
-                // A frameless native must make this distinction to line up
-                // with the distinction from normal evaluation.
-                //
-                if (c->mode == CALL_MODE_THROW_PENDING) {
-                    assert(c->indexor != THROWN_FLAG);
-                    goto handle_possible_exit_thrown;
-                }
-
-                assert(c->indexor == THROWN_FLAG);
-                NOTE_THROWING(goto return_indexor);
-            }
-
-            c->mode = CALL_MODE_GUARD_ARRAY_ONLY;
-
-            // We're done!
-            break;
-        }
-
-    //==////////////////////////////////////////////////////////////////==//
-    //
-    // ANY-FUNCTION! NORMAL ARGUMENT FULFILLMENT PROCESS
-    //
-    //==////////////////////////////////////////////////////////////////==//
-
-        // `out` may contain the pending argument for an infix operation,
-        // and it could also be the backing store of the `value` pointer
-        // to the function.  So Push_New_Arglist_For_Call() shouldn't
-        // overwrite it!
-        //
-        // Note: Although we create the call frame here, we cannot "put
-        // it into effect" until all the arguments have been computed.
-        // This is because recursive stack-relative bindings would wind
-        // up reading variables out of the frame while it is still
-        // being built, and that would be bad.
-        //
-        Push_New_Arglist_For_Call(c);
-
-        // We assume you can enumerate both the formal parameters (in the
-        // spec) and the actual arguments (in the call frame) using pointer
-        // incrementation, that they are both terminated by END, and
-        // that there are an equal number of values in both.
-        //
-        c->param = FUNC_PARAMS_HEAD(c->func);
-
-        if (IS_END(c->param)) {
-            //
-            // There are no arguments, so just skip the next section.  We
-            // know that `param` contains an END marker so the GC
-            // won't crash on it.  The Dispatch_Call() will ovewrite both
-            // `arg` and `refine`.
-            //
-            goto function_ready_to_call;
-        }
-
-        // Since we know we're not going to just overwrite it, go ahead and
-        // grab the arg head.  While fulfilling arguments the GC might be
-        // invoked, so we have to initialize `refine` to something too...
-        //
-        c->arg = DSF_ARGS_HEAD(c);
-
-    do_function_arglist_in_progress:
-        //
-        // c->out may have either contained the infix argument (if jumped in)
-        // or if this was a fresh loop iteration, the debug build had
-        // set c->out to a safe trash.  Using the statistical technique
-        // again, we mimic the release build behavior of trust *half* the
-        // time, and put in a trapping trash the other half...
-        //
-    #if !defined(NDEBUG)
-        if (SPORADICALLY(2))
-            SET_TRASH_SAFE(c->out);
-    #endif
-
-        // While fulfilling arguments the GC might be invoked, so we have to
-        // initialize `refine` to something too.  The GC sees subfeed too.
-        //
-        c->refine = NULL;
-        c->cell.subfeed = NULL;
-
-        // This loop goes through the parameter and argument slots, filling in
-        // the arguments via recursive calls to the evaluator.
-        //
-        // Note that Make_Call initialized them all to UNSET.  This is needed
-        // in order to allow skipping around, in particular so that a
-        // refinement slot can be marked as processed or not processed, but
-        // also because the garbage collector has to consider the slots "live"
-        // as arguments are progressively fulfilled.
-        //
-        c->mode = CALL_MODE_ARGS;
-
-        for (; NOT_END(c->param); c->param++, c->arg++) {
-        no_advance:
-            assert(IS_TYPESET(c->param));
-
-            // If the frame was pre-built then we want to skip most parameter
-            // fulfillment logic.  However, refinements throw a wrench in
-            // it because of specialization, because a refinement may be
-            // specialized but an argument to it not, or vice-versa.  The
-            // `c->mode` and `c->refine` must be updated to allow fallthrough
-            // to normal fulfillment.
-            //
-            if ((c->flags & DO_FLAG_EXECUTE_FRAME)) {
-                //
-                // !!! Currently there is no support for calling a FRAME! with
-                // additional refinements beyond the specialization.  So you
-                // can't specialize `frame: :APPEND/ONLY` and then call it as
-                // `frame/DUP/ONLY` which would require checking for duplicate
-                // refinements and other things.  In the long term that should
-                // be implemented.
-                //
-                assert(c->mode != CALL_MODE_SEEK_REFINE_WORD);
-
-                if (IS_BAR(c->arg)) {
-                    if (GET_VAL_FLAG(c->param, TYPESET_FLAG_HIDDEN)) {
-                        //
-                        // Pure local, so if told to fulfill ordinarily then
-                        // that would just be an UNSET!
-                        //
-                        SET_UNSET(c->arg);
-                        continue;
-                    }
-
-                    if (GET_VAL_FLAG(c->param, TYPESET_FLAG_REFINEMENT)) {
-                        //
-                        // With a BAR! in a refinement slot, we take that to
-                        // mean that the refinement is not supplied.
-                        //
-                        SET_NONE(c->arg);
-                        c->refine = c->arg;
-                        c->mode = CALL_MODE_REFINE_SKIP;
-                        continue;
-                    }
-
-                    if (
-                        c->mode == CALL_MODE_REFINE_REVOKE
-                        || c->mode == CALL_MODE_REFINE_SKIP
-                    ) {
-                        //
-                        // A BAR! in a refinement slot where the refinement is
-                        // not being taken...either because there was a BAR!
-                        // or a FALSE in the refinement slot or it's being
-                        // revoked due to an UNSET! being seen...will just
-                        // act like an UNSET!
-                        //
-                        SET_UNSET(c->arg);
-                        continue;
-                    }
-
-                    // Any other kind of argument we fall through to normal
-                    // processing to either fulfill the argument or deliver
-                    // the appropriate error.
-                    //
-                    // !!! Currently ordinary dispatch is written to expect
-                    // that the frame was filled with UNSET!  Since ordinary
-                    // dispatch is going to be more common than fulfilling a
-                    // partially specialized arg, we restore that invariant.
-                    //
-                    SET_UNSET(c->arg);
-                    goto fulfill_non_refinement_non_local;
-                }
-
-                // Otherwise, it's not a BAR!, but a value to use...
-
-                if (GET_VAL_FLAG(c->param, TYPESET_FLAG_HIDDEN)) {
-                    //
-                    // "Pure locals" are expected by functions to be unset.
-                    // If frame dispatch were allowed to poke values into
-                    // that locals it is "locals injection" and would
-                    // undermine the function's ability to assume that the
-                    // local was UNSET! at function start.
-                    //
-                    // !!! This should be reviewed in terms of potential
-                    // "continuation"--an issue that would also need to
-                    // suppress type checking.  What if a FRAME! could be
-                    // thrown and then later resumed with a memory of an
-                    // intermediate state?  Such frames would need the ability
-                    // to have any value in a locals slot.
-                    //
-                    if (!IS_UNSET(c->arg))
-                        fail (Error_Local_Injection(c->label_sym, c->param));
-
-                    continue;
-                }
-
-                // Refinements that are considered to be specified must be
-                // coerced into the proper WORD! value of that refinement.
-                // An UNSET! is not considered to be coercible.
-                //
-                if (GET_VAL_FLAG(c->param, TYPESET_FLAG_REFINEMENT)) {
-                    if (IS_UNSET(c->arg)) {
-                        //
-                        // !!! More specific "refinement unset" error?
-                        //
-                        fail (Error_Arg_Type(
-                            c->label_sym, c->param, Type_Of(c->arg))
-                        );
-                    }
-                    else if (IS_CONDITIONAL_TRUE(c->arg)) {
-                        Val_Init_Word(
-                            c->arg, REB_WORD, VAL_TYPESET_SYM(c->param)
-                        );
-                        c->mode = CALL_MODE_REFINE_PENDING;
-                        continue;
-                    }
-                    else {
-                        SET_NONE(c->arg);
-                        c->mode = CALL_MODE_REFINE_SKIP;
-                        continue;
-                    }
-                }
-
-                // If it's an ordinary arg then the revoking/pending logic
-                // is repeated here.  This repetition is unfortunate, but if
-                // control were to be passed to normal argument fulfillment
-                // it would mean stuffing `c->value` from the `c->arg` (which
-                // is dubious) as well as doing a mode check to know not to
-                // do full evaluation.
-                //
-                if (
-                    c->mode == CALL_MODE_REFINE_REVOKE
-                    || c->mode == CALL_MODE_REFINE_SKIP
-                ) {
-                    //
-                    // !!! Technically should it be different errors when you
-                    // are given a conditionally false refinement and then
-                    // a frame value, vs a conditionally true one and not all
-                    // unset values in a revoke?
-                    //
-                    if (!IS_UNSET(c->arg))
-                        fail (Error(RE_BAD_REFINE_REVOKE));
-
-                    continue;
-                }
-                else if (c->mode == CALL_MODE_REFINE_PENDING) {
-                    c->mode = CALL_MODE_REFINE_ARGS;
-                    continue;
-                }
-
-                goto type_check_arg;
-            }
-
-            // *** PURE LOCALS => continue ***
-
-            if (GET_VAL_FLAG(c->param, TYPESET_FLAG_HIDDEN)) {
-                //
-                // When the spec contained a SET-WORD!, that was a "pure
-                // local".  It corresponds to no argument and will not
-                // appear in WORDS-OF.  Unlike /local, it cannot be used
-                // for "locals injection".  Helpful when writing generators
-                // because you don't have to go find /local (!), you can
-                // really put it wherever is convenient--no position rule.
-                //
-                // A trick for functions marked FUNC_FLAG_LEAVE_OR_RETURN
-                // puts a "magic" REBNATIVE(return) value into the arg slot
-                // for pure locals named RETURN: ....used by FUNC and CLOS
-                //
-                // Leave this arg value as an UNSET!
-                //
-                continue;
-            }
-
-            if (!GET_VAL_FLAG(c->param, TYPESET_FLAG_REFINEMENT)) {
-                //
-                // Hunting a refinement?  Quickly disregard this if we are
-                // doing such a scan and it isn't a refinement.
-                //
-                if (c->mode == CALL_MODE_SEEK_REFINE_WORD)
-                    continue;
-            }
-            else {
-                // *** REFINEMENTS => continue ***
-
-                // Refinements are tricky because users can write:
-                //
-                //     foo: func [a /b c /d e] [...]
-                //
-                //     foo/b/d (1 + 2) (3 + 4) (5 + 6)
-                //     foo/d/b (1 + 2) (3 + 4) (5 + 6)
-                //
-                // But we are marching across the parameters in order of their
-                // *definition*.  Hence we may have to seek refinements ahead
-                // or behind to know where to put the results we evaluate.
-                //
-                if (c->mode == CALL_MODE_SEEK_REFINE_WORD) {
-                    //
-                    // Note that we have already canonized the path words for
-                    // a case-insensitive-comparison to the symbol in the
-                    // function's paramlist.  While it might be tempting to
-                    // canonize those too, they should retain their original
-                    // case for when that symbol is given back to the user to
-                    // indicate a used refinement.
-                    //
-                    if (
-                        VAL_WORD_SYM(DS_TOP) // ...was canonized when pushed
-                        == SYMBOL_TO_CANON(VAL_TYPESET_SYM(c->param))
-                    ) {
-                        // If we seeked backwards to find a refinement and it's
-                        // the one we are looking for, "consume" it off the
-                        // data stack to say we found it in the frame
-                        //
-                        DS_DROP;
-
-                        // Now as we switch to pending mode, change refine to
-                        // point at the arg slot so we can revoke it if needed
-                        //
-                        c->mode = CALL_MODE_REFINE_PENDING;
-                        c->refine = c->arg;
-
-                        Val_Init_Word(
-                            c->refine, REB_WORD, VAL_TYPESET_SYM(c->param)
-                        );
-
-                    #if !defined(NDEBUG)
-                        if (GET_VAL_FLAG(
-                            FUNC_VALUE(c->func), FUNC_FLAG_LEGACY
-                        )) {
-                            // OPTIONS_REFINEMENTS_TRUE at function create,
-                            // so ovewrite the WORD! with TRUE
-                            //
-                            SET_TRUE(c->refine);
-                        }
-                    #endif
-
-                        continue;
-                    }
-
-                    // ...else keep scanning, but if it's unset then set it
-                    // to none because we *might* not revisit this spot again.
-                    //
-                    if (IS_UNSET(c->arg))
-                        SET_NONE(c->arg);
-
-                    continue;
-                }
-
-                if (c->dsp_orig == DSP) {
-                    //
-                    // No refinements are left on the data stack, so if this
-                    // refinement slot is still unset, skip the args and leave
-                    // them as unsets (or set nones in legacy mode)
-                    //
-                    c->mode = CALL_MODE_REFINE_SKIP;
-                    if (IS_UNSET(c->arg))
-                        SET_NONE(c->arg);
-
-                    continue;
-                }
-
-                // Should have only pushed words to the stack (or there would
-                // have been an earlier error)
-                //
-                assert(IS_WORD(DS_TOP));
-
-                if (
-                    VAL_WORD_SYM(DS_TOP) // ...was canonized when pushed
-                    == SYMBOL_TO_CANON(VAL_TYPESET_SYM(c->param))
-                ) {
-                    // We were lucky and the next refinement we wish to
-                    // process lines up with this parameter slot.
-
-                    c->mode = CALL_MODE_REFINE_PENDING;
-                    c->refine = c->arg;
-
-                    DS_DROP;
-
-                    Val_Init_Word(
-                        c->refine, REB_WORD, VAL_TYPESET_SYM(c->param)
-                    );
-
-                #if !defined(NDEBUG)
-                    if (GET_VAL_FLAG(FUNC_VALUE(c->func), FUNC_FLAG_LEGACY)) {
-                        // OPTIONS_REFINEMENTS_TRUE at function create, so
-                        // ovewrite the word we put in the refine slot
-                        //
-                        SET_TRUE(c->refine);
-                    }
-                #endif
-
-                    continue;
-                }
-
-                // We weren't lucky and need to scan
-
-                c->mode = CALL_MODE_SEEK_REFINE_WORD;
-                assert(IS_WORD(DS_TOP));
-
-                // We have to reset to the beginning if we are going to scan,
-                // because we might have gone past the refinement on a prior
-                // scan.  (Review if a bit might inform us if we've ever done
-                // a scan before to get us started going out of order.  If not,
-                // we would only need to look ahead.)
-                //
-                c->param = DSF_PARAMS_HEAD(c);
-                c->arg = DSF_ARGS_HEAD(c);
-
-                // We might have a function with no normal args, where a
-                // refinement is the first parameter...and we don't want to
-                // run the loop's arg++/param++ we get if we `continue`
-                //
-                goto no_advance;
-            }
-
-            if (c->mode == CALL_MODE_REFINE_SKIP) {
-                //
-                // Just skip because the args are already UNSET! (or NONE! if
-                // we are in LEGACY_OPTIONS_REFINEMENT_TRUE mode
-                //
-                continue;
-            }
-
-        fulfill_non_refinement_non_local:
-            assert(
-                c->mode == CALL_MODE_ARGS
-                || c->mode == CALL_MODE_REFINE_PENDING
-                || c->mode == CALL_MODE_REFINE_ARGS
-                || c->mode == CALL_MODE_REFINE_REVOKE
-            );
-
-            // Evaluation argument "hook" parameters (signaled in MAKE FUNCION!
-            // by a `|` in the typeset, and in FUNC by `<...>`).  They point
-            // back to this call through a reified FRAME!, and are able to
-            // consume additional arguments during the function run.
-            //
-            if (GET_VAL_FLAG(c->param, TYPESET_FLAG_VARARGS)) {
-                assert(eval_normal); // !!! Can EVAL/ONLY be supported?
-                /*assert(DSP == c->dsp_orig);*/ // !!! *after* refinement args?
-
-                VAL_RESET_HEADER(c->arg, REB_VARARGS);
-
-                VAL_VARARGS_FRAME(c->arg)
-                    = Frame_For_Call_May_Reify(c, NULL, FALSE);
-                ENSURE_ARRAY_MANAGED(
-                    CTX_VARLIST(VAL_VARARGS_FRAME(c->arg))
-                );
-
-                VAL_VARARGS_PARAM(c->arg) = c->param; // type checks on TAKE
-
-                assert(c->cell.subfeed == NULL); // NULL earlier in switch case
-                continue;
-            }
-
-            // No argument--quoted or otherwise--is allowed to be directly
-            // filled by a literal expression barrier.  Not even if it is able
-            // to accept the type BAR! (other means must be used, e.g.
-            // LIT-BAR! decaying to a BAR! in the slot).
-            //
-            // Since we prefetched, this can look before a possible DO/NEXT.
-            //
-            // !!! Technically this is an additional check of c->indexor for
-            // the END_FLAG, so it would suggest better performance if the
-            // check were done on each non-END-flag-checked branch, but for
-            // now it is checked in one place for simplicity.
-            //
-            if (c->indexor != END_FLAG && IS_BAR(c->value))
-                fail (Error(RE_EXPRESSION_BARRIER));
-
-            // *** QUOTED OR EVALUATED ITEMS ***
-
-            if (GET_VAL_FLAG(c->param, TYPESET_FLAG_QUOTE)) {
-                if (c->indexor == END_FLAG) {
-                    //
-                    // If a function has a quoted argument whose types permit
-                    // unset, then that specific case is allowed, in order to
-                    // implement console commands like HELP (which acts as
-                    // arity 1 or 0, using this trick)
-                    //
-                    //     >> foo: func [:a [unset!]] [
-                    //         if unset? :a ["special allowance"]
-                    //     ]
-                    //
-                    //     >> do [foo]
-                    //     == "special allowance"
-                    //
-                #if !defined(NDEBUG)
-                    if (GET_VAL_FLAG(FUNC_VALUE(c->func), FUNC_FLAG_LEGACY))
-                        SET_UNSET(c->arg); // was NONE by default...
-                    else
-                        assert(IS_UNSET(c->arg)); // already is unset...
-                #endif
-
-                    // Pre-empt the later type checking in order to inject a
-                    // more specific message than "doesn't take UNSET!"
-                    //
-                    if (!TYPE_CHECK(c->param, REB_UNSET))
-                        fail (Error_No_Arg(c->label_sym, c->param));
-                }
-                else if (
-                    GET_VAL_FLAG(c->param, TYPESET_FLAG_EVALUATE) // soft quote
-                    && eval_normal // we're not in never-evaluating EVAL/ONLY
-                    && (
-                        IS_GROUP(c->value)
-                        || IS_GET_WORD(c->value)
-                        || IS_GET_PATH(c->value)
-                    )
-                ) {
-                    // These cases are "soft quoted", because both the flags
-                    // TYPESET_FLAG_QUOTE and TYPESET_FLAG_EVALUATE are set.
-                    //
-                    //     >> foo: function ['a] [print [{a is} a]
-                    //
-                    //     >> foo 1 + 2
-                    //     a is 1
-                    //
-                    //     >> foo (1 + 2)
-                    //     a is 3
-                    //
-                    // This provides a convenient escape mechanism to allow
-                    // callers to subvert quoting if they need to.
-                    //
-                    // These are "no-arg" evals so we do them isolated.  The
-                    // `arg` slot is the input, and can't be output for the
-                    // DO also...so use `out` instead.  (`out` is a decent
-                    // choice because if a throw were to happen, that's where
-                    // the thrown value would have to wind up in that case.)
-                    //
-                    if (DO_VALUE_THROWS(c->out, c->value)) {
-                        //
-                        // If we have refinements pending on the data
-                        // stack we need to balance those...
-                        //
-                        DS_DROP_TO(c->dsp_orig);
-
-                        c->indexor = THROWN_FLAG;
-                        NOTE_THROWING(goto drop_call_and_return_thrown);
-                    }
-
-                    *(c->arg) = *(c->out);
-
-                    FETCH_NEXT_ONLY_MAYBE_END(c);
-                }
-                else {
-                    // This is either not one of the "soft quoted" cases, or
-                    // "hard quoting" was explicitly used with GET-WORD!:
-                    //
-                    //     >> foo: function [:a] [print [{a is} a]
-                    //
-                    //     >> foo 1 + 2
-                    //     a is 1
-                    //
-                    //     >> foo (1 + 2)
-                    //     a is (1 + 2)
-                    //
-                    DO_NEXT_REFETCH_QUOTED(c->arg, c);
-                }
-            }
-            else {
-                // !!! Note: ROUTINE! does not set any bits on the symbols
-                // and will need to be made to...
-                //
-                // assert(GET_VAL_FLAG(param, TYPESET_FLAG_EVALUATE));
-
-                if (c->indexor == END_FLAG)
-                    fail (Error_No_Arg(DSF_LABEL_SYM(c), c->param));
-
-                // An ordinary WORD! in the function spec indicates that you
-                // would like that argument to be evaluated normally.
-                //
-                //     >> foo: function [a] [print [{a is} a]
-                //
-                //     >> foo 1 + 2
-                //     a is 3
-                //
-                // Special outlier EVAL/ONLY can be used to subvert this:
-                //
-                //     >> eval/only :foo 1 + 2
-                //     a is 1
-                //     ** Script error: + operator is missing an argument
-                //
-                if (eval_normal) {
-                    DO_NEXT_REFETCH_MAY_THROW(
-                        c->arg,
-                        c,
-                        GET_VAL_FLAG(FUNC_VALUE(c->func), FUNC_FLAG_INFIX)
-                            ? DO_FLAG_NO_LOOKAHEAD
-                            : DO_FLAG_LOOKAHEAD
-                    );
-
-                    if (c->indexor == THROWN_FLAG) {
-                        *(c->out) = *(c->arg);
-
-                        // If we have refinements pending on the data
-                        // stack we need to balance those...
-                        //
-                        DS_DROP_TO(c->dsp_orig);
-
-                        NOTE_THROWING(goto drop_call_and_return_thrown);
-                    }
-                }
-                else
-                    DO_NEXT_REFETCH_QUOTED(c->arg, c);
-            }
-
-            ASSERT_VALUE_MANAGED(c->arg);
-
-            if (IS_UNSET(c->arg)) {
-                if (c->mode == CALL_MODE_REFINE_ARGS)
-                    fail (Error(RE_BAD_REFINE_REVOKE));
-                else if (c->mode == CALL_MODE_REFINE_PENDING) {
-                    c->mode = CALL_MODE_REFINE_REVOKE;
-
-                #if !defined(NDEBUG)
-                    //
-                    // Sanity check that the refinement revoking type is good,
-                    // whether legacy (true/false) or Ren-C (WORD! of the
-                    // refinement itself).
-                    //
-                    if (GET_VAL_FLAG(FUNC_VALUE(c->func), FUNC_FLAG_LEGACY)) {
-                        assert(IS_LOGIC(c->refine));
-                        assert(IS_NONE(c->arg)); // is actually already none
-                    }
-                    else {
-                        assert(IS_WORD(c->refine));
-                        assert(IS_UNSET(c->arg));
-                    }
-                #endif
-
-                    SET_NONE(c->refine); // ...revoke the refinement.
-                }
-                else if (c->mode == CALL_MODE_REFINE_REVOKE) {
-                    //
-                    // We are revoking arguments to a refinement that have
-                    // never been filled, so they should be vacant.
-                    //
-                #if !defined(NDEBUG)
-                    if (GET_VAL_FLAG(FUNC_VALUE(c->func), FUNC_FLAG_LEGACY))
-                        assert(IS_NONE(c->arg));
-                    else
-                        assert(IS_UNSET(c->arg));
-                #endif
-                }
-            }
-            else {
-                if (c->mode == CALL_MODE_REFINE_REVOKE)
-                    fail (Error(RE_BAD_REFINE_REVOKE));
-                else if (c->mode == CALL_MODE_REFINE_PENDING)
-                    c->mode = CALL_MODE_REFINE_ARGS;
-            }
-
-            // Don't type check the argument if it's being revoked.
-            //
-            if (c->mode == CALL_MODE_REFINE_REVOKE) {
-                assert(IS_UNSET(c->arg));
-                continue;
-            }
-
-        type_check_arg:
-            if (!TYPE_CHECK(c->param, VAL_TYPE(c->arg)))
-                fail (Error_Arg_Type(c->label_sym, c->param, Type_Of(c->arg)));
-        }
-
-        // If we were scanning and didn't find the refinement we were looking
-        // for, then complain with an error.
-        //
-        // !!! This will complain differently than a proper "REFINED!" strategy
-        // would complain, because if you do:
-        //
-        //     append/(second [only asdhjas])/(print "hi") [a b c] [d]
-        //
-        // ...it would never make it to the print.  Here we do all the PATH!
-        // and GROUP! evals up front and check that things are words or NONE,
-        // not knowing if a refinement isn't on the function until the end.
-        //
-        if (c->mode == CALL_MODE_SEEK_REFINE_WORD)
-            fail (Error(RE_BAD_REFINE, DS_TOP));
-
-        // In the case where the user has said foo/bar/baz, and bar was later
-        // in the spec than baz, then we will have passed it.  We need to
-        // restart the scan (which may wind up failing)
-        //
-        if (DSP != c->dsp_orig) {
-            c->mode = CALL_MODE_SEEK_REFINE_WORD;
-            c->param = DSF_PARAMS_HEAD(c);
-            c->arg = DSF_ARGS_HEAD(c);
-            goto no_advance;
-        }
-
-    function_ready_to_call:
-        //
-        // Execute the function with all arguments ready.
-        //
-    #if !defined(NDEBUG)
-        //
-        // R3-Alpha DO acted like an "EVAL" when passed a function, hence it
-        // would have an effective arity greater than 1 if that were the case.
-        // It was the only function that could do this.  Ren-C isolates the
-        // concept of a "re-evaluator" into a full-spectrum native that does
-        // *only* that, and is known to be "un-wrappable":
-        //
-        // https://trello.com/c/YMAb89dv
-        //
-        // With the VALUE_FLAG_REEVALUATE bit (which had been a cost on every
-        // REBVAL) now gone, we must hook the evaluator to implement the
-        // legacy feature for DO.
-        //
-        if (
-            LEGACY(OPTIONS_DO_RUNS_FUNCTIONS)
-            && IS_NATIVE(FUNC_VALUE(c->func))
-            && FUNC_CODE(c->func) == &N_do
-            && ANY_FUNC(DSF_ARGS_HEAD(c))
-        ) {
-            // Grab the argument into the eval storage slot before abandoning
-            // the arglist.
-            //
-            c->cell.eval = *DSF_ARGS_HEAD(c);
-
-            c->eval_fetched = c->value;
-            c->value = &c->cell.eval;
-
-            c->mode = CALL_MODE_GUARD_ARRAY_ONLY;
-            goto drop_call_for_legacy_do_function;
-        }
-    #endif
-
-    //==////////////////////////////////////////////////////////////////==//
-    //
-    // ANY-FUNCTION! THROWING OF "RETURN" + "LEAVE" DEFINITIONAL EXITs
-    //
-    //==////////////////////////////////////////////////////////////////==//
-
-        if (exit_from) {
-        do_definitional_exit_from:
-            //
-            // If it's a definitional return, then we need to do the throw
-            // for the return, named by the value in the exit_from.  This
-            // should be the RETURN native with 1 arg as the function, and
-            // the native code pointer should have been replaced by a
-            // REBFUN (if function) or REBCTX (if durable) to jump to.
-            //
-            // !!! Long term there will always be frames for user functions
-            // where definitional returns are possible, but for now they
-            // still only make them by default if <durable> requested)
-            //
-            // LEAVE jumps directly here, because it doesn't need to go
-            // through any parameter evaluation.  (Note that RETURN can't
-            // simply evaluate the next item without inserting an opportunity
-            // for the debugger, e.g. `return (breakpoint)`...)
-            //
-            ASSERT_ARRAY(exit_from);
-
-            // We only have a REBARR*, but want to actually THROW a full
-            // REBVAL (FUNCTION! or FRAME! if it has a context) which matches
-            // the paramlist.  In either case, the value comes from slot [0]
-            // of the RETURN_FROM array, but in the debug build do an added
-            // sanity check.
-            //
-            if (GET_ARR_FLAG(exit_from, SERIES_FLAG_CONTEXT)) {
-                //
-                // Request to exit from a specific FRAME!
-                //
-                *(c->out) = *CTX_VALUE(AS_CONTEXT(exit_from));
-                assert(IS_FRAME(c->out));
-                assert(CTX_VARLIST(VAL_CONTEXT(c->out)) == exit_from);
-            }
-            else {
-                // Request to dynamically exit from first ANY-FUNCTION! found
-                // that has a given parameter list
-                //
-                *(c->out) = *FUNC_VALUE(AS_FUNC(exit_from));
-                assert(IS_FUNCTION(c->out));
-                assert(VAL_FUNC_PARAMLIST(c->out) == exit_from);
-            }
-
-            c->indexor = THROWN_FLAG;
-
-            if (c->func == PG_Leave_Func) {
-                //
-                // LEAVE never created an arglist, so it doesn't have to
-                // free one.  Also, it wants to just return UNSET!
-                //
-                CONVERT_NAME_TO_THROWN(c->out, UNSET_VALUE, TRUE);
-                NOTE_THROWING(goto return_indexor);
-            }
-
-            // On the other hand, RETURN did make an arglist that has to be
-            // dropped from the chunk stack.
-            //
-            assert(FUNC_NUM_PARAMS(c->func) == 1);
-            CONVERT_NAME_TO_THROWN(c->out, DSF_ARGS_HEAD(c), TRUE);
-            NOTE_THROWING(goto drop_call_and_return_thrown);
-        }
-
-    //==////////////////////////////////////////////////////////////////==//
-    //
-    // ANY-FUNCTION! ARGUMENTS NOW GATHERED, DISPATCH CALL
-    //
-    //==////////////////////////////////////////////////////////////////==//
-
-        // We need to save what the DSF was prior to our execution, and
-        // cannot simply use our frame's prior...because our frame's
-        // prior call frame may be a *pending* frame that we do not want
-        // to put in effect when we are finished.
-        //
-        call_orig = CS_Running;
-        CS_Running = c;
-
-        assert(DSP == c->dsp_orig);
-
-        // Although the Make_Call wrote safe trash into the output slot, we
-        // need to do it again for the dispatch, since the spots are used to
-        // do argument fulfillment into.
-        //
-        SET_TRASH_SAFE(c->out);
-
-        assert(IS_END(c->param));
-        // c->arg may be uninitialized if there were no args...
-        // refine should be either NULL or in the args (valid during call)
-
-        // If the function has a native-optimized version of definitional
-        // return, the local for this return should so far have just been
-        // ensured in last slot...and left unset by the arg filling.
-        //
-        // Now fill in the var for that local with a "hacked up" native
-        // Note that FUNCTION! uses its PARAMLIST as the RETURN_FROM
-        // usually, but not if it's reusing a frame.
-        //
-        if (GET_VAL_FLAG(FUNC_VALUE(c->func), FUNC_FLAG_LEAVE_OR_RETURN)) {
-            assert(IS_END(c->arg)); // not uninitialized if we get here...
-
-            --(c->param);
-            --(c->arg);
-
-            assert(GET_VAL_FLAG(c->param, TYPESET_FLAG_HIDDEN));
-
-        #if !defined(NDEBUG)
-            if (GET_VAL_FLAG(FUNC_VALUE(c->func), FUNC_FLAG_LEGACY))
-                assert(IS_NONE(c->arg));
-            else
-                assert(IS_UNSET(c->arg));
-        #endif
-
-            if (VAL_TYPESET_CANON(c->param) == SYM_RETURN)
-                *(c->arg) = *ROOT_RETURN_NATIVE;
-            else {
-                assert(VAL_TYPESET_CANON(c->param) == SYM_LEAVE);
-                *(c->arg) = *ROOT_LEAVE_NATIVE;
-            }
-
-            // !!! Having to pick a function paramlist or a context for
-            // definitional return (and doubly testing this flag) is a likely
-            // temporary state of affairs, as all functions able to have a
-            // definitional return will have contexts in NewFunction.
-            //
-            if (c->flags & DO_FLAG_FRAME_CONTEXT)
-                VAL_FUNC_EXIT_FROM(c->arg) = CTX_VARLIST(c->frame.context);
-            else
-                VAL_FUNC_EXIT_FROM(c->arg) = FUNC_PARAMLIST(c->func);
-        }
-
-        // Now we reset arg to the head of the argument list.  This provides
-        // fast access for the callees, so they don't have to go through an
-        // indirection further than just c->arg to get it.
-        //
-        // !!! When hybrid frames are introduced, review the question of
-        // which pointer "wins".  Might more than one be used?
-        //
-        if (c->flags & DO_FLAG_FRAME_CONTEXT) {
-            //
-            // !!! Here this caches a dynamic series data pointer in arg.
-            // For arbitrary series this is not legal to do, because a
-            // resize could relocate it...but we know the argument list will
-            // not expand in the current implementation.  However, a memory
-            // compactor would likely prefer that there not be too many
-            // locked series in order to more freely rearrange memory, so
-            // this is a tradeoff.
-            //
-            assert(GET_ARR_FLAG(
-                AS_ARRAY(c->frame.context), SERIES_FLAG_FIXED_SIZE
-            ));
-            c->arg = CTX_VARS_HEAD(c->frame.context);
-        }
-        else {
-            // We cache the stackvars data pointer in the stack allocated
-            // case.  Note that even if the frame becomes "reified" as a
-            // context, the data pointer will be the same over the stack
-            // level lifetime.
-            //
-            c->arg = &c->frame.stackvars[0];
-        }
-
-        if (Trace_Flags) Trace_Func(c->label_sym, FUNC_VALUE(c->func));
-
-        assert(c->indexor != THROWN_FLAG);
-
-        c->mode = CALL_MODE_FUNCTION;
-
-        // If the Do_XXX_Core function dispatcher throws, we can't let it
-        // write `c->indexor` directly to become THROWN_FLAG because we may
-        // "recover" from the throw by realizing it was a RETURN.  If that
-        // is the case, the function we called is the one that returned...
-        // so there could still be code after it to execute, and that index
-        // will be needed.
-        //
-        // Rather than have a separate `REBOOL threw`, this goes ahead and
-        // overwrites `c->mode` with a special state DO_MODE_THROWN.  It was
-        // going to need to be updated anyway back to DO_MODE_0, so no harm
-        // in reusing it for the indicator.
-        //
-        switch (VAL_TYPE(FUNC_VALUE(c->func))) {
-        case REB_NATIVE:
-            Do_Native_Core(c);
-            break;
-
-        case REB_ACTION:
-            Do_Action_Core(c);
-            break;
-
-        case REB_COMMAND:
-            Do_Command_Core(c);
-            break;
-
-        case REB_FUNCTION:
-            Do_Function_Core(c);
-            break;
-
-        case REB_ROUTINE:
-            Do_Routine_Core(c);
-            break;
-
-        default:
-            fail (Error(RE_MISC));
-        }
-
-    #if !defined(NDEBUG)
-        assert(
-            c->mode == CALL_MODE_FUNCTION
-            || c->mode == CALL_MODE_THROW_PENDING
-        );
-        assert(THROWN(c->out) == LOGICAL(c->mode == CALL_MODE_THROW_PENDING));
-    #endif
-
-        // Remove this call frame from the call stack (it will be dropped
-        // from GC consideration when the args are freed).
-        //
-        CS_Running = call_orig;
-
-#if !defined(NDEBUG)
-    drop_call_for_legacy_do_function:
-#endif
-
-    drop_call_and_return_thrown:
-        //
-        // The same label is currently used for both these outcomes, and
-        // which happens depends on whether eval_fetched is NULL or not
-        //
-        if (c->flags & DO_FLAG_FRAME_CONTEXT) {
-            if (CTX_STACKVARS(c->frame.context) != NULL)
-                Drop_Chunk(CTX_STACKVARS(c->frame.context));
-
-            if (GET_ARR_FLAG(
-                CTX_VARLIST(c->frame.context), SERIES_FLAG_MANAGED
-            )) {
-                // Context at some point became managed and hence may still
-                // have outstanding references.  The accessible flag should
-                // have been cleared by the drop chunk above.
-                //
-                assert(
-                    !GET_ARR_FLAG(
-                        CTX_VARLIST(c->frame.context), SERIES_FLAG_ACCESSIBLE
-                    )
-                );
-            }
-            else {
-                // If nothing happened that might have caused the context to
-                // become managed (e.g. Val_Init_Word() using it or a
-                // Val_Init_Object() for the frame) then the varlist can just
-                // go away...
-                //
-                Free_Array(CTX_VARLIST(c->frame.context));
-                //
-                // NOTE: Even though we've freed the pointer, we still compare
-                // it for identity below when checking to see if this was the
-                // stack level being thrown to!
-            }
-        }
-        else
-            Drop_Chunk(c->frame.stackvars);
-
-    //==////////////////////////////////////////////////////////////////==//
-    //
-    // ANY-FUNCTION! CATCHING OF EXITs (includes catching RETURN + LEAVE)
-    //
-    //==////////////////////////////////////////////////////////////////==//
-
-        // A definitional return should only be intercepted if it was for this
-        // particular function invocation.  Definitional return abilities have
-        // been extended to natives and actions, in order to permit stack
-        // control in debug situations (and perhaps some non-debug capabilities
-        // will be discovered as well).
-        //
-    handle_possible_exit_thrown:
-        if (
-            c->mode == CALL_MODE_THROW_PENDING
-            && GET_VAL_FLAG(c->out, VALUE_FLAG_EXIT_FROM)
-        ) {
-            if (IS_FRAME(c->out)) {
-                //
-                // This identifies an exit from a *specific* functiion
-                // invocation.  We can only match it if we have a reified
-                // frame context.
-                //
-                if (
-                    (c->flags & DO_FLAG_FRAME_CONTEXT) &&
-                    VAL_CONTEXT(c->out) == AS_CONTEXT(c->frame.context)
-                ) {
-                    CATCH_THROWN(c->out, c->out);
-                    c->mode = CALL_MODE_GUARD_ARRAY_ONLY;
-                }
-            }
-            else if (ANY_FUNC(c->out)) {
-                //
-                // This identifies an exit from whichever instance of the
-                // function is most recent on the stack.  This can be used
-                // to exit without reifying a frame.  If exiting dynamically
-                // when all that was named was a function, but definitionally
-                // scoped returns should ideally have a trick for having
-                // the behavior of a reified frame without needing to do
-                // so (for now, they use this path in FUNCTION!)
-                //
-                if (VAL_FUNC_PARAMLIST(c->out) == FUNC_PARAMLIST(c->func)) {
-                    CATCH_THROWN(c->out, c->out);
-                    c->mode = CALL_MODE_GUARD_ARRAY_ONLY;
-                }
-            }
-            else if (IS_INTEGER(c->out)) {
-                //
-                // If it's an integer, we drop the value at each stack level
-                // until 1 is reached...
-                //
-                if (VAL_INT32(c->out) == 1) {
-                    CATCH_THROWN(c->out, c->out);
-                    c->mode = CALL_MODE_GUARD_ARRAY_ONLY;
-                }
-                else {
-                    // don't reset header (keep thrown flag as is), just bump
-                    // the count down by one...
-                    //
-                    --c->out->payload.integer;
-                    //
-                    // ...and stay in thrown mode...
-                }
-            }
-            else {
-                assert(FALSE); // no other low-level EXIT/FROM supported
-            }
-        }
-
-    //==////////////////////////////////////////////////////////////////==//
-    //
-    // ANY-FUNCTION! CALL COMPLETION (Type Check Result, Throw If Needed)
-    //
-    //==////////////////////////////////////////////////////////////////==//
-
-        // Here we know the function finished.  If it has a definitional
-        // return we need to type check it--and if it has a leave we have
-        // to squash whatever the last evaluative result was and replace it
-        // with an UNSET!
-        //
-        if (GET_VAL_FLAG(FUNC_VALUE(c->func), FUNC_FLAG_LEAVE_OR_RETURN)) {
-            REBVAL *last_param = FUNC_PARAM(c->func, FUNC_NUM_PARAMS(c->func));
-            if (VAL_TYPESET_CANON(last_param) == SYM_LEAVE) {
-                SET_UNSET(c->out);
-            }
-            else {
-                // The type bits of the definitional return are not applicable
-                // to the `return` word being associated with a FUNCTION!
-                // vs. an INTEGER! (for instance).  It is where the type
-                // information for the non-existent return function specific
-                // to this call is hidden.
-                //
-                assert(VAL_TYPESET_CANON(last_param) == SYM_RETURN);
-                if (!TYPE_CHECK(last_param, VAL_TYPE(c->out)))
-                    fail (Error_Arg_Type(
-                        SYM_RETURN, last_param, Type_Of(c->out))
-                    );
-            }
-        }
-
-        // If running a frame execution then clear that flag out.
-        //
-        c->flags &= ~DO_FLAG_EXECUTE_FRAME;
-
-    #if !defined(NDEBUG)
-        //
-        // No longer need to check c->frame.context for thrown status if it
-        // was used, so overwrite the dead pointer in the union.  Note there
-        // are two entry points to Push_Arglist_For_Call at the moment,
-        // so this clearing can't be done by the debug routine at top of loop.
-        //
-        c->frame.stackvars = NULL;
-    #endif
-
-    #if !defined(NDEBUG)
-        if (c->eval_fetched) {
-            //
-            // All the eval wanted to do was get the call frame cleaned up.
-            //
-            // !!! This is only needed by the legacy implementation of DO
-            // for EVAL of functions, because it has to drop the pushed
-            // call with arguments.  Is there a cleaner way?
-            //
-            assert(LEGACY(OPTIONS_DO_RUNS_FUNCTIONS));
-            assert(c->mode == CALL_MODE_GUARD_ARRAY_ONLY);
-            assert(c->indexor != THROWN_FLAG);
-            goto reevaluate;
-        }
-    #endif
-
-        // If the throw wasn't intercepted as an exit from this function call,
-        // accept the throw.  We only care about the mode getting set cleanly
-        // back to CALL_MODE_GUARD_ARRAY_ONLY if evaluation continues...
-        //
-        if (c->mode == CALL_MODE_THROW_PENDING) {
-            c->indexor = THROWN_FLAG;
-            NOTE_THROWING(goto return_indexor);
-        }
-        else if (c->indexor == THROWN_FLAG)
-            NOTE_THROWING(goto return_indexor);
-        else
-            c->mode = CALL_MODE_GUARD_ARRAY_ONLY;
-
-        if (Trace_Flags) Trace_Return(c->label_sym, c->out);
-        break;
-
-
-//==//////////////////////////////////////////////////////////////////////==//
-//
-// [FRAME!]
-//
-// If a literal FRAME! is hit in the source, then its associated function
-// will be executed with the data.  Any BAR! in the frame will be treated
-// as if it is an unfulfilled parameter and go through ordinary parameter
-// fulfillment logic.
-//
-//==//////////////////////////////////////////////////////////////////////==//
-
-    case ET_FRAME:
-        //
-        // While *technically* possible that a context could be in use by more
-        // than one function at a time, this is a dangerous enough idea to
-        // prohibit unless some special situation arises and it's explicitly
-        // said what is meant to be done.
-        //
-        /*if (GET_VAL_FLAG(c->value, EXT_CONTEXT_RUNNING))
-           fail (Error(RE_FRAME_ALREADY_USED, c->value)); */
-
-        assert(c->frame.stackvars == NULL);
-        c->frame.context = VAL_CONTEXT(c->value);
-        c->func = FRM_FUNC(VAL_CONTEXT(c->value));
-
-        if (GET_ARR_FLAG(
-            CTX_VARLIST(VAL_CONTEXT(c->value)), CONTEXT_FLAG_STACK)
-        ) {
-            c->arg = VAL_CONTEXT_STACKVARS(c->value);
-        }
-        else
-            c->arg = CTX_VARS_HEAD(VAL_CONTEXT(c->value));
-
-        c->param = CTX_KEYS_HEAD(VAL_CONTEXT(c->value));
-
-        c->flags |= DO_FLAG_FRAME_CONTEXT | DO_FLAG_EXECUTE_FRAME;
-
-        FETCH_NEXT_ONLY_MAYBE_END(c);
-        exit_from = NULL;
-        goto do_function_arglist_in_progress;
-
-//==//////////////////////////////////////////////////////////////////////==//
-//
-// [ ??? ] => panic
-//
-// All types must match a case in the switch.  This shouldn't happen.
-//
-//==//////////////////////////////////////////////////////////////////////==//
-
-    default:
-        panic (Error(RE_MISC));
-    }
-
-    //==////////////////////////////////////////////////////////////////==//
-    //
-    // END MAIN SWITCH STATEMENT
-    //
-    //==////////////////////////////////////////////////////////////////==//
-
-    // There shouldn't have been any "accumulated state", in the sense that
-    // we should be back where we started in terms of the data stack, the
-    // mold buffer position, the outstanding manual series allocations, etc.
-    //
-    ASSERT_STATE_BALANCED(&state);
-
-    // It's valid for the operations above to fall through after a fetch or
-    // refetch that could have reached the end.
-    //
-    if (c->indexor == END_FLAG)
-        goto return_indexor;
-
-    // Throws should have already returned at the time of throw, by jumping
-    // to the `thrown_index` label.
-    //
-    assert(c->indexor != THROWN_FLAG && !THROWN(c->out));
-
-    if (c->flags & DO_FLAG_NO_LOOKAHEAD) {
-        //
-        // Don't do infix lookahead if asked *not* to look.  It's not typical
-        // to be requested by callers (there is already no infix lookahead
-        // by using DO_FLAG_EVAL_ONLY, so those cases don't need to ask.)
-        //
-        // However, recursive cases of DO disable infix dispatch if they are
-        // currently processing an infix operation.  The currently processing
-        // operation is thus given "higher precedence" by this disablement.
-    }
-    else {
-        // Since we're not at an END, we know c->value has been prefetched,
-        // so we can "peek" at it.
-        //
-        // If it is a WORD! that looks up to an infix function, we will use
-        // the value sitting in `out` as the "left-hand-side" (parameter 1)
-        // of that invocation.  (See #1934 for the resolution that literal
-        // function values in the source will act as if they were prefix,
-        // so word lookup is the only way to get infix behavior.)
-        //
-        if (IS_WORD(c->value)) {
-            c->param = GET_OPT_VAR_MAY_FAIL(c->value);
-
-            if (ANY_FUNC(c->param) && GET_VAL_FLAG(c->param, FUNC_FLAG_INFIX)) {
-                c->label_sym = VAL_WORD_SYM(c->value);
-
-            #if !defined(NDEBUG)
-                c->label_str = cast(const char*, Get_Sym_Name(c->label_sym));
-            #endif
-
-                c->func = VAL_FUNC(c->param);
-
-                // The warped function values used for definitional return
-                // usually need their EXIT_FROMs extracted, but here we should
-                // not worry about it as neither RETURN nor LEAVE are infix
-                //
-                assert(c->func != PG_Leave_Func);
-                assert(c->func != PG_Return_Func);
-                exit_from = NULL;
-
-                if (Trace_Flags) Trace_Line(c->source, c->indexor, c->param);
-
-                // We go ahead and start an arglist, and put our evaluated
-                // result into it as the "left-hand-side" before calling into
-                // the rest of function's behavior.
-                //
-                Push_New_Arglist_For_Call(c);
-
-                // Infix functions must have at least arity 1 (exactly 2?)
-                //
-                assert(FUNC_NUM_PARAMS(c->func) >= 1);
-                c->param = FUNC_PARAMS_HEAD(c->func);
-                if (!TYPE_CHECK(c->param, VAL_TYPE(c->out)))
-                    fail (Error_Arg_Type(
-                        c->label_sym, c->param, Type_Of(c->out))
-                    );
-
-                // Use current `out` as first argument of the infix function
-                //
-                c->arg = DSF_ARGS_HEAD(c);
-                *(c->arg) = *(c->out);
-
-                ++c->param;
-                ++c->arg;
-
-                FETCH_NEXT_ONLY_MAYBE_END(c);
-                goto do_function_arglist_in_progress;
-            }
-
-            // Perhaps not an infix function, but we just paid for a variable
-            // lookup.  If this isn't just a DO/NEXT, use the work!
-            //
-            if (c->flags & DO_FLAG_TO_END) {
-                //
-                // We need to update the `expr_index` since we are skipping
-                // the whole `do_at_index` preparation for the next cycle,
-                // and also need to run the "Preamble" in debug builds to
-                // properly update the tick count and clear out state.
-                //
-                c->expr_index = c->indexor;
-                *(c->out) = *(c->param); // param is trashed by Preamble_Debug!
-
-            #if !defined(NDEBUG)
-                do_count = Do_Evaluation_Preamble_Debug(c);
-            #endif
-
-                goto dispatch_the_word_in_out; // will handle the FETCH_NEXT
-            }
-        }
-
-        // Note: PATH! may contain parens, which would need to be evaluated
-        // during lookahead.  This could cause side-effects if the lookahead
-        // fails.  Consequently, PATH! should not be a candidate for doing
-        // an infix dispatch.
-    }
-
-    // Continue evaluating rest of block if not just a DO/NEXT
-    //
-    if (c->flags & DO_FLAG_TO_END) goto value_ready_for_do_next;
-
-return_indexor:
-    //
-    // Jumping here skips the natural check that would be done after the
-    // switch on the value being evaluated, so we assert balance here too.
-    //
-    ASSERT_STATE_BALANCED(&state);
-
-#if !defined(NDEBUG)
-    Do_Exit_Checks_Debug(c);
-#endif
-
-    // Restore the top of stack (if there is a fail() and associated longjmp,
-    // this restoration will be done by the Drop_Trap helper.)
-    //
-    TG_Do_Stack = c->prior;
-
-    // Caller needs to inspect `index`, at minimum to know if it's THROWN_FLAG
-}
-
-
-#if !defined(NDEBUG)
-
-//
-// Putting the exit checks in their own routines makes a small attempt to
-// pare down the total amount of code in Do_Core() for readability, while
-// still having a place to put as many checks that might help verify that
-// things are working properly.
-//
-static void Do_Exit_Checks_Debug(struct Reb_Call *c) {
-    if (
-        c->indexor != END_FLAG && c->indexor != THROWN_FLAG
-        && c->indexor != VALIST_FLAG
-    ) {
-        // If we're at the array's end position, then we've prefetched the
-        // last value for processing (and not signaled end) but on the
-        // next fetch we *will* signal an end.
-        //
-        assert(c->indexor <= ARR_LEN(c->source.array));
-    }
-
-    if (c->flags & DO_FLAG_TO_END)
-        assert(c->indexor == THROWN_FLAG || c->indexor == END_FLAG);
-
-    if (c->indexor == END_FLAG) {
-        assert(c->value == NULL); // NULLing out value may become debug-only
-        assert(NOT_END(c->out)); // series END marker shouldn't leak out
-    }
-
-    if (c->indexor == THROWN_FLAG)
-        assert(THROWN(c->out));
-
-    // Function execution should have written *some* actual output value
-    // over the trash that we put in the return slot before the call.
-    //
-    assert(!IS_TRASH_DEBUG(c->out));
-    assert(VAL_TYPE(c->out) < REB_MAX); // cheap check
-
-    ASSERT_VALUE_MANAGED(c->out);
-}
-
-#endif
-
-
-//
-//  Do_Array_At_Core: C
-//
-// Most common case of evaluator invocation in Rebol: the data lives in an
-// array series.  Generic routine takes flags and may act as either a DO
-// or a DO/NEXT at the position given.  Option to provide an element that
-// may not be resident in the array to kick off the execution.
-//
-REBIXO Do_Array_At_Core(
-    REBVAL *out,
-    const REBVAL *opt_first,
-    REBARR *array,
-    REBCNT index,
-    REBFLGS flags
-) {
-    struct Reb_Call c;
-
-    if (opt_first) {
-        c.value = opt_first;
-        c.indexor = index;
-    }
-    else {
-        // Do_Core() requires caller pre-seed first value, always
-        //
-        c.value = ARR_AT(array, index);
-        c.indexor = index + 1;
-    }
-
-    if (IS_END(c.value)) {
-        SET_UNSET(out);
-        return END_FLAG;
-    }
-
-    c.out = out;
-    c.source.array = array;
-    c.flags = flags;
-
-    Do_Core(&c);
-
-    return c.indexor;
-}
-
-
-//
-//  Do_Va_Core: C
-//
-// (va_list by pointer: http://stackoverflow.com/a/3369762/211160)
-//
-// Central routine for doing an evaluation of an array of values by calling
-// a C function with those parameters (e.g. supplied as arguments, separated
-// by commas).  Uses same method to do so as functions like printf() do.
-//
-// In R3-Alpha this style of invocation was specifically used to call single
-// Rebol functions.  It would use a list of REBVAL*s--each of which could
-// come from disjoint memory locations and be passed directly with no
-// evaluation.  Ren-C replaced this entirely by adapting the evaluator to
-// use va_arg() lists for the same behavior as a DO of an ARRAY.
-//
-// The previously accomplished style of execution with a function which may
-// not be in the arglist can be accomplished using `opt_first` to put that
-// function into the optional first position.  To instruct the evaluator not
-// to do any evaluation on the values supplied as arguments after that
-// (corresponding to R3-Alpha's APPLY/ONLY) then DO_FLAG_EVAL_ONLY should be
-// used--otherwise they will be evaluated normally.
-//
-// NOTE: Ren-C no longer supports the built-in ability to supply refinements
-// positionally, due to the brittleness of this approach (for both system
-// and user code).  The `opt_head` value should be made a path with the
-// function at the head and the refinements specified there.  Future
-// additions could do this more efficiently by allowing the refinement words
-// to be pushed directly to the data stack.
-//
-// !!! C's va_lists are very dangerous, there is no type checking!  The
-// C++ build should be able to check this for the callers of this function
-// *and* check that you ended properly.  It means this function will need
-// two different signatures (and so will each caller of this routine).
-//
-// Returns THROWN_FLAG, END_FLAG--or if DO_FLAG_NEXT is used it may return
-// VALIST_INCOMPLETE_FLAG.
-//
-REBIXO Do_Va_Core(
-    REBVAL *out,
-    const REBVAL *opt_first,
-    va_list *vaptr,
-    REBFLGS flags
-) {
-    struct Reb_Call c;
-
-    if (opt_first)
-        c.value = opt_first;
-    else {
-        // Do_Core() requires caller pre-seed first value, always
-        //
-        c.value = va_arg(*vaptr, const REBVAL*);
-    }
-
-    if (IS_END(c.value)) {
-        SET_UNSET(out);
-        return END_FLAG;
-    }
-
-    c.out = out;
-    c.indexor = VALIST_FLAG;
-    c.source.vaptr = vaptr;
-
-    // !!! See notes in %m-gc.c about what needs to be done before it can
-    // be safe to let arbitrary evaluations happen in variadic scenarios.
-    // (This functionality coming soon, but it requires reifying the va_list
-    // into an array if a GC incidentally happens during any va_list DOs.)
-    //
-    assert(flags & DO_FLAG_EVAL_ONLY);
-    c.flags = flags;
-
-    Do_Core(&c);
-
-    if (flags & DO_FLAG_NEXT) {
-        //
-        // Infix lookahead causes a fetch that cannot be undone.  Hence
-        // va_list DO/NEXT can't be resumed -- see VALIST_INCOMPLETE_FLAG.
-        // For a resumable interface on va_list, see the lower level
-        // frameless API.
-        //
-        if (c.indexor == VALIST_FLAG) {
-            //
-            // Try one more fetch and see if it's at the end.  If not, we did
-            // not consume all the input.
-            //
-            FETCH_NEXT_ONLY_MAYBE_END(&c);
-            if (c.indexor != END_FLAG) {
-                assert(c.indexor == VALIST_FLAG); // couldn't throw!!
-                return VALIST_INCOMPLETE_FLAG;
-            }
-        }
-
-        assert(c.indexor == THROWN_FLAG || c.indexor == END_FLAG);
-    }
-
-    return c.indexor;
-}
-
-
-//
-//  Do_Values_At_Core: C
-//
-// !!! Not yet implemented--concept is to accept a REBVAL[] array, rather
-// than a REBARR of values.
-//
-// !!! Considerations of this core interface are to see the values as being
-// potentially in non-contiguous points in memory, and advanced with some
-// skip length between them.  Additionally the idea of some kind of special
-// Rebol value or "REB_INSTRUCTION" to say how far to skip is a possibility,
-// which would be more general in the sense that it would allow the skip
-// distances to be generalized, though this would cost a pointer size
-// entity at each point.  The advantage of REB_INSTRUCTION is that only the
-// clients using the esoteric ability would be paying anything for it or
-// the API complexity, but if an important client like Ren-C++ it might
-// be worth the savings.
-//
-// Note: Functionally it would be possible to assume a 0 index and require
-// the caller to bump the value pointer as necessary.  But an index-based
-// interface is likely useful to avoid the bookkeeping required for the caller.
-//
-REBIXO Do_Values_At_Core(
-    REBVAL *out,
-    REBFLGS flags,
-    const REBVAL *opt_head,
-    const REBVAL values[],
-    REBCNT index
-) {
-    fail (Error(RE_MISC));
-}
-
-
-//
-//  Sys_Func: C
-//
-// Gets a system function with tolerance of it not being a function.
-//
-// (Extraction of a feature that formerly was part of a dedicated dual
-// function to Apply_Func_Throws (Do_Sys_Func_Throws())
-//
-REBVAL *Sys_Func(REBCNT inum)
-{
-    REBVAL *value = CTX_VAR(Sys_Context, inum);
-
-    if (!ANY_FUNC(value)) fail (Error(RE_BAD_SYS_FUNC, value));
-
-    return value;
-}
-
-
-//
-//  Apply_Only_Throws: C
-//
-// Takes a list of arguments terminated by END_VALUE (or any IS_END) and
-// will do something similar to R3-Alpha's "apply/only" with a value.  If
-// that value is a function, it will be called...if it is a SET-WORD! it
-// will be assigned, etc.
-//
-// This is equivalent to putting the value at the head of the input and
-// then calling EVAL/ONLY on it.  If all the inputs are not consumed, an
-// error will be thrown.
-//
-// The boolean result will be TRUE if an argument eval or the call created
-// a THROWN() value, with the thrown value in `out`.
-//
-REBOOL Apply_Only_Throws(REBVAL *out, const REBVAL *applicand, ...)
-{
-    REBIXO indexor;
-    va_list va;
-
-#ifdef VA_END_IS_MANDATORY
-    struct Reb_State state;
-    REBCTX *error;
-#endif
-
-    va_start(va, applicand); // must mention last param before the "..."
-
-#ifdef VA_END_IS_MANDATORY
-    PUSH_TRAP(&error, &state);
-
-// The first time through the following code 'error' will be NULL, but...
-// `fail` can longjmp here, so 'error' won't be NULL *if* that happens!
-
-    if (error) {
-        va_end(va); // interject cleanup of whatever va_start() set up...
-        fail (error); // ...then just retrigger error
-    }
-#endif
-
-    indexor = Do_Va_Core(
-        out,
-        applicand, // opt_first
-        &va,
-        DO_FLAG_NEXT | DO_FLAG_LOOKAHEAD | DO_FLAG_EVAL_ONLY
-    );
-
     if (indexor == VALIST_INCOMPLETE_FLAG) {
         //
         // Not consuming all the arguments given suggests a problem as far
@@ -3237,220 +386,4 @@
 
     assert(indexor == THROWN_FLAG || indexor == END_FLAG);
     return LOGICAL(indexor == THROWN_FLAG);
-}
-
-
-
-//
-// ??? ======================================= MOVE THE BELOW TO %?????????
-//
-
-
-//
-//  Do_Construct: C
-// 
-// Do a block with minimal evaluation and no evaluation of
-// functions. Used for things like script headers where security
-// is important.
-// 
-// Handles cascading set words:  word1: word2: value
-//
-void Do_Construct(REBVAL value[])
-{
-    REBDSP dsp_orig = DSP;
-
-    REBVAL temp;
-    VAL_INIT_WRITABLE_DEBUG(&temp);
-    SET_NONE(&temp);
-
-    // This routine reads values from the start to the finish, which means
-    // that if it wishes to do `word1: word2: value` it needs to have some
-    // way of getting to the value and then going back across the words to
-    // set them.  One way of doing it would be to start from the end and
-    // work backward, but this uses the data stack instead to gather set
-    // words and then go back and set them all when a value is found.
-    //
-    // !!! This could also just remember the pointer of the first set
-    // word in a run, but at time of writing this is just patching a bug.
-    //
-    for (; NOT_END(value); value++) {
-        if (IS_SET_WORD(value)) {
-            //
-            // Remember this SET-WORD!.  Come back and set what it is
-            // bound to, once a non-SET-WORD! value is found.
-            //
-            DS_PUSH(value);
-            continue;
-        }
-
-        // If not a SET-WORD! then consider the argument to represent some
-        // kind of value.
-        //
-        // !!! The historical default is to NONE!, and also to transform
-        // what would be evaluative into non-evaluative.  So:
-        //
-        //     >> construct [a: b/c: d: append "Strange" <defaults>]
-        //     == make object! [
-        //         a: b/c:
-        //         d: 'append
-        //     ]
-        //
-        // A differing philosophy might be that the construction process
-        // only tolerate input that would yield the same output if used
-        // in an evaulative object creation.
-        //
-        if (IS_WORD(value)) {
-            switch (VAL_WORD_CANON(value)) {
-            case SYM_NONE:
-                SET_NONE(&temp);
-                break;
-
-            case SYM_TRUE:
-            case SYM_ON:
-            case SYM_YES:
-                SET_TRUE(&temp);
-                break;
-
-            case SYM_FALSE:
-            case SYM_OFF:
-            case SYM_NO:
-                SET_FALSE(&temp);
-                break;
-
-            default:
-                temp = *value;
-                VAL_SET_TYPE_BITS(&temp, REB_WORD);
-            }
-        }
-        else if (IS_LIT_WORD(value)) {
-            temp = *value;
-            VAL_SET_TYPE_BITS(&temp, REB_WORD);
-        }
-        else if (IS_LIT_PATH(value)) {
-            temp = *value;
-            VAL_SET_TYPE_BITS(&temp, REB_PATH);
-        }
-        else if (VAL_TYPE(value) >= REB_NONE) { // all valid values
-            temp = *value;
-        }
-        else
-            SET_NONE(&temp);
-
-        // Set prior set-words:
-        while (DSP > dsp_orig) {
-            *GET_MUTABLE_VAR_MAY_FAIL(DS_TOP) = temp;
-            DS_DROP;
-        }
-    }
-
-    // All vars in the frame should have a default value if not set, so if
-    // we reached the end with something like `[a: 10 b: c: d:]` just leave
-    // the trailing words to that default.  However, we must balance the
-    // stack to please the evaluator, so let go of the set-words that we
-    // did not set.
-    //
-    DS_DROP_TO(dsp_orig);
-}
-
-
-//
-//  Do_Min_Construct: C
-// 
-// Do no evaluation of the set values.
-//
-void Do_Min_Construct(REBVAL value[])
-{
-    REBVAL *temp;
-    REBDSP ssp;  // starting stack pointer
-
-    DS_PUSH_NONE;
-    temp = DS_TOP;
-    ssp = DSP;
-
-    for (; NOT_END(value); value++) {
-        if (IS_SET_WORD(value)) {
-            // Next line not needed, because SET words are ALWAYS in frame.
-            //if (VAL_WORD_INDEX(value) > 0 && VAL_WORD_CONTEXT(value) == frame)
-                DS_PUSH(value);
-        } else {
-            // Get value:
-            *temp = *value;
-            // Set prior set-words:
-            while (DSP > ssp) {
-                *GET_MUTABLE_VAR_MAY_FAIL(DS_TOP) = *temp;
-                DS_DROP;
-            }
-        }
-    }
-    DS_DROP; // temp
-}
-
-
-//
-// ====================> MOVE THE BELOW TO %??? ?
-//
-
-//
-//  Get_Simple_Value_Into: C
-// 
-// Does easy lookup, else just returns the value as is.
-//
-void Get_Simple_Value_Into(REBVAL *out, const REBVAL *val)
-{
-    if (IS_WORD(val) || IS_GET_WORD(val)) {
-        *out = *GET_OPT_VAR_MAY_FAIL(val);
-    }
-    else if (IS_PATH(val) || IS_GET_PATH(val)) {
-        if (Do_Path_Throws(out, NULL, val, NULL))
-            fail (Error_No_Catch_For_Throw(out));
-    }
-    else {
-        *out = *val;
-    }
-}
-
-
-//
-//  Resolve_Path: C
-// 
-// Given a path, return a context and index for its terminal.
-//
-REBCTX *Resolve_Path(REBVAL *path, REBCNT *index)
-{
-    REBVAL *sel; // selector
-    const REBVAL *val;
-    REBARR *blk;
-    REBCNT i;
-
-    if (VAL_LEN_HEAD(path) < 2) return 0;
-    blk = VAL_ARRAY(path);
-    sel = ARR_HEAD(blk);
-    if (!ANY_WORD(sel)) return 0;
-    val = GET_OPT_VAR_MAY_FAIL(sel);
-
-    sel = ARR_AT(blk, 1);
-    while (TRUE) {
-        if (!ANY_CONTEXT(val) || !IS_WORD(sel)) return 0;
-        i = Find_Word_In_Context(VAL_CONTEXT(val), VAL_WORD_SYM(sel), FALSE);
-        sel++;
-        if (IS_END(sel)) {
-            *index = i;
-            return VAL_CONTEXT(val);
-        }
-    }
-
-    return 0; // never happens
-=======
-    // In the interests of efficiency and not needing to set up trapping on
-    // each apply, our default is to assume the implementation does not
-    // need the va_end() call.  But for thoroughness, VA_END_IS_MANDATORY is
-    // outlined here to show the proper bracketing if it were ever needed.
-
-#ifdef VA_END_IS_MANDATORY
-    DROP_TRAP_SAME_STACKLEVEL_AS_PUSH(&state);
-#endif
-
-    assert(indexor == THROWN_FLAG || indexor == END_FLAG);
-    return LOGICAL(indexor == THROWN_FLAG);
->>>>>>> 3f9978e6
 }