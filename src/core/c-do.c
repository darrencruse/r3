--- conflicted
+++ resolved
@@ -1073,7 +1073,6 @@
 	jmp_buf *Last_Halt_State = Halt_State;
 
 	PUSH_STATE(state, Saved_State);
-
 	if (SET_JUMP(state)) {
 		/* Halt_State might become invalid, restore the one above */
 		Halt_State = Last_Halt_State;
@@ -1746,10 +1745,6 @@
 	PUSH_STATE(state, Halt_State);
 	if (SET_JUMP(state)) {
 //		Debug_Fmt("Throw Halt %d", depth);
-<<<<<<< HEAD
-
-=======
->>>>>>> a87cc290
 		/* Saved_State might become invalid, restore the one above */
 		Saved_State = Last_Saved_State;
 		POP_STATE(state, Halt_State);
@@ -1863,7 +1858,7 @@
 	VAL_ERR_VALUE(err) = TASK_THIS_VALUE;
 	VAL_ERR_SYM(err) = 0;
 
-	LONG_JUMP(*Halt_State, 1);
+	longjmp(*Halt_State, 1);
 }
 
 
