--- conflicted
+++ resolved
@@ -65,10 +65,6 @@
     REBVAL *arg = D_ARG(2);
     REBACT act;
     enum Reb_Kind kind = VAL_TYPE_KIND(value);
-<<<<<<< HEAD
-    REBCTX *obj;
-=======
->>>>>>> 3f9978e6
     REBINT n;
 
     switch (action) {
@@ -76,23 +72,6 @@
     case A_REFLECT:
         n = What_Reflector(arg); // zero on error
         if (n == OF_SPEC) {
-<<<<<<< HEAD
-            obj = Make_Std_Object_Managed(STD_TYPE_SPEC);
-            Set_Object_Values(
-                obj,
-                ARR_HEAD(
-                    VAL_TYPE_SPEC(CTX_VAR(Lib_Context, SYM_FROM_KIND(kind)))
-                )
-            );
-            Val_Init_Object(D_OUT, obj);
-        }
-        else if (n == OF_TITLE) {
-            Val_Init_String(
-                D_OUT,
-                Copy_Sequence(VAL_SERIES(ARR_HEAD(
-                    VAL_TYPE_SPEC(CTX_VAR(Lib_Context, SYM_FROM_KIND(kind)))
-                )))
-=======
             //
             // The "type specs" were loaded as an array, but this reflector
             // wants to give back an object.  Combine the array with the
@@ -121,7 +100,6 @@
 
             value = ARR_HEAD(
                 VAL_TYPE_SPEC(CTX_VAR(Lib_Context, SYM_FROM_KIND(kind)))
->>>>>>> 3f9978e6
             );
 
             for (; NOT_END(var); ++var, ++key) {
@@ -139,11 +117,7 @@
     case A_TO:
         if (kind != REB_DATATYPE) {
             act = Value_Dispatch[TO_0_FROM_KIND(kind)];
-<<<<<<< HEAD
-            if (act) return act(call_, action);
-=======
             if (act) return act(frame_, action);
->>>>>>> 3f9978e6
             //return R_NONE;
             fail (Error_Bad_Make(kind, arg));
         }
