//
//  File: %m-stack.c
//  Summary: "data and function call stack implementation"
//  Section: memory
//  Project: "Rebol 3 Interpreter and Run-time (Ren-C branch)"
//  Homepage: https://github.com/metaeducation/ren-c/
//
//=////////////////////////////////////////////////////////////////////////=//
//
// Copyright 2012 REBOL Technologies
// Copyright 2012-2016 Rebol Open Source Contributors
// REBOL is a trademark of REBOL Technologies
//
// See README.md and CREDITS.md for more information.
//
// Licensed under the Apache License, Version 2.0 (the "License");
// you may not use this file except in compliance with the License.
// You may obtain a copy of the License at
//
// http://www.apache.org/licenses/LICENSE-2.0
//
// Unless required by applicable law or agreed to in writing, software
// distributed under the License is distributed on an "AS IS" BASIS,
// WITHOUT WARRANTIES OR CONDITIONS OF ANY KIND, either express or implied.
// See the License for the specific language governing permissions and
// limitations under the License.
//
//=////////////////////////////////////////////////////////////////////////=//
//

#include "sys-core.h"


<<<<<<< HEAD
#define CHUNKER_FROM_CHUNK(c) \
    cast(struct Reb_Chunker*, \
        cast(REBYTE*, (c)) - (c)->offset \
        - offsetof(struct Reb_Chunker, payload))

=======
>>>>>>> 17c30f27
//
//  Init_Stacks: C
//
void Init_Stacks(REBCNT size)
{
    // We always keep one chunker around for the first chunk push, and prep
    // one chunk so that the push and drop routines never worry about testing
    // for the empty case.

<<<<<<< HEAD
    TG_Root_Chunker = cast(struct Reb_Chunker*, Alloc_Mem(BASE_CHUNKER_SIZE + CS_CHUNKER_PAYLOAD));
=======
    TG_Root_Chunker = cast(
        struct Reb_Chunker*,
        Alloc_Mem(BASE_CHUNKER_SIZE + CS_CHUNKER_PAYLOAD)
    );

>>>>>>> 17c30f27
#if !defined(NDEBUG)
    memset(TG_Root_Chunker, 0xBD, sizeof(struct Reb_Chunker));
#endif

    TG_Root_Chunker->next = NULL;
    TG_Root_Chunker->size = CS_CHUNKER_PAYLOAD;
    TG_Top_Chunk = cast(struct Reb_Chunk*, &TG_Root_Chunker->payload);
    TG_Top_Chunk->prev = NULL;
<<<<<<< HEAD
    TG_Top_Chunk->size.bits = BASE_CHUNK_SIZE; // zero values for initial chunk
    TG_Top_Chunk->offset = 0;
=======

    // Zero values for initial chunk, also sets offset to 0 as high bits
    //
    Init_Header_Aliased(&TG_Top_Chunk->size_and_offset, BASE_CHUNK_SIZE);
    assert(CHUNK_OFFSET(TG_Top_Chunk) == 0);
>>>>>>> 17c30f27

    // Implicit termination trick--see VALUE_FLAG_NOT_END and related notes
    //
    Init_Header_Aliased(
        &cast(
            struct Reb_Chunk*, cast(REBYTE*, TG_Top_Chunk) + BASE_CHUNK_SIZE
        )->size_and_offset,
        0
    );
    assert(IS_END(&TG_Top_Chunk->values[0]));

    // Start the data stack out with just one element in it, and make it an
    // unwritable trash for the debug build.  This helps avoid both accidental
    // reads and writes of an empty stack, as well as meaning that indices
    // into the data stack can be unsigned (no need for -1 to mean empty,
    // because 0 can)
    {
        DS_Array = Make_Array(1);
        DS_Movable_Base = KNOWN(ARR_HEAD(DS_Array)); // can't push RELVALs

        SET_TRASH_SAFE(ARR_HEAD(DS_Array));
        MARK_CELL_UNWRITABLE_IF_CPP_DEBUG(ARR_HEAD(DS_Array));

        // The END marker will signal DS_PUSH that it has run out of space,
        // and it will perform the allocation at that time.
        //
        TERM_ARRAY_LEN(DS_Array, 1);
        ASSERT_ARRAY(DS_Array);

        // DS_PUSH checks what you're pushing isn't void, as most arrays can't
        // contain them.  But DS_PUSH_MAYBE_VOID allows you to, in case you
        // are building a context varlist or similar.
        //
        SET_ARR_FLAG(DS_Array, ARRAY_FLAG_VOIDS_LEGAL);

        // Reuse the expansion logic that happens on a DS_PUSH to get the
        // initial stack size.  It requires you to be on an END to run.  Then
        // drop the hypothetical thing pushed.
        //
        DS_Index = 1;
        Expand_Data_Stack_May_Fail(size);
        DS_DROP;
    }

    // Call stack (includes pending functions, parens...anything that sets
    // up a `REBFRM` and calls Do_Core())  Singly linked.
    //
    TG_Frame_Stack = NULL;
}


//
//  Shutdown_Stacks: C
//
void Shutdown_Stacks(void)
{
    assert(FS_TOP == NULL);

    assert(DSP == 0);
    Free_Array(DS_Array);

    assert(TG_Top_Chunk == cast(struct Reb_Chunk*, &TG_Root_Chunker->payload));

    // Because we always keep one chunker of headroom allocated, and the
    // push/drop is not designed to manage the last chunk, we *might* have
    // that next chunk of headroom still allocated.
    //
    if (TG_Root_Chunker->next)
        Free_Mem(TG_Root_Chunker->next, TG_Root_Chunker->next->size + BASE_CHUNKER_SIZE);

    // OTOH we always have to free the root chunker.
    //
    Free_Mem(TG_Root_Chunker, TG_Root_Chunker->size + BASE_CHUNKER_SIZE);
}


//
//  Expand_Data_Stack_May_Fail: C
//
// The data stack maintains an invariant that you may never push an END to it.
// So each push looks to see if it's pushing to a cell that contains an END
// and if so requests an expansion.
//
// WARNING: This will invalidate any extant pointers to REBVALs living in
// the stack.  It is for this reason that stack access should be done by
// REBDSP "data stack pointers" and not by REBVAL* across *any* operation
// which could do a push or pop.  (Currently stable w.r.t. pop but there may
// be compaction at some point.)
//
void Expand_Data_Stack_May_Fail(REBCNT amount)
{
    REBCNT len_old = ARR_LEN(DS_Array);

    // The current requests for expansion should only happen when the stack
    // is at its end.  Sanity check that.
    //
    assert(IS_END(DS_TOP));
    assert(DS_TOP == KNOWN(ARR_TAIL(DS_Array))); // can't push RELVALs
    assert(DS_TOP - KNOWN(ARR_HEAD(DS_Array)) == len_old);

    // If adding in the requested amount would overflow the stack limit, then
    // give a data stack overflow error.
    //
    if (SER_REST(ARR_SERIES(DS_Array)) + amount >= STACK_LIMIT)
        Trap_Stack_Overflow();

    Extend_Series(ARR_SERIES(DS_Array), amount);

    // Update the global pointer representing the base of the stack that
    // likely was moved by the above allocation.  (It's not necessarily a
    // huge win to cache it, but it turns data stack access from a double
    // dereference into a single dereference in the common case, and it was
    // how R3-Alpha did it).
    //
    DS_Movable_Base = KNOWN(ARR_HEAD(DS_Array)); // must do before using DS_TOP

    // We fill in the data stack with "GC safe trash" (which is void in the
    // release build, but will raise an alarm if VAL_TYPE() called on it in
    // the debug build).  In order to serve as a marker for the stack slot
    // being available, it merely must not be IS_END()...
    //
    REBVAL *value = DS_TOP;
    REBCNT len_new = len_old + amount;
    REBCNT n;
    for (n = len_old; n < len_new; ++n) {
        SET_TRASH_SAFE(value);
        ++value;
    }

    // Update the end marker to serve as the indicator for when the next
    // stack push would need to expand.
    //
    TERM_ARRAY_LEN(DS_Array, len_new);
    assert(value == ARR_TAIL(DS_Array));

    ASSERT_ARRAY(DS_Array);
}


//
//  Pop_Stack_Values: C
//
// Pops computed values from the stack to make a new ARRAY.
//
REBARR *Pop_Stack_Values(REBDSP dsp_start)
{
    REBARR *array = Copy_Values_Len_Shallow(
        DS_AT(dsp_start + 1), // start somewhere in the stack, end at DS_TOP
        SPECIFIED, // data stack should be fully specified--no relative values
        DSP - dsp_start // len
    );

    DS_DROP_TO(dsp_start);
    return array;
}


//
//  Pop_Stack_Values_Reversed: C
//
// Pops computed values from the stack to make a new ARRAY, but reverses the
// data so the last pushed item is the first in the array.
//
REBARR *Pop_Stack_Values_Reversed(REBDSP dsp_start)
{
    REBARR *array = Copy_Values_Len_Reversed_Shallow(
        DS_TOP, // start at DS_TOP, work backwards somewhere in the stack
        SPECIFIED, // data stack should be fully specified--no relative values
        DSP - dsp_start // len
    );
   
    DS_DROP_TO(dsp_start);
    return array; 
}


//
//  Pop_Stack_Values_Into: C
//
// Pops computed values from the stack into an existing ANY-ARRAY.  The
// index of that array will be updated to the insertion tail (/INTO protocol)
//
void Pop_Stack_Values_Into(REBVAL *into, REBDSP dsp_start) {
    REBCNT len = DSP - dsp_start;
    REBVAL *values = KNOWN(ARR_AT(DS_Array, dsp_start + 1));

    assert(ANY_ARRAY(into));
    FAIL_IF_LOCKED_ARRAY(VAL_ARRAY(into));

    VAL_INDEX(into) = Insert_Series(
        ARR_SERIES(VAL_ARRAY(into)),
        VAL_INDEX(into),
        cast(REBYTE*, values), // stack only holds fully specified REBVALs
        len // multiplied by width (sizeof(REBVAL)) in Insert_Series
    );

    DS_DROP_TO(dsp_start);
}


<<<<<<< HEAD
//
//  Push_Ended_Trash_Chunk: C
//
// This doesn't necessarily call Alloc_Mem, because chunks are allocated
// sequentially inside of "chunker" blocks, in their ordering on the stack.
// Allocation is only required if we need to step into a new chunk (and even
// then only if we aren't stepping into a chunk that we are reusing from
// a prior expansion).
//
// The "Ended" indicates that there is no need to manually put an end in the
// `num_values` slot.  Chunks are implicitly terminated by their layout,
// because the pointer which indicates the previous chunk on the next chunk
// always has its low bit clear (pointers are not odd on 99% of architectures,
// this is checked by an assertion).
//
REBVAL* Push_Ended_Trash_Chunk(REBCNT num_values, REBARR *opt_holder) {
    const REBCNT size = BASE_CHUNK_SIZE + num_values * sizeof(REBVAL);

    // an extra Reb_Value_Header is placed at the very end of the array to
    // denote a block terminator without a full REBVAL
    const REBCNT size_with_terminator = size + sizeof(struct Reb_Value_Header);

    struct Reb_Chunker *chunker = CHUNKER_FROM_CHUNK(TG_Top_Chunk);

    struct Reb_Chunk *chunk;

    // Establish invariant where 'chunk' points to a location big enough to
    // hold the data (with data's size accounted for in chunk_size).  Note
    // that TG_Top_Chunk is never NULL, due to the initialization leaving
    // one empty chunk at the beginning and manually destroying it on
    // shutdown (this simplifies Push)
    const REBCNT payload_left = chunker->size - TG_Top_Chunk->offset
          - TG_Top_Chunk->size.bits;

    assert(chunker->size >= CS_CHUNKER_PAYLOAD);

    if (payload_left >= size_with_terminator) {
        //
        // Topmost chunker has space for the chunk *and* a pointer with the
        // END marker bit (e.g. last bit 0).  So advance past the topmost
        // chunk (whose size will depend upon num_values)
        //
        chunk = cast(struct Reb_Chunk*,
            cast(REBYTE*, TG_Top_Chunk) + TG_Top_Chunk->size.bits
        );

        // top's offset accounted for previous chunk, account for ours
        //
        chunk->offset = TG_Top_Chunk->offset + TG_Top_Chunk->size.bits;
    }
    else {
        //
        // Topmost chunker has insufficient space
        //

        REBOOL need_alloc = TRUE;
        if (chunker->next) {
            //
            // Previously allocated chunker exists already, check if it is big
            // enough
            //
            assert(!chunker->next->next);
            if (chunker->next->size >= size_with_terminator)
                need_alloc = FALSE;
            else
                Free_Mem(chunker->next, chunker->next->size + BASE_CHUNKER_SIZE);
        }
        if (need_alloc) {
            // No previously allocated chunker...we have to allocate it
            //
            const REBCNT payload_size = BASE_CHUNKER_SIZE
                + (size_with_terminator < CS_CHUNKER_PAYLOAD ?
                    CS_CHUNKER_PAYLOAD : (size_with_terminator << 1));
            chunker->next = cast(struct Reb_Chunker*, Alloc_Mem(payload_size));
            chunker->next->next = NULL;
            chunker->next->size = payload_size - BASE_CHUNKER_SIZE;
        }

        assert(chunker->next->size >= size_with_terminator);

        chunk = cast(struct Reb_Chunk*, &chunker->next->payload);
        chunk->offset = 0;
    }

    // The size does double duty to terminate the previous chunk's REBVALs
    // so that a full-sized REBVAL that is largely empty isn't needed to
    // convey IS_END().  It must yield its lowest two bits as zero to serve
    // this purpose, so WRITABLE_MASK_DEBUG and NOT_END_MASK will both
    // be false.  Our chunk should be a multiple of 4 bytes in total size,
    // but check that here with an assert.
    //
    // The memory address for the chunk size matches that of a REBVAL's
    // `header`, but since a `struct Reb_Chunk` is distinct from a REBVAL
    // they won't necessarily have write/read coherence, even though the
    // fields themselves are the same type.  Taking the address of the size
    // creates a pointer, which without a `restrict` keyword is defined as
    // being subject to "aliasing".  Hence a write to the pointer could affect
    // *any* other value of that type.  This is necessary for the trick.
    {
        struct Reb_Value_Header *alias = &chunk->size;
        assert(size % 4 == 0);
        alias->bits = size;
    }

    // Set size also in next element to 0, so it can serve as a terminator
    // for the data range of this until it gets its real size (if ever)
    {
        // See note above RE: aliasing.
        //
        struct Reb_Value_Header *alias = &cast(
            struct Reb_Chunk*,
            cast(REBYTE*, chunk) + size)->size;
        alias->bits = 0;
        assert(IS_END(&chunk->values[num_values]));
    }

    chunk->prev = TG_Top_Chunk;

    chunk->opt_context = NULL;

    TG_Top_Chunk = chunk;

=======
>>>>>>> 17c30f27
#if !defined(NDEBUG)
//
//  Underlying_Function_Debug: C
//
// Slow version, keep temporarily for the double-checking
//
REBFUN *Underlying_Function_Debug(
    REBFUN **specializer_out,
    const RELVAL *value
) {
    REBOOL loop;
    do {
        loop = FALSE;

        // A specializer knows its underlying function because it is the
        // function its exemplar was designed for.
        //
        // Only the outermost specialized frame is needed.  It should have
        // taken into account the effects of any deeper specializations at the
        // time of creation, to cache the summation of the specilized args.
        //
<<<<<<< HEAD
        CTX_STACKVARS(chunk->opt_context) = cast(REBVAL*, 0xDECAFBAD);
    #endif
    }

    // Drop to the prior top chunk
    TG_Top_Chunk = chunk->prev;

    if (chunk->offset == 0) {
        // This chunk sits at the head of a chunker.

        struct Reb_Chunker *chunker = CHUNKER_FROM_CHUNK(chunk);

        assert(TG_Top_Chunk);

        // When we've completely emptied a chunker, we check to see if the
        // chunker after it is still live.  If so, we free it.  But we
        // want to keep *this* just-emptied chunker alive for overflows if we
        // rapidly get another push, to avoid Make_Mem()/Free_Mem() costs.

        if (chunker->next) {
            Free_Mem(chunker->next, chunker->next->size + BASE_CHUNKER_SIZE);
            chunker->next = NULL;
=======
        if (IS_FUNCTION_SPECIALIZER(value)) {
            *specializer_out = VAL_FUNC(value);

            REBCTX *exemplar = VAL_CONTEXT(VAL_FUNC_BODY(value));
            return VAL_FUNC(CTX_FRAME_FUNC_VALUE(exemplar));
>>>>>>> 17c30f27
        }

        while (IS_FUNCTION_ADAPTER(value)) {
            value = VAL_ARRAY_AT_HEAD(VAL_FUNC_BODY(value), 1);
            loop = TRUE;
        }

        while (IS_FUNCTION_CHAINER(value)) {
            value = VAL_ARRAY_AT_HEAD(VAL_FUNC_BODY(value), 0);
            loop = TRUE;
        }

        while (IS_FUNCTION_HIJACKER(value)) {
            //
            // The function that got hijacked needs to report the same
            // underlying function that it did before the hijacking.  The only
            // place that's stored is in the misc field

            REBFUN *underlying
                = ARR_SERIES(VAL_FUNC_PARAMLIST(value))->misc.underlying;

            if (underlying == VAL_FUNC(value))
                break; // hijacking was of a fundamental function

            value = FUNC_VALUE(underlying);
            loop = TRUE;
        }
    } while (loop);

    *specializer_out = NULL; // underlying function is not specializing.

    // A plain function may be a re-relativization (due to hijacking) with
    // what was originally a body made for another function.  In that case,
    // the frame needs to be "for that", so it is the underlying function.

    if (IS_FUNCTION_PLAIN(value)) {
        RELVAL *body = VAL_FUNC_BODY(value);
        assert(IS_RELATIVE(body));
        return VAL_RELATIVE(body);
    }

    return VAL_FUNC(value);
}
#endif


//
//  Context_For_Frame_May_Reify_Core: C
//
// A Reb_Frame does not allocate a REBSER for its frame to be used in the
// context by default.  But one can be allocated on demand, even for a NATIVE!
// in order to have a binding location for the debugger (for instance).
// If it becomes necessary to create words bound into the frame that is
// another case where the frame needs to be brought into existence.
//
// If there's already a frame this will return it, otherwise create it.
//
// The result of this operation will not necessarily give back a managed
// context.  All cases can't be managed because it may be in a partial state
// (of fulfilling function arguments), and may contain bad data in the varlist.
// But if it has already been managed, it will be returned that way.
//
REBCTX *Context_For_Frame_May_Reify_Core(REBFRM *f) {
    assert(Is_Any_Function_Frame(f)); // varargs reifies while still pending

    REBCTX *context;
    if (f->varlist != NULL) {
        if (GET_ARR_FLAG(f->varlist, ARRAY_FLAG_VARLIST))
            return AS_CONTEXT(f->varlist); // already a context!

        // We have our function call's args in an array, but it is not yet
        // a context.  !!! Really this cannot reify if we're in arg gathering
        // mode, calling MANAGE_ARRAY is illegal -- need test for that !!!

        assert(IS_TRASH_DEBUG(ARR_AT(f->varlist, 0))); // we fill this in
        assert(GET_ARR_FLAG(f->varlist, SERIES_FLAG_HAS_DYNAMIC));

        context = AS_CONTEXT(f->varlist);
    }
    else {
        f->varlist = Alloc_Singular_Array();

        context = AS_CONTEXT(f->varlist);

        SET_CTX_FLAG(context, CONTEXT_FLAG_STACK);
        SET_CTX_FLAG(context, SERIES_FLAG_ACCESSIBLE);
    }

    SET_ARR_FLAG(CTX_VARLIST(context), ARRAY_FLAG_VARLIST);

    // We do not Manage_Context, because we are reusing a word series here
    // that has already been managed.  The arglist array was managed when
    // created and kept alive by Mark_Call_Frames
    //
    REBFUN *specializer;
    REBFUN *underlying = Underlying_Function(&specializer, FUNC_VALUE(f->func));
    INIT_CTX_KEYLIST_SHARED(context, FUNC_PARAMLIST(underlying));
    ASSERT_ARRAY_MANAGED(CTX_KEYLIST(context));

    // We do not manage the varlist, because we'd like to be able to free
    // it *if* nothing happens that causes it to be managed.  Note that
    // initializing word REBVALs that are bound into it will ensure
    // managedness, as will creating a REBVAL for it.
    //
    assert(NOT(IS_ARRAY_MANAGED(CTX_VARLIST(context))));

    // When in ET_FUNCTION or ET_LOOKBACK, the arglist will be marked safe from
    // GC. It is managed because the pointer makes its way into bindings that
    // ANY-WORD! values may have, and they need to not crash.
    //
    // !!! Note that theoretically pending mode arrays do not need GC
    // access as no running code could get them, but the debugger is
    // able to access this information.  This is under review for how it
    // might be stopped.
    //
    VAL_RESET_HEADER(CTX_VALUE(context), REB_FRAME);
    CTX_VALUE(context)->payload.any_context.varlist = CTX_VARLIST(context);
    INIT_CONTEXT_FRAME(context, f);

    // A reification of a frame for native code should not allow changing
    // the values out from under it, because that could cause it to crash
    // the interpreter.  (Generally speaking, modification should only be
    // possible in the debugger anyway.)  For now, protect unless it's a
    // user function.
    //
    if (NOT(IS_FUNCTION_PLAIN(FUNC_VALUE(f->func))))
        SET_ARR_FLAG(CTX_VARLIST(context), SERIES_FLAG_LOCKED);

    return context;
}


//
//  Context_For_Frame_May_Reify_Managed: C
//
REBCTX *Context_For_Frame_May_Reify_Managed(REBFRM *f)
{
    assert(Is_Any_Function_Frame(f) && NOT(Is_Function_Frame_Fulfilling(f)));

    REBCTX *context = Context_For_Frame_May_Reify_Core(f);
    ENSURE_ARRAY_MANAGED(CTX_VARLIST(context));

    // Finally we mark the flags to say this contains a valid frame, so that
    // future calls to this routine will return it instead of making another.
    // This flag must be cleared when the call is finished (as the Reb_Frame
    // will be blown away if there's an error, no concerns about that).
    //
    ASSERT_CONTEXT(context);
    return context;
}<|MERGE_RESOLUTION|>--- conflicted
+++ resolved
@@ -31,14 +31,6 @@
 #include "sys-core.h"
 
 
-<<<<<<< HEAD
-#define CHUNKER_FROM_CHUNK(c) \
-    cast(struct Reb_Chunker*, \
-        cast(REBYTE*, (c)) - (c)->offset \
-        - offsetof(struct Reb_Chunker, payload))
-
-=======
->>>>>>> 17c30f27
 //
 //  Init_Stacks: C
 //
@@ -48,15 +40,11 @@
     // one chunk so that the push and drop routines never worry about testing
     // for the empty case.
 
-<<<<<<< HEAD
-    TG_Root_Chunker = cast(struct Reb_Chunker*, Alloc_Mem(BASE_CHUNKER_SIZE + CS_CHUNKER_PAYLOAD));
-=======
     TG_Root_Chunker = cast(
         struct Reb_Chunker*,
         Alloc_Mem(BASE_CHUNKER_SIZE + CS_CHUNKER_PAYLOAD)
     );
 
->>>>>>> 17c30f27
 #if !defined(NDEBUG)
     memset(TG_Root_Chunker, 0xBD, sizeof(struct Reb_Chunker));
 #endif
@@ -65,16 +53,11 @@
     TG_Root_Chunker->size = CS_CHUNKER_PAYLOAD;
     TG_Top_Chunk = cast(struct Reb_Chunk*, &TG_Root_Chunker->payload);
     TG_Top_Chunk->prev = NULL;
-<<<<<<< HEAD
-    TG_Top_Chunk->size.bits = BASE_CHUNK_SIZE; // zero values for initial chunk
-    TG_Top_Chunk->offset = 0;
-=======
 
     // Zero values for initial chunk, also sets offset to 0 as high bits
     //
     Init_Header_Aliased(&TG_Top_Chunk->size_and_offset, BASE_CHUNK_SIZE);
     assert(CHUNK_OFFSET(TG_Top_Chunk) == 0);
->>>>>>> 17c30f27
 
     // Implicit termination trick--see VALUE_FLAG_NOT_END and related notes
     //
@@ -275,131 +258,6 @@
 }
 
 
-<<<<<<< HEAD
-//
-//  Push_Ended_Trash_Chunk: C
-//
-// This doesn't necessarily call Alloc_Mem, because chunks are allocated
-// sequentially inside of "chunker" blocks, in their ordering on the stack.
-// Allocation is only required if we need to step into a new chunk (and even
-// then only if we aren't stepping into a chunk that we are reusing from
-// a prior expansion).
-//
-// The "Ended" indicates that there is no need to manually put an end in the
-// `num_values` slot.  Chunks are implicitly terminated by their layout,
-// because the pointer which indicates the previous chunk on the next chunk
-// always has its low bit clear (pointers are not odd on 99% of architectures,
-// this is checked by an assertion).
-//
-REBVAL* Push_Ended_Trash_Chunk(REBCNT num_values, REBARR *opt_holder) {
-    const REBCNT size = BASE_CHUNK_SIZE + num_values * sizeof(REBVAL);
-
-    // an extra Reb_Value_Header is placed at the very end of the array to
-    // denote a block terminator without a full REBVAL
-    const REBCNT size_with_terminator = size + sizeof(struct Reb_Value_Header);
-
-    struct Reb_Chunker *chunker = CHUNKER_FROM_CHUNK(TG_Top_Chunk);
-
-    struct Reb_Chunk *chunk;
-
-    // Establish invariant where 'chunk' points to a location big enough to
-    // hold the data (with data's size accounted for in chunk_size).  Note
-    // that TG_Top_Chunk is never NULL, due to the initialization leaving
-    // one empty chunk at the beginning and manually destroying it on
-    // shutdown (this simplifies Push)
-    const REBCNT payload_left = chunker->size - TG_Top_Chunk->offset
-          - TG_Top_Chunk->size.bits;
-
-    assert(chunker->size >= CS_CHUNKER_PAYLOAD);
-
-    if (payload_left >= size_with_terminator) {
-        //
-        // Topmost chunker has space for the chunk *and* a pointer with the
-        // END marker bit (e.g. last bit 0).  So advance past the topmost
-        // chunk (whose size will depend upon num_values)
-        //
-        chunk = cast(struct Reb_Chunk*,
-            cast(REBYTE*, TG_Top_Chunk) + TG_Top_Chunk->size.bits
-        );
-
-        // top's offset accounted for previous chunk, account for ours
-        //
-        chunk->offset = TG_Top_Chunk->offset + TG_Top_Chunk->size.bits;
-    }
-    else {
-        //
-        // Topmost chunker has insufficient space
-        //
-
-        REBOOL need_alloc = TRUE;
-        if (chunker->next) {
-            //
-            // Previously allocated chunker exists already, check if it is big
-            // enough
-            //
-            assert(!chunker->next->next);
-            if (chunker->next->size >= size_with_terminator)
-                need_alloc = FALSE;
-            else
-                Free_Mem(chunker->next, chunker->next->size + BASE_CHUNKER_SIZE);
-        }
-        if (need_alloc) {
-            // No previously allocated chunker...we have to allocate it
-            //
-            const REBCNT payload_size = BASE_CHUNKER_SIZE
-                + (size_with_terminator < CS_CHUNKER_PAYLOAD ?
-                    CS_CHUNKER_PAYLOAD : (size_with_terminator << 1));
-            chunker->next = cast(struct Reb_Chunker*, Alloc_Mem(payload_size));
-            chunker->next->next = NULL;
-            chunker->next->size = payload_size - BASE_CHUNKER_SIZE;
-        }
-
-        assert(chunker->next->size >= size_with_terminator);
-
-        chunk = cast(struct Reb_Chunk*, &chunker->next->payload);
-        chunk->offset = 0;
-    }
-
-    // The size does double duty to terminate the previous chunk's REBVALs
-    // so that a full-sized REBVAL that is largely empty isn't needed to
-    // convey IS_END().  It must yield its lowest two bits as zero to serve
-    // this purpose, so WRITABLE_MASK_DEBUG and NOT_END_MASK will both
-    // be false.  Our chunk should be a multiple of 4 bytes in total size,
-    // but check that here with an assert.
-    //
-    // The memory address for the chunk size matches that of a REBVAL's
-    // `header`, but since a `struct Reb_Chunk` is distinct from a REBVAL
-    // they won't necessarily have write/read coherence, even though the
-    // fields themselves are the same type.  Taking the address of the size
-    // creates a pointer, which without a `restrict` keyword is defined as
-    // being subject to "aliasing".  Hence a write to the pointer could affect
-    // *any* other value of that type.  This is necessary for the trick.
-    {
-        struct Reb_Value_Header *alias = &chunk->size;
-        assert(size % 4 == 0);
-        alias->bits = size;
-    }
-
-    // Set size also in next element to 0, so it can serve as a terminator
-    // for the data range of this until it gets its real size (if ever)
-    {
-        // See note above RE: aliasing.
-        //
-        struct Reb_Value_Header *alias = &cast(
-            struct Reb_Chunk*,
-            cast(REBYTE*, chunk) + size)->size;
-        alias->bits = 0;
-        assert(IS_END(&chunk->values[num_values]));
-    }
-
-    chunk->prev = TG_Top_Chunk;
-
-    chunk->opt_context = NULL;
-
-    TG_Top_Chunk = chunk;
-
-=======
->>>>>>> 17c30f27
 #if !defined(NDEBUG)
 //
 //  Underlying_Function_Debug: C
@@ -421,36 +279,11 @@
         // taken into account the effects of any deeper specializations at the
         // time of creation, to cache the summation of the specilized args.
         //
-<<<<<<< HEAD
-        CTX_STACKVARS(chunk->opt_context) = cast(REBVAL*, 0xDECAFBAD);
-    #endif
-    }
-
-    // Drop to the prior top chunk
-    TG_Top_Chunk = chunk->prev;
-
-    if (chunk->offset == 0) {
-        // This chunk sits at the head of a chunker.
-
-        struct Reb_Chunker *chunker = CHUNKER_FROM_CHUNK(chunk);
-
-        assert(TG_Top_Chunk);
-
-        // When we've completely emptied a chunker, we check to see if the
-        // chunker after it is still live.  If so, we free it.  But we
-        // want to keep *this* just-emptied chunker alive for overflows if we
-        // rapidly get another push, to avoid Make_Mem()/Free_Mem() costs.
-
-        if (chunker->next) {
-            Free_Mem(chunker->next, chunker->next->size + BASE_CHUNKER_SIZE);
-            chunker->next = NULL;
-=======
         if (IS_FUNCTION_SPECIALIZER(value)) {
             *specializer_out = VAL_FUNC(value);
 
             REBCTX *exemplar = VAL_CONTEXT(VAL_FUNC_BODY(value));
             return VAL_FUNC(CTX_FRAME_FUNC_VALUE(exemplar));
->>>>>>> 17c30f27
         }
 
         while (IS_FUNCTION_ADAPTER(value)) {
