/***********************************************************************
**
**  REBOL [R3] Language Interpreter and Run-time Environment
**
**  Copyright 2012 REBOL Technologies
**  REBOL is a trademark of REBOL Technologies
**
**  Licensed under the Apache License, Version 2.0 (the "License");
**  you may not use this file except in compliance with the License.
**  You may obtain a copy of the License at
**
**  http://www.apache.org/licenses/LICENSE-2.0
**
**  Unless required by applicable law or agreed to in writing, software
**  distributed under the License is distributed on an "AS IS" BASIS,
**  WITHOUT WARRANTIES OR CONDITIONS OF ANY KIND, either express or implied.
**  See the License for the specific language governing permissions and
**  limitations under the License.
**
************************************************************************
**
**  Module:  f-blocks.c
**  Summary: primary block series support functions
**  Section: functional
**  Author:  Carl Sassenrath
**  Notes:
**
***********************************************************************/

#include "sys-core.h"


/***********************************************************************
**
*/	REBSER *Make_Block(REBCNT length)
/*
**		Make a block series. Add 1 extra for the terminator.
**		Set TAIL to zero and set terminator.
**
***********************************************************************/
{
	REBSER *series = Make_Series(length + 1, sizeof(REBVAL), FALSE);
	SET_END(BLK_HEAD(series));
	PG_Reb_Stats->Blocks++;
	return series;
}


/***********************************************************************
**
*/	REBSER *Copy_Block(REBSER *block, REBCNT index)
/*
**		Shallow copy a block from the given index thru the tail.
**
***********************************************************************/
{
	REBCNT len = SERIES_TAIL(block);
	REBSER *series;

	if (index > len) return Make_Block(0);

	len -= index;
	series = Make_Series(len + 1, sizeof(REBVAL), FALSE);
	COPY_BLK_PART(series, BLK_SKIP(block, index), len);

	PG_Reb_Stats->Blocks++;

	return series;
}


/***********************************************************************
**
*/	REBSER *Copy_Block_Len(REBSER *block, REBCNT index, REBCNT len)
/*
**		Shallow copy a block from the given index for given length.
**
***********************************************************************/
{
	REBSER *series;

	if (index > SERIES_TAIL(block)) return Make_Block(0);
	if (index + len > SERIES_TAIL(block)) len = SERIES_TAIL(block) - index;

	series = Make_Series(len + 1, sizeof(REBVAL), FALSE);
	COPY_BLK_PART(series, BLK_SKIP(block, index), len);

	PG_Reb_Stats->Blocks++;

	return series;
}


/***********************************************************************
**
*/	REBSER *Copy_Values(REBVAL *blk, REBCNT length)
/*
**		Shallow copy a block from current value for length values.
**
***********************************************************************/
{
	REBSER *series;

	series = Make_Series(length + 1, sizeof(REBVAL), FALSE);
	COPY_BLK_PART(series, blk, length);

	PG_Reb_Stats->Blocks++;

	return series;
}


/***********************************************************************
**
*/	void Copy_Deep_Values(REBSER *block, REBCNT index, REBCNT tail, REBU64 types)
/*
**		Copy the contents of values specified by types. If the
**		DEEP flag is set, recurse into sub-blocks and objects.
**
***********************************************************************/
{
	REBVAL *val;

	for (; index < tail; index++) {

		val = BLK_SKIP(block, index);

		if ((types & TYPESET(VAL_TYPE(val)) & TS_SERIES_OBJ) != 0) {
			// Replace just the series field of the value
			// Note that this should work for objects too (the frame).
			VAL_SERIES(val) = Copy_Series(VAL_SERIES(val));
			if ((types & TYPESET(VAL_TYPE(val)) & TS_BLOCKS_OBJ) != 0) {
				PG_Reb_Stats->Blocks++;
				// If we need to copy recursively (deep):
				if ((types & CP_DEEP) != 0)
					Copy_Deep_Values(VAL_SERIES(val), 0, VAL_TAIL(val), types);
			}
		} else if (types & TYPESET(VAL_TYPE(val)) & TS_FUNCLOS)
			Clone_Function(val, val);
	}
}


/***********************************************************************
**
*/	REBSER *Copy_Block_Values(REBSER *block, REBCNT index, REBCNT tail, REBU64 types)
/*
**		Copy a block, copy specified values, deeply if indicated.
**
***********************************************************************/
{
	REBSER *series;

	if (index > tail) index = tail;
	if (index > SERIES_TAIL(block)) return Make_Block(0);

	series = Copy_Values(BLK_SKIP(block, index), tail - index);

	if (types != 0) Copy_Deep_Values(series, 0, SERIES_TAIL(series), types);

	return series;
}


/***********************************************************************
**
*/	REBSER *Clone_Block(REBSER *block)
/*
**		Deep copy block, including all series (strings and blocks),
**		but not images, bitsets, maps, etc.
**
***********************************************************************/
{
	return Copy_Block_Values(block, 0, SERIES_TAIL(block), TS_CODE);
}


/***********************************************************************
**
*/	REBSER *Clone_Block_Value(REBVAL *code)
/*
**		Same as above, but uses a value.
**
***********************************************************************/
{
	// Note: TAIL will be clipped to correct size if INDEX is not zero.
	return Copy_Block_Values(VAL_SERIES(code), VAL_INDEX(code), VAL_TAIL(code), TS_CODE);
}


/***********************************************************************
**
*/	REBSER *Copy_Expand_Block(REBSER *block, REBCNT extra)
/*
**		Create an expanded copy of the block, but with same tail.
**
***********************************************************************/
{
	REBCNT len = SERIES_TAIL(block);
	REBSER *series = Make_Series(len + extra + 1, sizeof(REBVAL), FALSE);
	COPY_BLK_PART(series, BLK_HEAD(block), len);
	PG_Reb_Stats->Blocks++;
	return series;
}


/***********************************************************************
**
*/	void Copy_Stack_Values(REBINT start, REBVAL *into)
/*
**		Copy computed values from the stack into the series
**		specified by "into", or if into is NULL then store it as a
**		block on top of the stack.  (Also checks to see if into
**		is protected, and will trigger a trap if that is the case.)
**
***********************************************************************/
{
	// REVIEW: Can we change the interface to not take a REBVAL
	// for into, in order to better show the subtypes allowed here?
	// Currently it can be any-block!, any-string!, or binary!

	REBSER *series;
	REBVAL *blk = DS_Base + start;
	REBCNT len = DSP - start + 1;
	REBCNT type;

	if (into) {
		type = VAL_TYPE(into);
		series = VAL_SERIES(into);
<<<<<<< HEAD
		if (IS_PROTECT_SERIES(series)) Trap(RE_PROTECTED);
		len = Insert_Series(series, VAL_INDEX(into), (REBYTE*)blk, len);
=======
		if (ANY_BLOCK(into)) {
			// When the target is an any-block, we can do an ordinary
			// insertion of the values via a memcpy()-style operation

			len = Insert_Series(series, VAL_INDEX(into), (REBYTE*)blk, len);
		} else {
			// When the target is a string or binary series, we defer
			// to the same code used by A_INSERT.  Because the interface
			// does not take a memory address and count, we insert
			// the values one by one.

			// REVIEW: Is there a way to do this without the loop,
			// which may be able to make a better guess of how much
			// to expand the target series by based on the size of
			// the operation?

			REBCNT i;
			REBCNT flags = 0;
			// you get weird behavior if you don't do this
			if (IS_BINARY(into)) SET_FLAG(flags, AN_SERIES);
			for (i = 0; i < len; i++) {
				VAL_INDEX(into) += Modify_String(
					A_INSERT,
					VAL_SERIES(into),
					VAL_INDEX(into) + i,
					blk + i,
					flags,
					1, // insert one element at a time
					1 // duplication count
				);
			}

			// Len is used below to set the index of the result,
			// and we want it to be just past the last element
			// that we inserted
			len = VAL_INDEX(into);
		}
>>>>>>> 4f17ba66
	} else {
		series = Make_Series(len + 1, sizeof(REBVAL), FALSE);
		COPY_BLK_PART(series, blk, len);
		len = 0;
		type = REB_BLOCK;
		PG_Reb_Stats->Blocks++;
	}

	DSP = start;
	blk = DS_TOP;
	VAL_SET(blk, type);
	VAL_SERIES(blk) = series;
	VAL_INDEX(blk) = len;
	VAL_SERIES_SIDE(blk) = 0;
}


/***********************************************************************
**
*/	REBVAL *Append_Value(REBSER *block)
/*
**		Append a value to a block series at its tail.
**		Expand it if necessary. Update the termination and tail.
**		Returns the new value for you to initialize.
**
***********************************************************************/
{
	REBVAL *value;

	EXPAND_SERIES_TAIL(block, 1);
	value = BLK_TAIL(block);
	SET_END(value);
	value--;
	SET_NONE(value);  // Expand_Series leaves a hole here to be filled
	return value;
}


/***********************************************************************
**
*/	void Append_Val(REBSER *block, REBVAL *val)
/*
**		Append a value to a block series at its tail.
**		Expand it if necessary. Update the termination and tail.
**
***********************************************************************/
{
	REBVAL *value;

	EXPAND_SERIES_TAIL(block, 1);
	value = BLK_TAIL(block);
	SET_END(value);
	value--;
	*value = *val;
}


/***********************************************************************
**
*/	REBINT Find_Same_Block(REBSER *blk, REBVAL *val)
/*
**		Scan a block for any values that reference blocks related
**		to the value provided.
**
**		Defect: only checks certain kinds of values.
**
***********************************************************************/
{
	REBVAL *bp;
	REBINT index = 0;

	for (bp = BLK_HEAD(blk); NOT_END(bp); bp++, index++) {

		if (VAL_TYPE(bp) >= REB_BLOCK &&
			VAL_TYPE(bp) <= REB_MAP &&
			VAL_BLK(bp) == VAL_BLK(val)
		) return index+1;

		if (
			VAL_TYPE(bp) >= REB_OBJECT &&
			VAL_TYPE(bp) <= REB_PORT &&
			VAL_OBJ_FRAME(bp) == VAL_OBJ_FRAME(val)
		) return index+1;
	}
	return -1;
}


/***********************************************************************
**
*/	void Clear_Value_Opts(REBSER *ser)
/*
**		Clear all options for values of a block series.
**
***********************************************************************/
{
	REBVAL *val = BLK_HEAD(ser);

	for (; NOT_END(val); val++) {
		VAL_OPTS(val) = 0;
	}
}


/***********************************************************************
**
*/	void Unmark(REBVAL *val)
/*
**		Clear the recusion markers for series and object trees.
**
**		Note: these markers are also used for GC. Functions that
**		call this must not be able to trigger GC!
**
***********************************************************************/
{
	// The next line works because VAL_OBJ_FRAME(val) == VAL_SERIES(val)
	REBSER *series = VAL_SERIES(val);
	if (!ANY_SERIES(val)
		&& !IS_OBJECT(val)
		&& !IS_MODULE(val)
		&& !IS_ERROR(val)
		&& !IS_PORT(val)) {
		return;
	}

	if (!IS_MARK_SERIES(series)) return; // avoid loop

	UNMARK_SERIES(series);

	for (val = VAL_BLK(val); NOT_END(val); val++) {
			Unmark(val);
	}
}<|MERGE_RESOLUTION|>--- conflicted
+++ resolved
@@ -227,15 +227,16 @@
 	if (into) {
 		type = VAL_TYPE(into);
 		series = VAL_SERIES(into);
-<<<<<<< HEAD
+
 		if (IS_PROTECT_SERIES(series)) Trap(RE_PROTECTED);
-		len = Insert_Series(series, VAL_INDEX(into), (REBYTE*)blk, len);
-=======
+
 		if (ANY_BLOCK(into)) {
 			// When the target is an any-block, we can do an ordinary
 			// insertion of the values via a memcpy()-style operation
 
-			len = Insert_Series(series, VAL_INDEX(into), (REBYTE*)blk, len);
+			len = Insert_Series(
+				series, VAL_INDEX(into), cast(REBYTE*, blk), len
+			);
 		} else {
 			// When the target is a string or binary series, we defer
 			// to the same code used by A_INSERT.  Because the interface
@@ -268,7 +269,6 @@
 			// that we inserted
 			len = VAL_INDEX(into);
 		}
->>>>>>> 4f17ba66
 	} else {
 		series = Make_Series(len + 1, sizeof(REBVAL), FALSE);
 		COPY_BLK_PART(series, blk, len);
