/***********************************************************************
**
**  REBOL [R3] Language Interpreter and Run-time Environment
**
**  Copyright 2012 REBOL Technologies
**  REBOL is a trademark of REBOL Technologies
**
**  Licensed under the Apache License, Version 2.0 (the "License");
**  you may not use this file except in compliance with the License.
**  You may obtain a copy of the License at
**
**  http://www.apache.org/licenses/LICENSE-2.0
**
**  Unless required by applicable law or agreed to in writing, software
**  distributed under the License is distributed on an "AS IS" BASIS,
**  WITHOUT WARRANTIES OR CONDITIONS OF ANY KIND, either express or implied.
**  See the License for the specific language governing permissions and
**  limitations under the License.
**
************************************************************************
**
**  Module:  p-event.c
**  Summary: event port interface
**  Section: ports
**  Author:  Carl Sassenrath
**  Notes:
**
***********************************************************************/
/*
  Basics:

      Ports use requests to control devices.
      Devices do their best, and return when no more is possible.
      Progs call WAIT to check if devices have changed.
      If devices changed, modifies request, and sends event.
      If no devices changed, timeout happens.
      On REBOL side, we scan event queue.
      If we find an event, we call its port/awake function.

      Different cases exist:

      1. wait for time only

      2. wait for ports and time.  Need a master wait list to
         merge with the list provided this function.

      3. wait for windows to close - check each time we process
         a close event.

      4. what to do on console ESCAPE interrupt? Can use catch it?

      5. how dow we relate events back to their ports?

      6. async callbacks
*/

#include "sys-core.h"

REBREQ *req;        //!!! move this global

#define EVENTS_LIMIT 0xFFFF //64k
#define EVENTS_CHUNK 128

//
//  Append_Event: C
// 
// Append an event to the end of the current event port queue.
// Return a pointer to the event value.
// 
// Note: this function may be called from out of environment,
// so do NOT extend the event queue here. If it does not have
// space, return 0. (Should it overwrite or wrap???)
//
REBVAL *Append_Event(void)
{
    REBVAL *port;
    REBVAL *value;
    REBVAL *state;

    port = Get_System(SYS_PORTS, PORTS_SYSTEM);
    if (!IS_PORT(port)) return 0; // verify it is a port object

    // Get queue block:
    state = VAL_CONTEXT_VAR(port, STD_PORT_STATE);
    if (!IS_BLOCK(state)) return 0;

    // Append to tail if room:
    if (SER_FULL(VAL_SERIES(state))) {
        if (VAL_LEN_HEAD(state) > EVENTS_LIMIT) {
            panic (Error(RE_MAX_EVENTS));
        } else {
            Extend_Series(VAL_SERIES(state), EVENTS_CHUNK);
            //RL_Print("event queue increased to :%d\n", SER_REST(VAL_SERIES(state)));
        }
    }
    SET_SERIES_LEN(VAL_SERIES(state), VAL_LEN_HEAD(state) + 1);
    value = VAL_ARRAY_TAIL(state);
    SET_END(value);
    value--;
    SET_NONE(value);

    //Dump_Series(VAL_SERIES(state), "state");
    //Print("Tail: %d %d", VAL_LEN_HEAD(state), nn++);

    return value;
}

//
//  Find_Last_Event: C
// 
// Find the last event in the queue by the model
// Check its type, if it matches, then return the event or NULL
//
REBVAL *Find_Last_Event(REBINT model, REBINT type)
{
    REBVAL *port;
    REBVAL *value;
    REBVAL *state;

    port = Get_System(SYS_PORTS, PORTS_SYSTEM);
    if (!IS_PORT(port)) return NULL; // verify it is a port object

    // Get queue block:
    state = VAL_CONTEXT_VAR(port, STD_PORT_STATE);
    if (!IS_BLOCK(state)) return NULL;

    value = VAL_ARRAY_TAIL(state) - 1;
    for (; value >= VAL_ARRAY_HEAD(state); --value) {
        if (VAL_EVENT_MODEL(value) == model) {
            if (VAL_EVENT_TYPE(value) == type) {
                return value;
            } else {
                return NULL;
            }
        }
    }

    return NULL;
}

//
//  Event_Actor: C
// 
// Internal port handler for events.
//
<<<<<<< HEAD
static REB_R Event_Actor(struct Reb_Call *call_, REBCTX *port, REBCNT action)
=======
static REB_R Event_Actor(struct Reb_Frame *frame_, REBCTX *port, REBCNT action)
>>>>>>> 3f9978e6
{
    REBVAL *spec;
    REBVAL *state;
    REB_R result;
    REBVAL *arg;
    REBVAL save_port;

    Validate_Port(port, action);

    arg = D_ARGC > 1 ? D_ARG(2) : NULL;
    *D_OUT = *D_ARG(1);

    // Validate and fetch relevant PORT fields:
    state = CTX_VAR(port, STD_PORT_STATE);
    spec = CTX_VAR(port, STD_PORT_SPEC);
    if (!IS_OBJECT(spec)) fail (Error(RE_INVALID_SPEC, spec));

    // Get or setup internal state data:
    if (!IS_BLOCK(state)) Val_Init_Block(state, Make_Array(EVENTS_CHUNK - 1));

    switch (action) {

    case A_UPDATE:
        return R_NONE;

    // Normal block actions done on events:
    case A_POKE:
        if (!IS_EVENT(D_ARG(3))) fail (Error_Invalid_Arg(D_ARG(3)));
        goto act_blk;
    case A_INSERT:
    case A_APPEND:
    //case A_PATH:      // not allowed: port/foo is port object field access
    //case A_PATH_SET:  // not allowed: above
        if (!IS_EVENT(arg)) fail (Error_Invalid_Arg(arg));
    case A_PICK:
act_blk:
        save_port = *D_ARG(1); // save for return
        *D_ARG(1) = *state;
        result = T_Array(frame_, action);
        SET_SIGNAL(SIG_EVENT_PORT);
        if (action == A_INSERT || action == A_APPEND || action == A_REMOVE) {
            *D_OUT = save_port;
            break;
        }
        return result; // return condition

    case A_CLEAR:
        SET_SERIES_LEN(VAL_SERIES(state), 0);
        VAL_TERM_ARRAY(state);
        CLR_SIGNAL(SIG_EVENT_PORT);
        break;

    case A_LENGTH:
        SET_INTEGER(D_OUT, VAL_LEN_HEAD(state));
        break;

    case A_OPEN:
        if (!req) { //!!!
            req = OS_MAKE_DEVREQ(RDI_EVENT);
            if (req) {
                SET_OPEN(req);
                OS_DO_DEVICE(req, RDC_CONNECT);     // stays queued
            }
        }
        break;

    case A_CLOSE:
        OS_ABORT_DEVICE(req);
        OS_DO_DEVICE(req, RDC_CLOSE);
        // free req!!!
        SET_CLOSED(req);
        req = 0;
        break;

    case A_FIND: // add it

    default:
        fail (Error_Illegal_Action(REB_PORT, action));
    }

    return R_OUT;
}


//
//  Init_Event_Scheme: C
//
void Init_Event_Scheme(void)
{
    req = 0; // move to port struct
    Register_Scheme(SYM_SYSTEM, 0, Event_Actor);
    Register_Scheme(SYM_EVENT, 0, Event_Actor);
    Register_Scheme(SYM_CALLBACK, 0, Event_Actor);
}


//
//  Shutdown_Event_Scheme: C
//
void Shutdown_Event_Scheme(void)
{
    if (req) {
        OS_FREE(req);
        req = NULL;
    }
}<|MERGE_RESOLUTION|>--- conflicted
+++ resolved
@@ -143,11 +143,7 @@
 // 
 // Internal port handler for events.
 //
-<<<<<<< HEAD
-static REB_R Event_Actor(struct Reb_Call *call_, REBCTX *port, REBCNT action)
-=======
 static REB_R Event_Actor(struct Reb_Frame *frame_, REBCTX *port, REBCNT action)
->>>>>>> 3f9978e6
 {
     REBVAL *spec;
     REBVAL *state;
