//
//  File: %m-pools.c
//  Summary: "memory allocation pool management"
//  Section: memory
//  Project: "Rebol 3 Interpreter and Run-time (Ren-C branch)"
//  Homepage: https://github.com/metaeducation/ren-c/
//
//=////////////////////////////////////////////////////////////////////////=//
//
// Copyright 2012 REBOL Technologies
// Copyright 2012-2016 Rebol Open Source Contributors
// REBOL is a trademark of REBOL Technologies
//
// See README.md and CREDITS.md for more information.
//
// Licensed under the Apache License, Version 2.0 (the "License");
// you may not use this file except in compliance with the License.
// You may obtain a copy of the License at
//
// http://www.apache.org/licenses/LICENSE-2.0
//
// Unless required by applicable law or agreed to in writing, software
// distributed under the License is distributed on an "AS IS" BASIS,
// WITHOUT WARRANTIES OR CONDITIONS OF ANY KIND, either express or implied.
// See the License for the specific language governing permissions and
// limitations under the License.
//
//=////////////////////////////////////////////////////////////////////////=//
//
// A point of Rebol's design was to remain small and solve its domain without
// relying on a lot of abstraction.  Its memory-management was thus focused on
// staying low-level...and being able to do efficient and lightweight
// allocations of series.
//
// Unless they've been explicitly marked as fixed-size, series have a dynamic
// component.  But they also have a fixed-size component that is allocated
// from a memory pool of other fixed-size things.  This is called the "Node"
// in both Rebol and Red terminology.  It is an item whose pointer is valid
// for the lifetime of the object, regardless of resizing.  This is where
// header information is stored, and pointers to these objects may be saved
// in REBVAL values; such that they are kept alive by the garbage collector.
//
// The more complicated thing to do memory pooling of is the variable-sized
// portion of a series (currently called the "series data")...as series sizes
// can vary widely.  But a trick Rebol has is that a series might be able to
// take advantage of being given back an allocation larger than requested.
// They can use it as reserved space for growth.
//
// (Typical models for implementation of things like C++'s std::vector do not
// reach below new[] or delete[]...which are generally implemented with malloc
// and free under the hood.  Their buffered additional capacity is done
// assuming the allocation they get is as big as they asked for...no more and
// no less.)
//
// !!! While the space usage is very optimized in this model, there was no
// consideration for intelligent thread safety for allocations and frees.
// So although code like `tcmalloc` might be slower and have more overhead,
// it does offer that advantage.
//
// R3-Alpha included some code to assist in debugging client code using series
// such as by initializing the memory to garbage values.  Given the existence
// of modern tools like Valgrind and Address Sanitizer, Ren-C instead has a
// mode in which pools are not used for data allocations, but going through
// malloc and free.  You can enable this by setting the environment variable
// R3_ALWAYS_MALLOC to 1.
//

#include "sys-core.h"

#include "mem-pools.h" // low-level memory pool access
#include "mem-series.h" // low-level series memory access

#include "sys-int-funcs.h"


//
//  Alloc_Mem: C
//
//=////////////////////////////////////////////////////////////////////////=//
//
// NOTE: Instead of Alloc_Mem, use the ALLOC and ALLOC_N wrapper macros to
// ensure the memory block being freed matches the size for the type.
//
//=////////////////////////////////////////////////////////////////////////=//
//
// Alloc_Mem is an interface for a basic memory allocator.  It is coupled with
// a Free_Mem function that clients must call with the correct size of the
// memory block to be freed.  It is thus lower-level than malloc()... whose
// where clients do not need to remember the size of the allocation to pass
// into free().
//
// One motivation behind using such an allocator in Rebol is to allow it to
// keep knowledge of how much memory the system is using.  This means it can
// decide when to trigger a garbage collection, or raise an out-of-memory error
// before the operating system would, e.g. via 'ulimit':
//
//     http://stackoverflow.com/questions/1229241/
//
// Finer-grained allocations are done with memory pooling.  But the blocks of
// memory used by the pools are still acquired using ALLOC_N and FREE_N, which
// are interfaces to this routine.
//
void *Alloc_Mem(size_t size)
{
    // Trap memory usage limit *before* the allocation is performed

    PG_Mem_Usage += size;
    if ((PG_Mem_Limit != 0) && (PG_Mem_Usage > PG_Mem_Limit))
        Check_Security(Canon(SYM_MEMORY), POL_EXEC, 0);

    // While conceptually a simpler interface than malloc(), the
    // current implementations on all C platforms just pass through to
    // malloc and free.

#ifdef NDEBUG
    return malloc(size);
#else
    // In debug builds we cache the size at the head of the allocation
    // so we can check it.  This also allows us to catch cases when
    // free() is paired with Alloc_Mem() instead of using Free_Mem()
    //
    // Note that we use a 64-bit quantity, as we want the allocations
    // to remain suitable in alignment for 64-bit values!

    void *ptr = malloc(size + sizeof(REBI64));
    *cast(REBI64 *, ptr) = size;
    return cast(char *, ptr) + sizeof(REBI64);
#endif
}


//
//  Free_Mem: C
//
//=////////////////////////////////////////////////////////////////////////=//
//
// NOTE: Instead of Free_Mem, use the FREE and FREE_N wrapper macros to ensure
// the memory block being freed matches the appropriate size for the type.
//
//=////////////////////////////////////////////////////////////////////////=//
//
// Free_Mem is a wrapper over free(), that subtracts from a total count that
// Rebol can see how much memory was released.  This information assists in
// deciding when it is necessary to run a garbage collection, or when to
// impose a quota.
//
// Release builds have no way to check that the correct size is passed in
// for the allocated unit.  But in debug builds the size is stored with the
// allocation and checked here.  Also, the pointer is skewed such that if
// clients try to use a normal free() and bypass Free_Mem it will trigger
// debug alerts from the C runtime of trying to free a non-head-of-malloc.
//
// We also know the host allocator (OS_Alloc_Mem) uses a similar trick.  But
// since it doesn't require callers to remember the size, it puts a known
// garbage value for this routine to check for--to give a useful message.
//
void Free_Mem(void *mem, size_t size)
{
#ifdef NDEBUG
    free(mem);
#else
    char *ptr = cast(char *, mem) - sizeof(REBI64);
    if (*cast(REBI64 *, ptr) == cast(REBI64, -1020)) {
        Debug_Fmt("** Free_Mem() likely used on OS_Alloc_Mem() memory!");
        Debug_Fmt("** You should use OS_FREE() instead of FREE().");
        assert(FALSE);
    }
    assert(*cast(REBI64*, ptr) == cast(REBI64, size));
    free(ptr);
#endif
    PG_Mem_Usage -= size;
}


#define POOL_MAP

#ifdef POOL_MAP
    #ifdef NDEBUG
        #define FIND_POOL(n) \
            ((n <= 4 * MEM_BIG_SIZE) \
                ? cast(REBCNT, PG_Pool_Map[n]) \
                : cast(REBCNT, SYSTEM_POOL))
    #else
        #define FIND_POOL(n) \
            ((!PG_Always_Malloc && (n <= 4 * MEM_BIG_SIZE)) \
                ? cast(REBCNT, PG_Pool_Map[n]) \
                : cast(REBCNT, SYSTEM_POOL))
    #endif
#else
    #ifdef NDEBUG
        #define FIND_POOL(n) Find_Pool(n)
    #else
        #define FIND_POOL(n) (PG_Always_Malloc ? SYSTEM_POOL : Find_Pool(n))
    #endif
#endif

/***********************************************************************
**
**  MEMORY POOLS
**
**      Memory management operates off an array of pools, the first
**      group of which are fixed size (so require no compaction).
**
***********************************************************************/
const REBPOOLSPEC Mem_Pool_Spec[MAX_POOLS] =
{
    // R3-Alpha had a "0-8 small string pool".  e.g. a pool of allocations for
    // payloads 0 to 8 bytes in length.  These are not technically possible in
    // Ren-C's pool, because it requires 2*sizeof(void*) for each node at the
    // minimum...because instead of just the freelist pointer, it has a
    // standardized header (0 when free).
    //
    // This is not a problem, since all such small strings would also need
    // REBSERs...and Ren-C has a better answer to embed the payload directly
    // into the REBSER.  This wouldn't apply if you were trying to do very
    // small allocations of strings that did not have associated REBSERs..
    // but those don't exist in the code.

    MOD_POOL( 1, 256),  // 9-16 (when REBVAL is 16)
    MOD_POOL( 2, 512),  // 17-32 - Small series (x 16)
    MOD_POOL( 3, 1024), // 33-64
    MOD_POOL( 4, 512),
    MOD_POOL( 5, 256),
    MOD_POOL( 6, 128),
    MOD_POOL( 7, 128),
    MOD_POOL( 8,  64),
    MOD_POOL( 9,  64),
    MOD_POOL(10,  64),
    MOD_POOL(11,  32),
    MOD_POOL(12,  32),
    MOD_POOL(13,  32),
    MOD_POOL(14,  32),
    MOD_POOL(15,  32),
    MOD_POOL(16,  64),  // 257
    MOD_POOL(20,  32),  // 321 - Mid-size series (x 64)
    MOD_POOL(24,  16),  // 385
    MOD_POOL(28,  16),  // 449
    MOD_POOL(32,   8),  // 513

    DEF_POOL(MEM_BIG_SIZE,  16),    // 1K - Large series (x 1024)
    DEF_POOL(MEM_BIG_SIZE*2, 8),    // 2K
    DEF_POOL(MEM_BIG_SIZE*3, 4),    // 3K
    DEF_POOL(MEM_BIG_SIZE*4, 4),    // 4K

    DEF_POOL(sizeof(REBSER), 4096), // Series headers
    DEF_POOL(sizeof(REBGOB), 128),  // Gobs
    DEF_POOL(sizeof(REBI64), 1), // Just used for tracking main memory
};


//
//  Init_Pools: C
//
// Initialize memory pool array.
//
void Init_Pools(REBINT scale)
{
#ifndef NDEBUG
    const char *env_always_malloc = NULL;
    env_always_malloc = getenv("R3_ALWAYS_MALLOC");
    if (env_always_malloc != NULL && atoi(env_always_malloc) != 0) {
        Debug_Str(
            "**\n"
            "** R3_ALWAYS_MALLOC is TRUE in environment variable!\n"
            "** Memory allocations aren't pooled, expect slowness...\n"
            "**\n"
        );
        PG_Always_Malloc = TRUE;
    }
#endif

    REBINT unscale = 1;
    if (scale == 0)
        scale = 1;
    else if (scale < 0) {
        unscale = -scale;
        scale = 1;
    }

    Mem_Pools = ALLOC_N(REBPOL, MAX_POOLS);

    // Copy pool sizes to new pool structure:
    //
    REBCNT n;
    for (n = 0; n < MAX_POOLS; n++) {
        Mem_Pools[n].segs = NULL;
        Mem_Pools[n].first = NULL;
        Mem_Pools[n].last = NULL;

        // The current invariant is that allocations returned from Make_Node()
        // should always come back as being at a legal 64-bit alignment point.
        // Although it would be possible to round the allocations, turning it
        // into an alert helps make sure available space isn't idly wasted.
        //
        // A panic is used instead of an assert, since the debug sizes and
        // release sizes may be different...and both must be checked.
        //
        if (Mem_Pool_Spec[n].wide % sizeof(REBI64) != 0)
            panic ("memory pool width is not 64-bit aligned");

        Mem_Pools[n].wide = Mem_Pool_Spec[n].wide;

        Mem_Pools[n].units = (Mem_Pool_Spec[n].units * scale) / unscale;
        if (Mem_Pools[n].units < 2) Mem_Pools[n].units = 2;
        Mem_Pools[n].free = 0;
        Mem_Pools[n].has = 0;
    }

    // For pool lookup. Maps size to pool index. (See Find_Pool below)
    PG_Pool_Map = ALLOC_N(REBYTE, (4 * MEM_BIG_SIZE) + 1);

    // sizes 0 - 8 are pool 0
    for (n = 0; n <= 8; n++) PG_Pool_Map[n] = 0;
    for (; n <= 16 * MEM_MIN_SIZE; n++)
        PG_Pool_Map[n] = MEM_TINY_POOL + ((n-1) / MEM_MIN_SIZE);
    for (; n <= 32 * MEM_MIN_SIZE; n++)
        PG_Pool_Map[n] = MEM_SMALL_POOLS-4 + ((n-1) / (MEM_MIN_SIZE * 4));
    for (; n <=  4 * MEM_BIG_SIZE; n++)
        PG_Pool_Map[n] = MEM_MID_POOLS + ((n-1) / MEM_BIG_SIZE);

    // !!! Revisit where series init/shutdown goes when the code is more
    // organized to have some of the logic not in the pools file

#if !defined(NDEBUG)
    PG_Reb_Stats = ALLOC(REB_STATS);
#endif

    // Manually allocated series that GC is not responsible for (unless a
    // trap occurs). Holds series pointers.
    GC_Manuals = Make_Series(15, sizeof(REBSER *), MKS_NONE | MKS_GC_MANUALS);

    Prior_Expand = ALLOC_N(REBSER*, MAX_EXPAND_LIST);
    CLEAR(Prior_Expand, sizeof(REBSER*) * MAX_EXPAND_LIST);
    Prior_Expand[0] = (REBSER*)1;
}


//
//  Shutdown_Pools: C
//
// Release all segments in all pools, and the pools themselves.
//
void Shutdown_Pools(void)
{
    // Can't use Free_Series() because GC_Manuals couldn't be put in
    // the manuals list...
    //
    GC_Kill_Series(GC_Manuals);

#if !defined(NDEBUG)
    REBSEG *seg = Mem_Pools[SER_POOL].segs;
    for(; seg != NULL; seg = seg->next) {
        REBSER *series = cast(REBSER*, seg + 1);
        REBCNT n;
        for (n = Mem_Pools[SER_POOL].units; n > 0; n--, series++) {
            if (IS_FREE_NODE(series))
                continue;

            printf("At least one leaked series at shutdown...\n");
            panic (series);
        }
    }
#endif

    REBCNT pool_num;
    for (pool_num = 0; pool_num < MAX_POOLS; pool_num++) {
        REBPOL *pool = &Mem_Pools[pool_num];
        REBCNT mem_size = pool->wide * pool->units + sizeof(REBSEG);

        REBSEG *seg = pool->segs;
        while (seg) {
            REBSEG *next;
            next = seg->next;
            FREE_N(char, mem_size, cast(char*, seg));
            seg = next;
        }
    }

    FREE_N(REBPOL, MAX_POOLS, Mem_Pools);

    FREE_N(REBYTE, (4 * MEM_BIG_SIZE) + 1, PG_Pool_Map);

    // !!! Revisit location (just has to be after all series are freed)
    FREE_N(REBSER*, MAX_EXPAND_LIST, Prior_Expand);

#if !defined(NDEBUG)
    FREE(REB_STATS, PG_Reb_Stats);
#endif

#if !defined(NDEBUG)
    if (PG_Mem_Usage != 0) {
        //
        // The release build of the core doesn't want to link in printf.
        // It's used here because all the alloc-dependent outputting code
        // will not work at this point.  Exit normally instead of asserting
        // to make it easier for those tools.
        //
        if (PG_Mem_Usage <= MAX_U32)
            printf("*** PG_Mem_Usage = %u ***\n", cast(REBCNT, PG_Mem_Usage));
        else
            printf("*** PG_Mem_Usage > MAX_U32 ***\n");

        printf(
            "Memory accounting imbalance: Rebol internally tracks how much\n"
            "memory it uses to know when to garbage collect, etc.  For\n"
            "some reason this accounting did not balance to zero on exit.\n"
            "Run under Valgrind with --leak-check=full --track-origins=yes\n"
            "to find out why this is happening.\n"
        );
    }
#endif
}


//
//  Fill_Pool: C
//
// Allocate memory for a pool.  The amount allocated will be determined from
// the size and units specified when the pool header was created.  The nodes
// of the pool are linked to the free list.
//
static void Fill_Pool(REBPOL *pool)
{
    REBCNT units = pool->units;
    REBCNT mem_size = pool->wide * units + sizeof(REBSEG);

    REBSEG *seg = cast(REBSEG *, ALLOC_N(char, mem_size));
    if (seg == NULL) {
        panic ("Out of memory error during Fill_Pool()");

        // Rebol's safe handling of running out of memory was never really
        // articulated.  Yet it should be possible to run a fail()...at least
        // of a certain type...without allocating more memory.  (This probably
        // suggests a need for pre-creation of the out of memory objects,
        // as is done with the stack overflow error)
        //
        // fail (Error_No_Memory(mem_size));
    }

    seg->size = mem_size;
    seg->next = pool->segs;
    pool->segs = seg;
    pool->free += units;
    pool->has += units;

    // Add new nodes to the end of free list:

    REBNOD *node = cast(REBNOD*, seg + 1);

    if (pool->first == NULL) {
        assert(pool->last == NULL);
        pool->first = node;
    }
    else {
        assert(pool->last != NULL);
        pool->last->next_if_free = node;
    }

    while (TRUE) {
        struct Reb_Header *alias = &node->header; // pointer alias
        alias->bits = 0; // alias ensures compiler invalidates ALL Reb_Headers

        if (--units == 0) {
            node->next_if_free = NULL;
            break;
        }

        node->next_if_free = cast(REBNOD*, cast(REBYTE*, node) + pool->wide);
        node = node->next_if_free;
    }

    pool->last = node;
}


//
//  Make_Node: C
//
// Allocate a node from a pool.  If the pool has run out of nodes, it will
// be refilled.
//
// The node will not be zero-filled.  However its header bits will be
// guaranteed to be zero--which is the same as the state of all freed nodes.
// Callers likely want to change this to not be zero, so that zero can be
// used to recognize freed nodes if they enumerate the pool themselves.
//
// All nodes are 64-bit aligned.  This way, data allocated in nodes can be
// structured to know where legal 64-bit alignment points would be.  This
// is required for correct functioning of some types.  (See notes on
// alignment in %sys-rebval.h.)
//
void *Make_Node(REBCNT pool_id)
{
    REBPOL *pool = &Mem_Pools[pool_id];
    if (!pool->first) Fill_Pool(pool);

    REBNOD *node = pool->first;

    pool->first = node->next_if_free;
    if (node == pool->last)
        pool->last = NULL;

    pool->free--;

    assert(cast(REBUPT, node) % sizeof(REBI64) == 0);
    assert(node->header.bits == 0); // client needs to change to non-zero

    return cast(void *, node);
}


//
//  Free_Node: C
//
// Free a node, returning it to its pool.  Once it is freed, its header will
// be set to 0.  This will identify the node as not in use to anyone who
// enumerates the nodes in the pool (such as the garbage collector).
//
void Free_Node(REBCNT pool_id, void *pv)
{
    REBNOD *node = cast(REBNOD*, pv);
    assert(node->header.bits != 0); // 0 would indicate already free
    node->header.bits = 0;

    REBPOL *pool = &Mem_Pools[pool_id];

#ifdef NDEBUG
    node->next_if_free = pool->first;
    pool->first = node;
#else
    // !!! In R3-Alpha, the most recently freed node would become the first
    // node to hand out.  This is a simple and likely good strategy for
    // cache usage, but makes the "poisoning" nearly useless.
    //
    // This code was added to insert an empty segment, such that this node
    // won't be picked by the next Make_Node.  That enlongates the poisonous
    // time of this area to catch stale pointers.  But doing this in the
    // debug build only creates a source of variant behavior.

    if (pool->last == NULL) // Fill pool if empty
        Fill_Pool(pool);

    pool->last->next_if_free = node;
    pool->last = node;
    node->next_if_free = NULL;

<<<<<<< HEAD
    POISON_MEMORY(node, pool->wide);
    if (node == cast(REBNOD*, 0x7fffea5be8e8)) debug_break();
=======
#endif
>>>>>>> 5b053d7b

    pool->free++;
}


//
//  Series_Data_Alloc: C
//
// Allocates element array for an already allocated REBSER header
// structure.  Resets the bias and tail to zero, and sets the new
// width.  Flags like SERIES_INFO_LOCKED are left as they were, and other
// fields in the series structure are untouched.
//
// This routine can thus be used for an initial construction
// or an operation like expansion.  Currently not exported
// from this file.
//
static REBOOL Series_Data_Alloc(
    REBSER *s,
    REBCNT length,
    REBYTE wide,
    REBCNT flags
) {
    REBCNT size; // size of allocation (possibly bigger than we need)

    REBCNT pool_num = FIND_POOL(length * wide);

    // Data should have not been allocated yet OR caller has extracted it
    // and nulled it to indicate taking responsibility for freeing it.
    assert(s->content.dynamic.data == NULL);

    // !!! See BYTE_SIZE() for the rationale, and consider if this is a
    // good tradeoff to be making.
    //
    assert(wide == 1 || (wide & 1) != 1);

    if (pool_num < SYSTEM_POOL) {
        // ...there is a pool designated for allocations of this size range
        s->content.dynamic.data = cast(REBYTE*, Make_Node(pool_num));
        if (s->content.dynamic.data == NULL)
            return FALSE;

        // The pooled allocation might wind up being larger than we asked.
        // Don't waste the space...mark as capacity the series could use.
        size = Mem_Pools[pool_num].wide;
        assert(size >= length * wide);

        // We don't round to power of 2 for allocations in memory pools
        CLEAR_SER_INFO(s, SERIES_INFO_POWER_OF_2);
    }
    else {
        // ...the allocation is too big for a pool.  But instead of just
        // doing an unpooled allocation to give you the size you asked
        // for, the system does some second-guessing to align to 2Kb
        // boundaries (or choose a power of 2, if requested).

        size = length * wide;
        if (flags & MKS_POWER_OF_2) {
            REBCNT len = 2048;
            while(len < size)
                len *= 2;
            size = len;

            // Only set the power of 2 flag if it adds information, e.g. if
            // the size doesn't divide evenly by the item width
            //
            if (size % wide != 0)
                SET_SER_INFO(s, SERIES_INFO_POWER_OF_2);
            else
                CLEAR_SER_INFO(s, SERIES_INFO_POWER_OF_2);
        }
        else
            CLEAR_SER_INFO(s, SERIES_INFO_POWER_OF_2);

        s->content.dynamic.data = ALLOC_N(REBYTE, size);
        if (s->content.dynamic.data == NULL)
            return FALSE;

        Mem_Pools[SYSTEM_POOL].has += size;
        Mem_Pools[SYSTEM_POOL].free++;
    }

    // Keep flags like SERIES_INFO_LOCKED, but use new width and bias to 0
    //
    SER_SET_WIDE(s, wide);

    // Note: Bias field may contain other flags at some point.  Because
    // SER_SET_BIAS() uses bit masking on an existing value, we are sure
    // here to clear out the whole value for starters.
    //
    s->content.dynamic.bias = 0;

    if (flags & MKS_ARRAY) {
        assert(wide == sizeof(REBVAL));
        SET_SER_FLAG(s, SERIES_FLAG_ARRAY);
        assert(Is_Array_Series(s));
    }
    else {
        CLEAR_SER_FLAG(s, SERIES_FLAG_ARRAY);
        assert(!Is_Array_Series(s));
    }

    // The allocation may have returned more than we requested, so we note
    // that in 'rest' so that the series can expand in and use the space.
    // Note that it wastes remainder if size % wide != 0 :-(
    //
    s->content.dynamic.rest = size / wide;

    // We set the tail of all series to zero initially, but currently do
    // leave series termination to callers.  (This is under review.)
    //
    s->content.dynamic.len = 0;

    // Currently once a series becomes dynamic, it never goes back.  There is
    // no shrinking process that will pare it back to fit completely inside
    // the REBSER node.
    //
    SET_SER_INFO(s, SERIES_INFO_HAS_DYNAMIC);

    // See if allocation tripped our need to queue a garbage collection

    if ((GC_Ballast -= size) <= 0) SET_SIGNAL(SIG_RECYCLE);

#if !defined(NDEBUG)
    if (pool_num >= SYSTEM_POOL)
        assert(Series_Allocation_Unpooled(s) == size);
#endif

    if (flags & MKS_ARRAY) {
#if !defined(NDEBUG)
        REBCNT n;

        PG_Reb_Stats->Blocks++;

        // For REBVAL-valued-arrays, we mark as trash to mark the "settable"
        // bit, heeded by both SET_END() and RESET_HEADER().  See remarks on
        // WRITABLE_MASK_DEBUG for why this is done.
        //
        // Note that the "len" field of the series (its number of valid
        // elements as maintained by the client) will be 0.  As far as this
        // layer is concerned, we've given back `length` entries for the
        // caller to manage...they do not know about the ->rest
        //
        for (n = 0; n < length; n++)
            INIT_CELL_IF_DEBUG(ARR_AT(AS_ARRAY(s), n));

        // !!! We should intentionally mark the overage range as being a
        // kind of trash that is both not an end *and* not possible to set.
        // (The series must go through an expansion to overrule this.)  That
        // is complicated logic that is likely best done in the context of
        // a simplifying review of the series mechanics themselves, so
        // for now we just use ordinary trash...which means we don't get
        // as much potential debug warning as we might when writing into
        // bias or tail capacity.
        //
        for(; n < s->content.dynamic.rest - 1; n++) {
            INIT_CELL_IF_DEBUG(ARR_AT(AS_ARRAY(s), n));
        }
    #endif

        // The convention is that the *last* cell in the allocated capacity
        // is an unwritable end.  This may be located arbitrarily beyond the
        // capacity the user requested, if a pool unit was used that was
        // bigger than they asked for...but this will be used in expansion.
        //
        // Having an unwritable END in that spot paves the way for more forms
        // of implicit termination.  In theory one should not need 5 cells
        // to hold an array of length 4...the 5th header position can merely
        // mark termination with the low bit clear.
        //
        // Currently only singular arrays exploit this, but since they exist
        // they must be accounted for.  Because callers cannot write past the
        // capacity they requested, they must use TERM_ARRAY_LEN(), which
        // avoids writing the unwritable locations by checking for END first.
        //
        RELVAL *ultimate = ARR_AT(AS_ARRAY(s), s->content.dynamic.rest - 1);
        ultimate->header.bits = NODE_FLAG_END;
    #if !defined(NDEBUG)
        Set_Track_Payload_Debug(ultimate, __FILE__, __LINE__);
    #endif
    }

    return TRUE;
}


#if !defined(NDEBUG)

//
//  Try_Find_Containing_Series_Debug: C
//
// This debug-build-only routine will look to see if it can find what series
// a data pointer lives in.  It returns NULL if it can't find one.  It's very
// slow, because it has to look at all the series.  Use sparingly!
//
REBSER *Try_Find_Containing_Series_Debug(const void *p)
{
    REBSEG *seg;

    for (seg = Mem_Pools[SER_POOL].segs; seg; seg = seg->next) {
        REBSER *s = cast(REBSER*, seg + 1);
        REBCNT n;
        for (n = Mem_Pools[SER_POOL].units; n > 0; --n, ++s) {
            if (IS_FREE_NODE(s))
                continue;

            if (s->header.bits & NODE_FLAG_CELL) { // a pairing, REBSER is REBVAL[2]
                if ((p >= cast(void*, s)) && (p < cast(void*, s + 1))) {
                    printf("pointer found in 'pairing' series");
                    printf("not a real REBSER, no information available");
                    assert(FALSE);
                }
                continue;
            }

            if (NOT(GET_SER_INFO(s, SERIES_INFO_HAS_DYNAMIC))) {
                if (
                    p >= cast(void*, &s->content)
                    && p < cast(void*, &s->content + 1)
                ){
                    return s;
                }
                continue;
            }

            if (p < cast(void*,
                s->content.dynamic.data - (SER_WIDE(s) * SER_BIAS(s))
            )) {
                // The memory lies before the series data allocation.
                //
                continue;
            }

            if (p >= cast(void*, s->content.dynamic.data
                + (SER_WIDE(s) * SER_REST(s))
            )) {
                // The memory lies after the series capacity.
                //
                continue;
            }

            // We now have a bad condition, in that the pointer is known to
            // be inside a series data allocation.  But it could be doubly
            // bad if the pointer is in the extra head or tail capacity,
            // because that's effectively free data.  Since we're already
            // going to be asserting if we get here, go ahead and pay to
            // check if either of those is the case.

            if (p < cast(void*, s->content.dynamic.data)) {
                printf("Pointer found in freed head capacity of series\n");
                fflush(stdout);
                return s;
            }

            if (p >= cast(void*,
                s->content.dynamic.data
                + (SER_WIDE(s) * SER_LEN(s))
            )) {
                printf("Pointer found in freed tail capacity of series\n");
                fflush(stdout);
                return s;
            }

            return s;
        }
    }

    return NULL; // not found
}

#endif


//
//  Series_Allocation_Unpooled: C
//
// When we want the actual memory accounting for a series, the whole story may
// not be told by the element size multiplied by the capacity.  The series may
// have been allocated from a pool where it was rounded up to the pool size,
// and elements may not fit evenly in that space.  Or it may be allocated from
// the "system pool" via Alloc_Mem, but rounded up to a power of 2.
//
// (Note: It's necessary to know the size because Free_Mem requires it, as
// Rebol's allocator doesn't remember the size of system pool allocations for
// you.  It also needs it in order to keep track of GC boundaries and memory
// use quotas.)
//
// Rather than pay for the cost on every series of an "actual allocation size",
// the optimization choice is to only pay for a "rounded up to power of 2" bit.
//
REBCNT Series_Allocation_Unpooled(REBSER *series)
{
    REBCNT total = SER_TOTAL(series);

    if (GET_SER_INFO(series, SERIES_INFO_POWER_OF_2)) {
        REBCNT len = 2048;
        while(len < total)
            len *= 2;
        return len;
    }

    return total;
}


//
//  Make_Series: C
//
// Make a series of a given capacity and width (unit size).
// If the data is tiny enough, it will be fit into the series node itself.
// Small series will be allocated from a memory pool.
// Large series will be allocated from system memory.
// The series will be zero length to start with.
//
REBSER *Make_Series(REBCNT capacity, REBYTE wide, REBCNT flags)
{
    // PRESERVE flag only makes sense for Remake_Series, where there is
    // previous data to be kept.
    assert(!(flags & MKS_PRESERVE));
    assert(wide != 0 && capacity != 0); // not allowed

    if (cast(REBU64, capacity) * wide > MAX_I32)
        fail (Error_No_Memory(cast(REBU64, capacity) * wide));

#if !defined(NDEBUG)
    PG_Reb_Stats->Series_Made++;
    PG_Reb_Stats->Series_Memory += capacity * wide;
#endif

    REBSER *s = cast(REBSER*, Make_Node(SER_POOL));

    // Header bits can't be zero.  The NODE_FLAG_VALID is sufficient to identify
    // this as a REBSER node that is not GC managed.  (Because NODE_FLAG_END is
    // not set, it cannot act as an implicit END marker; there has not
    // yet been a pressing need for a REBSER* to be able to do so.)
    //
    s->header.bits = NODE_FLAG_VALID;

    if ((GC_Ballast -= sizeof(REBSER)) <= 0)
        SET_SIGNAL(SIG_RECYCLE);

#if !defined(NDEBUG)
    //
    // For debugging purposes, it's nice to be able to crash on some
    // kind of guard for tracking the call stack at the point of allocation
    // if we find some undesirable condition that we want a trace from
    //
    s->guard = cast(int*, malloc(sizeof(*s->guard)));
    free(s->guard);

    TRASH_POINTER_IF_DEBUG(s->link.keylist);
    TRASH_POINTER_IF_DEBUG(s->misc.canon);

    // It's necessary to have another value in order to round out the size of
    // the pool node so pointer-aligned entries are given out, so might as well
    // make that hold a useful value--the tick count when the series was made
    //
    s->do_count = TG_Do_Count;
#endif

    // The info bits must be able to implicitly terminate the `content`,
    // so that if a REBVAL is in slot [0] then it would appear terminated
    // if the [1] slot was read.
    //
    Init_Endlike_Header(&s->info, 0); // acts as unwritable END marker
    assert(IS_END(&s->content.values[1])); // test by using Reb_Value pointer

    s->content.dynamic.data = NULL;

    if (flags & MKS_EXTERNAL) {
        //
        // External series will poke in their own data pointer after the
        // REBSER header allocation is done.  Note that despite using a
        // data pointer, it is still considered a dynamic series...as it
        // uses fields in `content.dynamic` (for length and data)
        //
        SER_SET_WIDE(s, wide);
        SET_SER_INFOS(s, SERIES_INFO_EXTERNAL | SERIES_INFO_HAS_DYNAMIC);
        s->content.dynamic.rest = capacity;
        s->content.dynamic.len = 0;
    }
    else if ((flags & MKS_ARRAY) && capacity <= 2) {
        //
        // An array requested of capacity 2 actually means one cell of data
        // and one cell that can serve as an END marker.  The invariant that
        // is guaranteed is that the final slot will already be written as
        // an END, and that the caller must never write it...hence it can
        // be less than a full cell's size.
        //
        SER_SET_WIDE(s, wide);
        assert(NOT_SER_INFO(s, SERIES_INFO_HAS_DYNAMIC));
        SET_SER_FLAG(s, SERIES_FLAG_ARRAY);
        INIT_CELL_IF_DEBUG(&s->content.values[0]);
    }
    else if (capacity * wide <= sizeof(s->content)) {
        SER_SET_WIDE(s, wide);
        assert(NOT_SER_INFO(s, SERIES_INFO_HAS_DYNAMIC));
    }
    else {
        // Allocate the actual data blob that holds the series elements

        if (!Series_Data_Alloc(s, capacity, wide, flags)) {
            Free_Node(SER_POOL, s);
            fail (Error_No_Memory(capacity * wide));
        }

        // <<IMPORTANT>> - The capacity that will be given back as the ->rest
        // field may be larger than the requested size.  The memory pool API
        // is able to give back the size of the actual allocated block--which
        // includes any overage.  So to keep that from going to waste it is
        // recorded as the block's capacity, in case it ever needs to grow
        // it might be able to save on a reallocation.
    }

    // All series (besides the series that is the list of manual series
    // itself) start out in the list of manual series.  The only way
    // the series will be cleaned up automatically is if a trap happens,
    // or if it winds up handed to the GC to manage with MANAGE_SERIES().
    //
    // !!! Should there be a MKS_MANAGED to start a series out in the
    // managed state, for efficiency?
    //
    if (NOT(flags & MKS_GC_MANUALS)) {
        //
        // We can only add to the GC_Manuals series if the series itself
        // is not GC_Manuals...
        //
        assert(GET_SER_INFO(GC_Manuals, SERIES_INFO_HAS_DYNAMIC));

        if (SER_FULL(GC_Manuals)) Extend_Series(GC_Manuals, 8);

        cast(REBSER**, GC_Manuals->content.dynamic.data)[
            GC_Manuals->content.dynamic.len++
        ] = s;
    }

    CHECK_MEMORY(2);

    assert(s->info.bits & NODE_FLAG_END);
    assert(NOT(s->info.bits & NODE_FLAG_CELL));
    assert(SER_LEN(s) == 0);
    assert(NOT(REGION_IS_POISONED(s, sizeof(REBSER))));
    if (GET_SER_FLAG(s, SERIES_FLAG_HAS_DYNAMIC))
        assert(NOT(REGION_IS_POISONED(s->content.dynamic.data, SER_TOTAL(s))));
    return s;
}


//
//  Alloc_Pairing: C
//
// Allocate a paired set of values.  The "key" is in the cell *before* the
// returned pointer.
//
// Because pairings are created in large numbers and left outstanding, they
// are not put into any tracking lists by default.  This means that if there
// is a fail(), they will leak--unless whichever API client that is using
// them ensures they are cleaned up.  So in C++, this is done with exception
// handling.
//
// However, untracked/unmanaged pairings have a special ability.  It's
// possible for them to be "owned" by a FRAME!, which sits in the first cell.
// This provides an alternate mechanism for plain C code to do cleanup besides
// handlers based on PUSH_TRAP().
//
REBVAL *Alloc_Pairing(REBCTX *opt_owning_frame) {
    REBSER *s = cast(REBSER*, Make_Node(SER_POOL)); // 2x REBVAL size

    REBVAL *key = cast(REBVAL*, s);
    REBVAL *paired = key + 1;

#if !defined(NDEBUG)
    s->guard = cast(int*, malloc(sizeof(*s->guard)));
    free(s->guard);
    s->do_count = TG_Do_Count;
#endif

    INIT_CELL_IF_DEBUG(key);
    if (opt_owning_frame) {
        Val_Init_Context(key, REB_FRAME, opt_owning_frame);
        SET_VAL_FLAGS(
            key, ANY_CONTEXT_FLAG_OWNS_PAIRED | NODE_FLAG_ROOT
        );
    }
    else {
        // Client will need to put *something* in the key slot (accessed with
        // PAIRING_KEY).  Whatever they end up writing should be acceptable
        // to avoid a GC, since the header is not purely 0...and it works out
        // that all "ordinary" values will just act as unmanaged metadata.
        //
        SET_TRASH_IF_DEBUG(key);
    }

    INIT_CELL_IF_DEBUG(paired);
    SET_TRASH_IF_DEBUG(paired);

#if !defined(NDEBUG)
    s->guard = cast(int*, malloc(sizeof(*s->guard)));
    free(s->guard);

    s->do_count = TG_Do_Count;
#endif

    return paired;
}


//
//  Manage_Pairing: C
//
// GC management is a one-way street in Ren-C, and the paired management
// status is handled by bits directly in the first (or key's) REBVAL header.
// Switching to managed mode means the key can no longer be changed--only
// the value.
//
// !!! a const_Pairing_Key() accessor should help enforce the rule, only
// allowing const access if managed.
//
void Manage_Pairing(REBVAL *paired) {
    REBVAL *key = PAIRING_KEY(paired);
    SET_VAL_FLAG(key, NODE_FLAG_MANAGED);
}


//
//  Free_Pairing: C
//
void Free_Pairing(REBVAL *paired) {
    REBVAL *key = PAIRING_KEY(paired);
    assert(!GET_VAL_FLAG(key, NODE_FLAG_MANAGED));
    REBSER *series = cast(REBSER*, key);
    SET_TRASH_IF_DEBUG(paired);
    Free_Node(SER_POOL, series);

#if !defined(NDEBUG)
    series->do_count = TG_Do_Count;
#endif
}


//
//  Swap_Underlying_Series_Data: C
//
void Swap_Underlying_Series_Data(REBSER *s1, REBSER *s2)
{
    assert(SER_WIDE(s1) == SER_WIDE(s2));
    assert(Is_Array_Series(s1) == Is_Array_Series(s2));

    REBSER temp = *s1;
    *s1 = *s2;
    *s2 = temp;
}


//
//  Free_Unbiased_Series_Data: C
//
// Routines that are part of the core series implementation
// call this, including Expand_Series.  It requires a low-level
// awareness that the series data pointer cannot be freed
// without subtracting out the "biasing" which skips the pointer
// ahead to account for unused capacity at the head of the
// allocation.  They also must know the total allocation size.
//
static void Free_Unbiased_Series_Data(REBYTE *unbiased, REBCNT size_unpooled)
{
    REBCNT pool_num = FIND_POOL(size_unpooled);
    REBPOL *pool;

    if (pool_num < SYSTEM_POOL) {
        REBNOD *node = cast(REBNOD*, unbiased);

        assert(Mem_Pools[pool_num].wide >= size_unpooled);

        pool = &Mem_Pools[pool_num];
        node->next_if_free = pool->first;
        pool->first = node;
        pool->free++;

        struct Reb_Header *alias = &node->header;
        node->header.bits = 0;
    }
    else {
        FREE_N(REBYTE, size_unpooled, unbiased);
        Mem_Pools[SYSTEM_POOL].has -= size_unpooled;
        Mem_Pools[SYSTEM_POOL].free--;
    }

    CHECK_MEMORY(2);
}


//
//  Expand_Series: C
//
// Expand a series at a particular index point by the number
// number of units specified by delta.
//
//     index - where space is expanded (but not cleared)
//     delta - number of UNITS to expand (keeping terminator)
//     tail  - will be updated
//
//             |<---rest--->|
//     <-bias->|<-tail->|   |
//     +--------------------+
//     |       abcdefghi    |
//     +--------------------+
//             |    |
//             data index
//
// If the series has enough space within it, then it will be used,
// otherwise the series data will be reallocated.
//
// When expanded at the head, if bias space is available, it will
// be used (if it provides enough space).
//
// !!! It seems the original intent of this routine was
// to be used with a group of other routines that were "Noterm"
// and do not terminate.  However, Expand_Series assumed that
// the capacity of the original series was at least (tail + 1)
// elements, and would include the terminator when "sliding"
// the data in the update.  This makes the other Noterm routines
// seem a bit high cost for their benefit.  If this were to be
// changed to Expand_Series_Noterm it would put more burden
// on the clients...for a *potential* benefit in being able to
// write just an END marker into the terminal REBVAL vs. copying
// the entire value cell.  (Of course, with a good memcpy it
// might be an irrelevant difference.)  For the moment we reverse
// the burden by enforcing the assumption that the incoming series
// was already terminated.  That way our "slide" of the data via
// memcpy will keep it terminated.
//
// WARNING: never use direct pointers into the series data, as the
// series data can be relocated in memory.
//
void Expand_Series(REBSER *s, REBCNT index, REBCNT delta)
{
    assert(index <= SER_LEN(s));
    if (delta & 0x80000000) fail (Error(RE_PAST_END)); // 2GB max

    if (delta == 0) return;

    REBCNT len_old = SER_LEN(s);

    REBYTE wide = SER_WIDE(s);
    const REBOOL is_array = Is_Array_Series(s);

    const REBOOL was_dynamic = GET_SER_INFO(s, SERIES_INFO_HAS_DYNAMIC);

    if (was_dynamic && index == 0 && SER_BIAS(s) >= delta) {

    //=//// HEAD INSERTION OPTIMIZATION ///////////////////////////////////=//

        s->content.dynamic.data -= wide * delta;
        s->content.dynamic.len += delta;
        s->content.dynamic.rest += delta;
        SER_SUB_BIAS(s, delta);

    #if !defined(NDEBUG)
        if (is_array) {
            //
            // When the bias region was marked, it was made "unsettable" if
            // this was a debug build.  Now that the memory is included in
            // the array again, we want it to be "settable", but still trash
            // until the caller puts something there.
            //
            // !!! The unsettable feature is currently not implemented,
            // but when it is this will be useful.
            //
            for (index = 0; index < delta; index++)
                INIT_CELL_IF_DEBUG(ARR_AT(AS_ARRAY(s), index));
        }
    #endif
        return;
    }

    // Width adjusted variables:

    REBCNT start = index * wide;
    REBCNT extra = delta * wide;
    REBCNT size = SER_LEN(s) * wide;

    // + wide for terminator
    if ((size + extra + wide) <= SER_REST(s) * SER_WIDE(s)) {
        //
        // No expansion was needed.  Slide data down if necessary.  Note that
        // the tail is not moved and instead the termination is done
        // separately with TERM_SERIES (in case it reaches an implicit
        // termination that is not a full-sized cell).

        memmove(
            SER_DATA_RAW(s) + start + extra,
            SER_DATA_RAW(s) + start,
            size - start
        );

        SET_SERIES_LEN(s, len_old + delta);
        assert(
            !was_dynamic ||
            (
                (SER_LEN(s) + SER_BIAS(s)) * wide
                < SER_TOTAL(s)
            )
        );

        TERM_SERIES(s);

    #if !defined(NDEBUG)
        if (is_array) {
            //
            // The opened up area needs to be set to "settable" trash in the
            // debug build.  This takes care of making "unsettable" values
            // settable (if part of the expansion is in what was formerly the
            // ->rest), as well as just making sure old data which was in
            // the expanded region doesn't get left over on accident.
            //
            // !!! The unsettable feature is not currently implemented, but
            // when it is this will be useful.
            //
            while (delta != 0) {
                --delta;
                INIT_CELL_IF_DEBUG(
                    ARR_AT(AS_ARRAY(s), index + delta)
                );
            }
        }
    #endif

        return;
    }

//=//// INSUFFICIENT CAPACITY, NEW ALLOCATION REQUIRED ////////////////////=//

    if (GET_SER_FLAG(s, SERIES_FLAG_FIXED_SIZE))
        fail (Error(RE_LOCKED_SERIES));

#ifndef NDEBUG
    if (Reb_Opts->watch_expand) {
        Debug_Fmt(
            "Expand %x wide: %d tail: %d delta: %d",
            s, wide, len_old, delta
        );
    }
#endif

    // Have we recently expanded the same series?

    REBCNT x = 1;
    REBUPT n_available = 0;
    REBUPT n_found;
    for (n_found = 0; n_found < MAX_EXPAND_LIST; n_found++) {
        if (Prior_Expand[n_found] == s) {
            x = SER_LEN(s) + delta + 1; // Double the size
            break;
        }
        if (!Prior_Expand[n_found])
            n_available = n_found;
    }

#ifndef NDEBUG
    if (Reb_Opts->watch_expand) {
        // Print_Num("Expand:", series->tail + delta + 1);
    }
#endif

    // !!! The protocol for doing new allocations currently mandates that the
    // dynamic content area be cleared out.  But the data lives in the content
    // area if there's no dynamic portion.  The in-REBSER content has to be
    // copied to preserve the data.  This could be generalized so that the
    // routines that do calculations operate on the content as a whole, not
    // the REBSER node, so the content is extracted either way.
    //
    union Reb_Series_Content content_old;
    REBINT bias_old;
    REBCNT size_old;
    REBYTE *data_old;
    if (was_dynamic) {
        data_old = s->content.dynamic.data;
        bias_old = SER_BIAS(s);
        size_old = Series_Allocation_Unpooled(s);
    }
    else {
        content_old = s->content; // may be raw bits
        data_old = cast(REBYTE*, &content_old);
    }

    // The new series will *always* be dynamic, because it would not be
    // expanding if a fixed size allocation was sufficient.

    s->content.dynamic.data = NULL;
    if (!Series_Data_Alloc(
        s,
        len_old + delta + x,
        wide,
        is_array ? (MKS_ARRAY | MKS_POWER_OF_2) : MKS_POWER_OF_2
    )) {
        fail (Error_No_Memory((len_old + delta + x) * wide));
    }

    // If necessary, add series to the recently expanded list
    //
    if (n_found >= MAX_EXPAND_LIST)
        Prior_Expand[n_available] = s;

    // Copy the series up to the expansion point
    //
    memcpy(s->content.dynamic.data, data_old, start);

    // Copy the series after the expansion point.
    //
    memcpy(
        s->content.dynamic.data + start + extra,
        data_old + start,
        size - start
    );
    s->content.dynamic.len = len_old + delta;

    TERM_SERIES(s);

    if (was_dynamic) {
        //
        // We have to de-bias the data pointer before we can free it.
        //
        assert(SER_BIAS(s) == 0); // should be reset
        Free_Unbiased_Series_Data(data_old - (wide * bias_old), size_old);
    }

#if !defined(NDEBUG)
    PG_Reb_Stats->Series_Expanded++;
#endif
}


//
//  Remake_Series: C
//
// Reallocate a series as a given maximum size. Content in the
// retained portion of the length may be kept as-is if the
// MKS_PRESERVE is passed in the flags.  The other flags are
// handled the same as when passed to Make_Series.
//
void Remake_Series(REBSER *s, REBCNT units, REBYTE wide, REBCNT flags)
{
    REBOOL is_array = Is_Array_Series(s);
    REBCNT len_old = SER_LEN(s);
    REBYTE wide_old = SER_WIDE(s);

#if !defined(NDEBUG)
    assert(!(flags & MKS_EXTERNAL)); // manages own memory
    assert(NOT_SER_INFO(s, SERIES_INFO_EXTERNAL));

    assert(is_array == LOGICAL(flags & MKS_ARRAY)); // can't switch arrayness

    if (flags & MKS_PRESERVE)
        assert(wide == wide_old); // can't change width if preserving
#endif

    assert(NOT_SER_FLAG(s, SERIES_FLAG_FIXED_SIZE));

    REBOOL was_dynamic = GET_SER_INFO(s, SERIES_INFO_HAS_DYNAMIC);

    REBINT bias_old;
    REBINT size_old;

    // Extract the data pointer to take responsibility for it.  (The pointer
    // may have already been extracted if the caller is doing their own
    // updating preservation.)

    REBYTE *data_old;
    union Reb_Series_Content content_old;
    if (was_dynamic) {
        assert(s->content.dynamic.data != NULL);
        data_old = s->content.dynamic.data;
        bias_old = SER_BIAS(s);
        size_old = Series_Allocation_Unpooled(s);
    }
    else {
        content_old = s->content;
        data_old = cast(REBYTE*, &content_old);
    }

    // !!! Currently the remake won't make a series that fits in the size of
    // a REBSER.  All series code needs a general audit, so that should be one
    // of the things considered.

    s->content.dynamic.data = NULL;

    if (!Series_Data_Alloc(
        s, units + 1, wide, is_array ? MKS_ARRAY | flags : flags
    )) {
        // Put series back how it was (there may be extant references)
        s->content.dynamic.data = data_old;
        fail (Error_No_Memory((units + 1) * wide));
    }

    if (flags & MKS_PRESERVE) {
        // Preserve as much data as possible (if it was requested, some
        // operations may extract the data pointer ahead of time and do this
        // more selectively)

        s->content.dynamic.len = MIN(len_old, units);
        memcpy(
            s->content.dynamic.data,
            data_old,
            s->content.dynamic.len * wide
        );
    } else
        s->content.dynamic.len = 0;

    if (flags & MKS_ARRAY)
        TERM_ARRAY_LEN(AS_ARRAY(s), SER_LEN(s));
    else
        TERM_SEQUENCE(s);

    if (was_dynamic)
        Free_Unbiased_Series_Data(data_old - (wide_old * bias_old), size_old);
}


//
//  GC_Kill_Series: C
//
// Only the garbage collector should be calling this routine.
// It frees a series even though it is under GC management,
// because the GC has figured out no references exist.
//
void GC_Kill_Series(REBSER *s)
{
    assert(!IS_FREE_NODE(s));
    assert(NOT(s->header.bits & NODE_FLAG_CELL)); // use Free_Paired

    if (GET_SER_FLAG(s, SERIES_FLAG_UTF8_STRING))
        GC_Kill_Interning(s); // needs special handling to adjust canons

    // Remove series from expansion list, if found:
    REBCNT n;
    for (n = 1; n < MAX_EXPAND_LIST; n++) {
        if (Prior_Expand[n] == s) Prior_Expand[n] = 0;
    }

    if (GET_SER_INFO(s, SERIES_INFO_HAS_DYNAMIC)) {
        if (GET_SER_INFO(s, SERIES_INFO_EXTERNAL)) {
            //
            // External series have their REBSER GC'd when Rebol doesn't need it,
            // but the data pointer itself is not one that Rebol allocated
            // !!! Should the external owner be told about the GC/free event?
        }
        else {
            REBCNT size = SER_TOTAL(s);

            REBYTE wide = SER_WIDE(s);
            REBCNT bias = SER_BIAS(s);
            i32 ballast = 0;
            s->content.dynamic.data -= wide * bias;
            Free_Unbiased_Series_Data(
                s->content.dynamic.data,
                Series_Allocation_Unpooled(s)
            );

            // !!! This indicates reclaiming of the space, not for the series
            // nodes themselves...have they never been accounted for, e.g. in
            // R3-Alpha?  If not, they should be...additional sizeof(REBSER),
            // also tracking overhead for that.  Review the question of how
            // the GC watermarks interact with Alloc_Mem and the "higher
            // level" allocations.

            if (REB_I32_ADD_OF(GC_Ballast, size, &ballast))
                GC_Ballast = MAX_I32;

            GC_Ballast = ballast;
        }
    }
    else {
        assert(NOT_SER_INFO(s, SERIES_INFO_EXTERNAL));

        // Special GC processing for HANDLE! when the handle is implemented as
        // a singular array, so that if the handle represents a resource, it
        // may be freed.
        //
        // Note that not all singular arrays containing a HANDLE! should be
        // interpreted that when the array is freed the handle is freed (!)
        // Only when the handle array pointer in the freed singular
        // handle matches the REBARR being freed.  (It may have been just a
        // singular array that happened to contain a handle, otherwise, as
        // opposed to the specific singular made for the handle's GC awareness)

        if (GET_SER_FLAG(s, SERIES_FLAG_ARRAY)) {
            RELVAL *v = ARR_HEAD(AS_ARRAY(s));
            if (NOT_END(v) && IS_HANDLE(v)) {
                if (v->extra.singular == AS_ARRAY(s)) {
                    (s->misc.cleaner)(KNOWN(v));
                }
            }
        }
    }

#if !defined(NDEBUG)
    s->info.bits = 0; // makes it look like width is 0
#endif

    TRASH_POINTER_IF_DEBUG(s->link.keylist);

    Free_Node(SER_POOL, s);

    // GC may no longer be necessary:
    if (GC_Ballast > 0) CLR_SIGNAL(SIG_RECYCLE);

#if !defined(NDEBUG)
    PG_Reb_Stats->Series_Freed++;

    // Update the do count to be the count on which the series was freed
    //
    // Conceptually, `s' is free'd and shouldn't be accessed. But the
    // in the current implementation, freeing a node is just returning
    // it to the memory pool for reuse, thus it's still under the
    // control of the application. However, when coupled with memory
    // poisonning, this part of the memory will be poisoned until it's
    // reallocated for other usages.
    //
    if (REGION_IS_POISONED(&s->do_count, sizeof(s->do_count))) {
        UNPOISON_MEMORY(&s->do_count, sizeof(s->do_count));
        s->do_count = TG_Do_Count;
        POISON_MEMORY(&s->do_count, sizeof(s->do_count));
    }
    else {
        s->do_count = TG_Do_Count;
    }
#endif
}


inline static void Drop_Manual_Series(REBSER *s)
{
    REBSER ** const last_ptr
        = &cast(REBSER**, GC_Manuals->content.dynamic.data)[
            GC_Manuals->content.dynamic.len - 1
        ];

    assert(GC_Manuals->content.dynamic.len >= 1);
    if (*last_ptr != s) {
        //
        // If the series is not the last manually added series, then
        // find where it is, then move the last manually added series
        // to that position to preserve it when we chop off the tail
        // (instead of keeping the series we want to free).
        //
        REBSER **current_ptr = last_ptr - 1;
        while (*current_ptr != s) {
        #if !defined(NDEBUG)
            if (
                current_ptr
                <= cast(REBSER**, GC_Manuals->content.dynamic.data)
            ){
                printf("Series not in list of last manually added series\n");
                panic(s);
            }
        #endif
            --current_ptr;
        }
        *current_ptr = *last_ptr;
    }

    // !!! Should GC_Manuals ever shrink or save memory?
    //
    GC_Manuals->content.dynamic.len--;
}


//
//  Free_Series: C
//
// Free a series, returning its memory for reuse.  You can only
// call this on series that are not managed by the GC.
//
void Free_Series(REBSER *s)
{
#if !defined(NDEBUG)
    //
    // If a series has already been freed, we'll find out about that
    // below indirectly, so better in the debug build to get a clearer
    // error that won't be conflated with a possible tracking problem
    //
    if (IS_FREE_NODE(s)) {
        printf("Trying to Free_Series() on an already freed series\n");
        panic (s);
    }

    // We can only free a series that is not under management by the
    // garbage collector
    //
    if (IS_SERIES_MANAGED(s)) {
        printf("Trying to Free_Series() on a series managed by GC.\n");
        panic (s);
    }
#endif

    Drop_Manual_Series(s);

    // With bookkeeping done, use the same routine the GC uses to free
    //
    GC_Kill_Series(s);
}


//
//  Widen_String: C
//
// Widen string from 1 byte to 2 bytes.
//
// NOTE: allocates new memory. Cached pointers are invalid.
//
void Widen_String(REBSER *s, REBOOL preserve)
{
    REBCNT len_old = SER_LEN(s);

    REBYTE wide_old = SER_WIDE(s);
    assert(wide_old == 1);

    REBOOL was_dynamic = GET_SER_INFO(s, SERIES_INFO_HAS_DYNAMIC);

    REBCNT bias_old;
    REBCNT size_old;
    REBYTE *data_old;
    union Reb_Series_Content content_old;
    if (was_dynamic) {
        data_old = s->content.dynamic.data;
        bias_old = SER_BIAS(s);
        size_old = Series_Allocation_Unpooled(s);
    }
    else {
        content_old = s->content;
        data_old = cast(REBYTE*, &content_old);
    }

#if !defined(NDEBUG)
    // We may be resizing a partially constructed series, or otherwise
    // not want to preserve the previous contents
    if (preserve)
        ASSERT_SERIES(s);
#endif

    s->content.dynamic.data = NULL;

    if (!Series_Data_Alloc(
        s, len_old + 1, cast(REBYTE, sizeof(REBUNI)), MKS_NONE
    )) {
        // Put series back how it was (there may be extant references)
        s->content.dynamic.data = data_old;
        fail (Error_No_Memory((len_old + 1) * sizeof(REBUNI)));
    }

    if (preserve) {
        REBYTE *bp = data_old;
        REBUNI *up = UNI_HEAD(s);

        REBCNT n;
        for (n = 0; n <= len_old; n++) up[n] = bp[n]; // includes terminator
        s->content.dynamic.len = len_old;
    }
    else {
        s->content.dynamic.len = 0;
        TERM_SEQUENCE(s);
    }

    if (was_dynamic)
        Free_Unbiased_Series_Data(data_old - (wide_old * bias_old), size_old);

    ASSERT_SERIES(s);
}


//
//  Manage_Series: C
//
// When a series is first created, it is in a state of being
// manually memory managed.  Thus, you can call Free_Series on
// it if you are sure you do not need it.  This will transition
// a manually managed series to be one managed by the GC.  There
// is no way to transition it back--once a series has become
// managed, only the GC can free it.
//
// All series that wind up in user-visible values *must* be
// managed, because the user can make copies of values
// containing that series.  When these copies are made, it's
// no longer safe to assume it's okay to free the original.
//
void Manage_Series(REBSER *s)
{
#if !defined(NDEBUG)
    if (IS_SERIES_MANAGED(s)) {
        printf("Attempt to manage already managed series\n");
        panic (s);
    }
#endif

    s->header.bits |= NODE_FLAG_MANAGED;

    Drop_Manual_Series(s);
}


//
//  Is_Value_Managed: C
//
// Determines if a value would be visible to the garbage collector or not.
// Defaults to the answer of TRUE if the value has nothing the GC cares if
// it sees or not.
//
// Note: Avoid causing conditional behavior on this casually.  It's really
// for GC internal use and ASSERT_VALUE_MANAGED.  Most code should work
// with either managed or unmanaged value states for variables w/o needing
// this test to know which it has.)
//
REBOOL Is_Value_Managed(const RELVAL *value)
{
    assert(!THROWN(value));

    if (ANY_CONTEXT(value)) {
        REBCTX *context = VAL_CONTEXT(value);
        if (IS_ARRAY_MANAGED(CTX_VARLIST(context))) {
            ASSERT_ARRAY_MANAGED(CTX_KEYLIST(context));
            return TRUE;
        }
        assert(NOT(IS_ARRAY_MANAGED(CTX_KEYLIST(context)))); // !!! untrue?
        return FALSE;
    }

    if (ANY_SERIES(value))
        return IS_SERIES_MANAGED(VAL_SERIES(value));

    return TRUE;
}


//
<<<<<<< HEAD
//  Free_Gob: C
// 
// Free a gob, returning its memory for reuse.
//
void Free_Gob(REBGOB *gob)
{
    Free_Node(GOB_POOL, gob);

    if (GC_Ballast + Mem_Pools[GOB_POOL].wide > MAX_I32) {
        GC_Ballast = MAX_I32;
    }

    if (GC_Ballast > 0) CLR_SIGNAL(SIG_RECYCLE);
}


//
=======
>>>>>>> 5b053d7b
//  Series_In_Pool: C
//
// Confirm that the series value is in the series pool.
//
REBOOL Series_In_Pool(REBSER *series)
{
    REBSEG  *seg;
    REBSER *start;

    // Scan all series headers to check that series->size is correct:
    for (seg = Mem_Pools[SER_POOL].segs; seg; seg = seg->next) {
        start = (REBSER *) (seg + 1);
        if (series >= start && series <= (REBSER*)((REBYTE*)start + seg->size - sizeof(REBSER)))
            return TRUE;
    }

    return FALSE;
}


#if !defined(NDEBUG)

//
//  Check_Memory: C
//
// FOR DEBUGGING ONLY:
// Traverse the free lists of all pools -- just to prove we can.
// This is useful for finding corruption from bad memory writes,
// because a write past the end of a node will destory the pointer
// for the next free area.
//
REBCNT Check_Memory(void)
{
#if !defined(NDEBUG)
    //Debug_Str("<ChkMem>");
    PG_Reb_Stats->Free_List_Checked++;
#endif

    REBSEG *seg;
    for (seg = Mem_Pools[SER_POOL].segs; seg; seg = seg->next) {
        REBSER *s = cast(REBSER*, seg + 1);

        REBCNT n;
        for (n = Mem_Pools[SER_POOL].units; n > 0; --n, ++s) {
            if (IS_FREE_NODE(s))
                continue;

            if (NOT(GET_SER_INFO(s, SERIES_INFO_HAS_DYNAMIC)))
                continue;

            if (!SER_REST(s) || s->content.dynamic.data == NULL)
                panic (s);

            // If the size matches a known pool, be sure it's a match

            REBCNT pool_num = FIND_POOL(SER_TOTAL(s));
            if (pool_num < SER_POOL && Mem_Pools[pool_num].wide != SER_TOTAL(s))
                panic ("series total size does not equal pool width");
        }
    }

    REBCNT count = 0;

    REBCNT pool_num;
    for (pool_num = 0; pool_num < SYSTEM_POOL; pool_num++) {
        // Check each free node in the memory pool:

        REBNOD *node = Mem_Pools[pool_num].first;
        for (; node != NULL; node = node->next_if_free) {
            count++;
            for (seg = Mem_Pools[pool_num].segs; seg; seg = seg->next) {
                if ((REBUPT)node > (REBUPT)seg && (REBUPT)node < (REBUPT)seg + (REBUPT)seg->size) break;
            }
            if (seg == NULL)
                panic ("node does not belong to one of the pool's segments");
        }

        if (
            (Mem_Pools[pool_num].free != count) ||
            (Mem_Pools[pool_num].free == 0 && Mem_Pools[pool_num].first != 0)
        )
            panic ("number of free nodes does not agree with header");
    }

    return count;
}


//
//  Dump_All: C
//
// Dump all series of a given size.
//
void Dump_All(REBCNT size)
{
    REBCNT count = 0;

    REBSEG *seg;
    for (seg = Mem_Pools[SER_POOL].segs; seg; seg = seg->next) {
        REBSER *s = cast(REBSER*, seg + 1);
        REBCNT n;
        for (n = Mem_Pools[SER_POOL].units; n > 0; --n, ++s) {
            if (IS_FREE_NODE(s))
                continue;

            if (SER_WIDE(s) == size) {
                //Debug_Fmt("%3d %4d %4d = \"%s\"", n++, series->tail, SER_TOTAL(series), series->data);
                Debug_Fmt(
                    "%3d %4d %4d = \"%s\"",
                    ++count,
                    SER_LEN(s),
                    SER_REST(s),
                    "-" // !label
                );
            }

        }
    }
}

//
//  Dump_Series_In_Pool: C
//
// Dump all series in pool @pool_id, UNKNOWN (-1) for all pools
//
void Dump_Series_In_Pool(REBCNT pool_id)
{
    REBSEG *seg;
    for (seg = Mem_Pools[SER_POOL].segs; seg; seg = seg->next) {
        REBSER *s = cast(REBSER*, seg + 1);
        REBCNT n = 0;
        for (n = Mem_Pools[SER_POOL].units; n > 0; --n, ++s) {
            if (IS_FREE_NODE(s))
                continue;

            REBOOL is_dynamic = GET_SER_INFO(s, SERIES_INFO_HAS_DYNAMIC);

            if (
                pool_id == UNKNOWN
                || FIND_POOL(SER_TOTAL(s)) == pool_id
            ) {
                Debug_Fmt(
                    "%s Series %x \"%s\":"
                        " wide: %2d"
                        " size: %6d"
                        " bias: %d"
                        " tail: %d"
                        " rest: %d"
                        " flags: %x",
                    "Dump",
                    s,
                    "-", // !label
                    SER_WIDE(s),
                    SER_TOTAL(s),
                    is_dynamic ? SER_BIAS(s) : 0,
                    SER_LEN(s),
                    SER_REST(s),
                    s->info.bits // flags + width
                );

                if (Is_Array_Series(s)) {
                    Debug_Values(
                        ARR_HEAD(AS_ARRAY(s)),
                        SER_LEN(s),
                        1024 // !!! "FIXME limit
                    );
                }
                else {
                    Dump_Bytes(
                        SER_DATA_RAW(s),
                        (SER_LEN(s) + 1) * SER_WIDE(s)
                    );
                }
            }

        }
    }
}


//
//  Dump_Pools: C
//
// Print statistics about all memory pools.
//
static void Dump_Pools(void)
{
    REBSEG  *seg;
    REBCNT  segs;
    REBCNT  size;
    REBCNT  used;
    REBCNT  total = 0;
    REBCNT  tused = 0;
    REBCNT  n;

    for (n = 0; n < SYSTEM_POOL; n++) {
        size = segs = 0;

        for (seg = Mem_Pools[n].segs; seg; seg = seg->next, segs++)
            size += seg->size;

        used = Mem_Pools[n].has - Mem_Pools[n].free;
        Debug_Fmt("Pool[%-2d] %-4dB %-5d/%-5d:%-4d (%-2d%%) %-2d segs, %-07d total",
            n,
            Mem_Pools[n].wide,
            used,
            Mem_Pools[n].has,
            Mem_Pools[n].units,
            Mem_Pools[n].has ? ((used * 100) / Mem_Pools[n].has) : 0,
            segs,
            size
        );

        tused += used * Mem_Pools[n].wide;
        total += size;
    }
    Debug_Fmt("Pools used %d of %d (%2d%%)", tused, total, (tused*100) / total);
    Debug_Fmt("System pool used %d", Mem_Pools[SYSTEM_POOL].has);
    //Debug_Fmt("Raw allocator reports %d", PG_Mem_Usage);
}


//
//  Inspect_Series: C
//
REBU64 Inspect_Series(REBCNT flags)
{
    REBSEG  *seg;
    REBSER  *series;
    REBCNT  segs, n, tot, blks, strs, unis, nons, odds, fre;
    REBCNT  str_size, uni_size, blk_size, odd_size, seg_size, fre_size;
    REBOOL  f = FALSE;
    REBINT  pool_num;
#ifdef SER_LABELS
    REBYTE  *kind;
#endif
    REBU64  tot_size;

    segs = tot = blks = strs = unis = nons = odds = fre = 0;
    seg_size = str_size = uni_size = blk_size = odd_size = fre_size = 0;
    tot_size = 0;

    for (seg = Mem_Pools[SER_POOL].segs; seg; seg = seg->next) {

        seg_size += seg->size;
        segs++;

        series = (REBSER *) (seg + 1);

        for (n = Mem_Pools[SER_POOL].units; n > 0; n--) {

            if (SER_WIDE(series)) {
                tot++;
                tot_size += SER_TOTAL(series);
                f = FALSE;
            } else {
                fre++;
            }

            if (Is_Array_Series(series)) {
                blks++;
                blk_size += SER_TOTAL(series);
                if (f) Debug_Fmt_("BLOCK ");
            }
            else if (SER_WIDE(series) == 1) {
                strs++;
                str_size += SER_TOTAL(series);
                if (f) Debug_Fmt_("STRING");
            }
            else if (SER_WIDE(series) == sizeof(REBUNI)) {
                unis++;
                uni_size += SER_TOTAL(series);
                if (f) Debug_Fmt_("UNICOD");
            }
            else if (SER_WIDE(series)) {
                odds++;
                odd_size += SER_TOTAL(series);
                if (f) Debug_Fmt_("ODD[%d]", SER_WIDE(series));
            }
            if (f && SER_WIDE(series)) {
                Debug_Fmt(" units: %-5d tail: %-5d bytes: %-7d", SER_REST(series), SER_LEN(series), SER_TOTAL(series));
            }

            series++;
        }
    }

    // Size up unused memory:
    for (pool_num = 0; pool_num < SYSTEM_POOL; pool_num++) {
        fre_size += Mem_Pools[pool_num].free * Mem_Pools[pool_num].wide;
    }

    if (flags & 1) {
        Debug_Fmt(
              "Series Memory Info:\n"
              "  node   size = %d\n"
              "  series size = %d\n"
              "  %-6d segs = %-7d bytes - headers\n"
              "  %-6d blks = %-7d bytes - blocks\n"
              "  %-6d strs = %-7d bytes - byte strings\n"
              "  %-6d unis = %-7d bytes - unicode strings\n"
              "  %-6d odds = %-7d bytes - odd series\n"
              "  %-6d used = %-7d bytes - total used\n"
              "  %-6d free / %-7d bytes - free headers / node-space\n"
              ,
              sizeof(REBVAL),
              sizeof(REBSER),
              segs, seg_size,
              blks, blk_size,
              strs, str_size,
              unis, uni_size,
              odds, odd_size,
              tot,  tot_size,
              fre,  fre_size   // the 2 are not related
        );
    }

    if (flags & 2) Dump_Pools();

    return tot_size;
}

#endif<|MERGE_RESOLUTION|>--- conflicted
+++ resolved
@@ -544,12 +544,7 @@
     pool->last = node;
     node->next_if_free = NULL;
 
-<<<<<<< HEAD
-    POISON_MEMORY(node, pool->wide);
-    if (node == cast(REBNOD*, 0x7fffea5be8e8)) debug_break();
-=======
-#endif
->>>>>>> 5b053d7b
+#endif
 
     pool->free++;
 }
@@ -991,9 +986,6 @@
     assert(s->info.bits & NODE_FLAG_END);
     assert(NOT(s->info.bits & NODE_FLAG_CELL));
     assert(SER_LEN(s) == 0);
-    assert(NOT(REGION_IS_POISONED(s, sizeof(REBSER))));
-    if (GET_SER_FLAG(s, SERIES_FLAG_HAS_DYNAMIC))
-        assert(NOT(REGION_IS_POISONED(s->content.dynamic.data, SER_TOTAL(s))));
     return s;
 }
 
@@ -1020,12 +1012,6 @@
 
     REBVAL *key = cast(REBVAL*, s);
     REBVAL *paired = key + 1;
-
-#if !defined(NDEBUG)
-    s->guard = cast(int*, malloc(sizeof(*s->guard)));
-    free(s->guard);
-    s->do_count = TG_Do_Count;
-#endif
 
     INIT_CELL_IF_DEBUG(key);
     if (opt_owning_frame) {
@@ -1502,7 +1488,6 @@
 
             REBYTE wide = SER_WIDE(s);
             REBCNT bias = SER_BIAS(s);
-            i32 ballast = 0;
             s->content.dynamic.data -= wide * bias;
             Free_Unbiased_Series_Data(
                 s->content.dynamic.data,
@@ -1516,10 +1501,8 @@
             // the GC watermarks interact with Alloc_Mem and the "higher
             // level" allocations.
 
-            if (REB_I32_ADD_OF(GC_Ballast, size, &ballast))
+            if (REB_I32_ADD_OF(GC_Ballast, size, &GC_Ballast))
                 GC_Ballast = MAX_I32;
-
-            GC_Ballast = ballast;
         }
     }
     else {
@@ -1562,21 +1545,7 @@
 
     // Update the do count to be the count on which the series was freed
     //
-    // Conceptually, `s' is free'd and shouldn't be accessed. But the
-    // in the current implementation, freeing a node is just returning
-    // it to the memory pool for reuse, thus it's still under the
-    // control of the application. However, when coupled with memory
-    // poisonning, this part of the memory will be poisoned until it's
-    // reallocated for other usages.
-    //
-    if (REGION_IS_POISONED(&s->do_count, sizeof(s->do_count))) {
-        UNPOISON_MEMORY(&s->do_count, sizeof(s->do_count));
-        s->do_count = TG_Do_Count;
-        POISON_MEMORY(&s->do_count, sizeof(s->do_count));
-    }
-    else {
-        s->do_count = TG_Do_Count;
-    }
+    s->do_count = TG_Do_Count;
 #endif
 }
 
@@ -1785,26 +1754,6 @@
 
 
 //
-<<<<<<< HEAD
-//  Free_Gob: C
-// 
-// Free a gob, returning its memory for reuse.
-//
-void Free_Gob(REBGOB *gob)
-{
-    Free_Node(GOB_POOL, gob);
-
-    if (GC_Ballast + Mem_Pools[GOB_POOL].wide > MAX_I32) {
-        GC_Ballast = MAX_I32;
-    }
-
-    if (GC_Ballast > 0) CLR_SIGNAL(SIG_RECYCLE);
-}
-
-
-//
-=======
->>>>>>> 5b053d7b
 //  Series_In_Pool: C
 //
 // Confirm that the series value is in the series pool.
