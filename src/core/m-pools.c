/***********************************************************************
**
**  REBOL [R3] Language Interpreter and Run-time Environment
**
**  Copyright 2012 REBOL Technologies
**  REBOL is a trademark of REBOL Technologies
**
**  Licensed under the Apache License, Version 2.0 (the "License");
**  you may not use this file except in compliance with the License.
**  You may obtain a copy of the License at
**
**  http://www.apache.org/licenses/LICENSE-2.0
**
**  Unless required by applicable law or agreed to in writing, software
**  distributed under the License is distributed on an "AS IS" BASIS,
**  WITHOUT WARRANTIES OR CONDITIONS OF ANY KIND, either express or implied.
**  See the License for the specific language governing permissions and
**  limitations under the License.
**
************************************************************************
**
**  Module:  m-pools.c
**  Summary: memory allocation pool management
**  Section: memory
**  Author:  Carl Sassenrath
**  Notes:
**      A point of Rebol's design was to remain small and solve its
**      problems without relying on a lot of abstraction.  Its
**      memory-management was thus focused on staying low-level...and
**      being able to do efficient and lightweight allocations of
**      two major elements: series and graphic objects (GOBs).
**
**      Both series and GOBs have a fixed-size component that can
**      be easily allocated from a memory pool.  This portion is
**      called the "Node" (or NOD) in both Rebol and Red terminology;
**      it is an item whose pointer is valid for the lifetime of
**      the object, regardless of resizing.  This is where header
**      information is stored, and pointers to these objects may
**      be saved in REBVAL values; such that they are kept alive
**      by the garbage collector.
**
**      The more complicated thing to do memory pooling of is the
**      variable-sized portion of a series (currently called the
**      "series data")...as series sizes can vary widely.  But a
**      trick Rebol has is that a series might be able to take
**      advantage of being given back an allocation larger than
**      requested.  They can use it as reserved space for growth.
**
**      (Typical models for implementation of things like C++'s
**      std::vector do not reach below new[] or delete[]...which
**      are generally implemented with malloc and free under
**      the hood.  Their buffered additional capacity is done
**      assuming the allocation they get is as big as they asked
**      for...no more and no less.)
**
**      While Rebol's memory pooling is a likely-useful tool even
**      with modern alternatives, there are also useful tools
**      like Valgrind and Address Sanitizer which can more easily
**      root out bugs if each allocation and free is done
**      separately through malloc and free.  Therefore there is
**      an option for always using malloc, which you can enable
**      by setting the environment variable R3_ALWAYS_MALLOC to 1.
**
***********************************************************************/

//-- Special Debugging Options:
//#define CHAFF                 // Fill series data to crash old references
//#define HIT_END               // Panic if block tail is past block terminator.
//#define WATCH_FREED           // Show # series freed each GC
//#define MEM_STRESS            // Special torture mode enabled
//#define INSPECT_SERIES

#include "sys-core.h"

#include "mem-pools.h" // low-level memory pool access
#include "mem-series.h" // low-level series memory access

#include "sys-int-funcs.h"


//
//  Alloc_Mem: C
// 
// NOTE: Instead of Alloc_Mem, use the ALLOC and ALLOC_N
// wrapper macros to ensure the memory block being freed matches
// the appropriate size for the type.
// 
// ***********************************************************************
// 
// Alloc_Mem is an interface for a basic memory allocator.
// It is coupled with a Free_Mem function that clients must
// call with the correct size of the memory block to be freed.
// It is thus lower-level than malloc()... whose memory blocks
// remember the size of the allocation so you don't need to
// pass it into free().
// 
// One motivation behind using such an allocator in Rebol
// is to allow it to keep knowledge of how much memory the
// system is using.  This means it can decide when to trigger a
// garbage collection, or raise an out-of-memory error before
// the operating system would, e.g. via 'ulimit':
// 
//     http://stackoverflow.com/questions/1229241/
// 
// Finer-grained allocations are done with memory pooling.  But
// the blocks of memory used by the pools are still acquired
// using ALLOC_N and FREE_N.
//
void *Alloc_Mem(size_t size)
{
    // Trap memory usage limit *before* the allocation is performed

    PG_Mem_Usage += size;
    if ((PG_Mem_Limit != 0) && (PG_Mem_Usage > PG_Mem_Limit))
        Check_Security(SYM_MEMORY, POL_EXEC, 0);

    // While conceptually a simpler interface than malloc(), the
    // current implementations on all C platforms just pass through to
    // malloc and free.

#ifdef NDEBUG
    return calloc(size, 1);
#else
    {
        // In debug builds we cache the size at the head of the allocation
        // so we can check it.  This also allows us to catch cases when
        // free() is paired with Alloc_Mem() instead of using Free_Mem()
        //
        // Note that we use a 64-bit quantity, as we want the allocations
        // to remain suitable in alignment for 64-bit values!

        void *ptr = malloc(size + sizeof(REBI64));
        *cast(REBI64 *, ptr) = size;
        return cast(char *, ptr) + sizeof(REBI64);
    }
#endif
}


//
//  Free_Mem: C
// 
// NOTE: Instead of Free_Mem, use the FREE and FREE_N
// wrapper macros to ensure the memory block being freed matches
// the appropriate size for the type.
//
void Free_Mem(void *mem, size_t size)
{
#ifdef NDEBUG
    free(mem);
#else
    {
        // In debug builds we will not only be able to assert the
        // correct size...but if someone tries to use a normal free()
        // and bypass Free_Mem it will trigger debug alerts from the
        // C runtime of trying to free a non-head-of-malloc.  This
        // helps in ensuring we get a balanced PG_Mem_Usage of 0 at the
        // end of the program.  We also know the host allocator uses
        // a similar trick, but since it doesn't need to remember the
        // size it puts a known garbage value for us to check for.

        char *ptr = cast(char *, mem) - sizeof(REBI64);
        if (*cast(REBI64 *, ptr) == cast(REBI64, -1020)) {
            Debug_Fmt("** Free_Mem() likely used on OS_Alloc_Mem() memory!");
            Debug_Fmt("** You should use OS_FREE() instead of FREE().");
            assert(FALSE);
        }
        assert(*cast(REBI64 *, ptr) == size);
        free(ptr);
    }
#endif
    PG_Mem_Usage -= size;
}


#define POOL_MAP

#define BAD_MEM_PTR ((REBYTE *)0xBAD1BAD1)

//#define GC_TRIGGER (GC_Active && (GC_Ballast <= 0 || (GC_Pending && !GC_Disabled)))

#ifdef POOL_MAP
    #ifdef NDEBUG
        #define FIND_POOL(n) \
            ((n <= 4 * MEM_BIG_SIZE) \
                ? cast(REBCNT, PG_Pool_Map[n]) \
                : cast(REBCNT, SYSTEM_POOL))
    #else
        #define FIND_POOL(n) \
            ((!PG_Always_Malloc && (n <= 4 * MEM_BIG_SIZE)) \
                ? cast(REBCNT, PG_Pool_Map[n]) \
                : cast(REBCNT, SYSTEM_POOL))
    #endif
#else
    #ifdef NDEBUG
        #define FIND_POOL(n) Find_Pool(n)
    #else
        #define FIND_POOL(n) (PG_Always_Malloc ? SYSTEM_POOL : Find_Pool(n))
    #endif
#endif

/***********************************************************************
**
**  MEMORY POOLS
**
**      Memory management operates off an array of pools, the first
**      group of which are fixed size (so require no compaction).
**
***********************************************************************/
const REBPOOLSPEC Mem_Pool_Spec[MAX_POOLS] =
{
    {8, 256},           // 0-8 Small string pool

    MOD_POOL( 1, 256),  // 9-16 (when REBVAL is 16)
    MOD_POOL( 2, 512),  // 17-32 - Small series (x 16)
    MOD_POOL( 3, 1024), // 33-64
    MOD_POOL( 4, 512),
    MOD_POOL( 5, 256),
    MOD_POOL( 6, 128),
    MOD_POOL( 7, 128),
    MOD_POOL( 8,  64),
    MOD_POOL( 9,  64),
    MOD_POOL(10,  64),
    MOD_POOL(11,  32),
    MOD_POOL(12,  32),
    MOD_POOL(13,  32),
    MOD_POOL(14,  32),
    MOD_POOL(15,  32),
    MOD_POOL(16,  64),  // 257
    MOD_POOL(20,  32),  // 321 - Mid-size series (x 64)
    MOD_POOL(24,  16),  // 385
    MOD_POOL(28,  16),  // 449
    MOD_POOL(32,   8),  // 513

    DEF_POOL(MEM_BIG_SIZE,  16),    // 1K - Large series (x 1024)
    DEF_POOL(MEM_BIG_SIZE*2, 8),    // 2K
    DEF_POOL(MEM_BIG_SIZE*3, 4),    // 3K
    DEF_POOL(MEM_BIG_SIZE*4, 4),    // 4K

    DEF_POOL(sizeof(REBSER), 4096), // Series headers
    DEF_POOL(sizeof(REBGOB), 128),  // Gobs
    DEF_POOL(sizeof(REBLHL), 32), // external libraries
    DEF_POOL(sizeof(REBRIN), 128), // external routines
    DEF_POOL(sizeof(REBI64), 1), // Just used for tracking main memory
};


//
//  Init_Pools: C
// 
// Initialize memory pool array.
//
void Init_Pools(REBINT scale)
{
    REBCNT n;
    REBINT unscale = 1;

#ifndef NDEBUG
    const char *env_always_malloc = NULL;
    env_always_malloc = getenv("R3_ALWAYS_MALLOC");
    if (env_always_malloc != NULL && atoi(env_always_malloc) != 0) {
        Debug_Str(
            "**\n"
            "** R3_ALWAYS_MALLOC is TRUE in environment variable!\n"
            "** Memory allocations aren't pooled, expect slowness...\n"
            "**\n"
        );
        PG_Always_Malloc = TRUE;
    }
#endif

    if (scale == 0) scale = 1;
    else if (scale < 0) unscale = -scale, scale = 1;

    // Copy pool sizes to new pool structure:
    Mem_Pools = ALLOC_N(REBPOL, MAX_POOLS);
    for (n = 0; n < MAX_POOLS; n++) {
        Mem_Pools[n].segs = NULL;
        Mem_Pools[n].first = NULL;
        Mem_Pools[n].last = NULL;

        // The current invariant is that allocations returned from Make_Node()
        // should always come back as being at a legal 64-bit alignment point.
        // Although it would be possible to round the allocations, turning it
        // into an alert helps make sure available space isn't idly wasted.
        //
        // A panic is used instead of an assert, since the debug sizes and
        // release sizes may be different...and both must be checked.
        //
        if (Mem_Pool_Spec[n].wide % sizeof(REBI64) != 0)
            panic (Error(RE_POOL_ALIGNMENT));
        Mem_Pools[n].wide = Mem_Pool_Spec[n].wide;

        Mem_Pools[n].units = (Mem_Pool_Spec[n].units * scale) / unscale;
        if (Mem_Pools[n].units < 2) Mem_Pools[n].units = 2;
        Mem_Pools[n].free = 0;
        Mem_Pools[n].has = 0;
    }

    // For pool lookup. Maps size to pool index. (See Find_Pool below)
    PG_Pool_Map = ALLOC_N(REBYTE, (4 * MEM_BIG_SIZE) + 1);

    // sizes 0 - 8 are pool 0
    for (n = 0; n <= 8; n++) PG_Pool_Map[n] = 0;
    for (; n <= 16 * MEM_MIN_SIZE; n++)
        PG_Pool_Map[n] = MEM_TINY_POOL + ((n-1) / MEM_MIN_SIZE);
    for (; n <= 32 * MEM_MIN_SIZE; n++)
        PG_Pool_Map[n] = MEM_SMALL_POOLS-4 + ((n-1) / (MEM_MIN_SIZE * 4));
    for (; n <=  4 * MEM_BIG_SIZE; n++)
        PG_Pool_Map[n] = MEM_MID_POOLS + ((n-1) / MEM_BIG_SIZE);

    // !!! Revisit where series init/shutdown goes when the code is more
    // organized to have some of the logic not in the pools file

#if !defined(NDEBUG)
    PG_Reb_Stats = ALLOC(REB_STATS);
#endif

    // Manually allocated series that GC is not responsible for (unless a
    // trap occurs). Holds series pointers.
    GC_Manuals = Make_Series(15, sizeof(REBSER *), MKS_NONE | MKS_GC_MANUALS);

    Prior_Expand = ALLOC_N(REBSER*, MAX_EXPAND_LIST);
    CLEAR(Prior_Expand, sizeof(REBSER*) * MAX_EXPAND_LIST);
    Prior_Expand[0] = (REBSER*)1;
}


//
//  Shutdown_Pools: C
// 
// Release all segments in all pools, and the pools themselves.
//
void Shutdown_Pools(void)
{
    REBCNT n;

    // !!! Ideally we would free all the manual series by calling them out by
    // name and not "cheat" here, to be sure everything is under control.
    // But for the moment we use the same sweep as the garbage collector,
    // except sweeping the series it *wasn't* responsible for freeing.
    {
        REBSEG *seg = Mem_Pools[SER_POOL].segs;
        REBCNT n;

        for (; seg != NULL; seg = seg->next) {
            REBSER *series = cast(REBSER*, seg + 1);
            for (n = Mem_Pools[SER_POOL].units; n > 0; n--, series++) {
                if (SER_FREED(series))
                    continue;

                // Free_Series asserts that a manual series is freed from
                // the manuals list.  But the GC_Manuals series was never
                // added to itself (it couldn't be!)
                if (series != GC_Manuals)
                    Free_Series(series);
            }
        }
    }

    // Can't use Free_Series() because GC_Manuals couldn't be put in
    // the manuals list...
    GC_Kill_Series(GC_Manuals);

    for (n = 0; n < MAX_POOLS; n++) {
        REBPOL *pool = &Mem_Pools[n];
        REBSEG *seg = pool->segs;
        REBCNT units = pool->units;
        REBCNT mem_size = pool->wide * units + sizeof(REBSEG);

        while (seg) {
            REBSEG *next = seg->next;
            FREE_N(char, mem_size, cast(char*, seg));
            seg = next;
        }
    }

    FREE_N(REBPOL, MAX_POOLS, Mem_Pools);

    FREE_N(REBYTE, (4 * MEM_BIG_SIZE) + 1, PG_Pool_Map);

    // !!! Revisit location (just has to be after all series are freed)
    FREE_N(REBSER*, MAX_EXPAND_LIST, Prior_Expand);

#if !defined(NDEBUG)
    FREE(REB_STATS, PG_Reb_Stats);
#endif

    // Rebol's Alloc_Mem() does not save the size of an allocation, so
    // callers of the Alloc_Free() routine must say how big the memory block
    // they are freeing is.  This information is used to decide when to GC,
    // as well as to be able to set boundaries on mem usage without "ulimit".
    // The tracked number of total memory used should balance to 0 here.
    //
#if !defined(NDEBUG)
    if (PG_Mem_Usage != 0) {
        //
        // The release build of the core doesn't want to link in printf.
        // It's used here because all the alloc-dependent outputting code
        // will not work at this point.  Exit normally instead of asserting
        // to make it easier for those tools.
        //
        if (PG_Mem_Usage <= MAX_U32)
            printf("*** PG_Mem_Usage = %u ***\n", cast(REBCNT, PG_Mem_Usage));
        else
            printf("*** PG_Mem_Usage > MAX_U32 ***\n");

        printf(
            "Memory accounting imbalance: Rebol internally tracks how much\n"
            "memory it uses to know when to garbage collect, etc.  For\n"
            "some reason this accounting did not balance to zero on exit.\n"
            "Run under Valgrind with --leak-check=full --track-origins=yes\n"
            "to find out why this is happening.\n"
        );
    }
#endif
}


#ifndef POOL_MAP
//
//  Find_Pool: C
// 
// Given a size, tell us what pool it belongs to.
//
static REBCNT Find_Pool(REBCNT size)
{
    if (size <= 8) return 0;  // Note: 0 - 8 (and size change for proper modulus)
    size--;
    if (size < 16 * MEM_MIN_SIZE) return MEM_TINY_POOL   + (size / MEM_MIN_SIZE);
    if (size < 32 * MEM_MIN_SIZE) return MEM_SMALL_POOLS-4 + (size / (MEM_MIN_SIZE * 4));
    if (size <  4 * MEM_BIG_SIZE) return MEM_MID_POOLS   + (size / MEM_BIG_SIZE);
    return SYSTEM_POOL;
}


//
//  Check_Pool_Map: C
// 
void Check_Pool_Map(void)
{
    int n;

    for (n = 0; n <= 4 * MEM_BIG_SIZE + 1; n++)
        if (FIND_POOL(n) != Find_Pool(n))
            Debug_Fmt("%d: %d %d", n, FIND_POOL(n), Find_Pool(n));
}
*/
#endif


//
//  Fill_Pool: C
// 
// Allocate memory for a pool.  The amount allocated will be
// determined from the size and units specified when the
// pool header was created.  The nodes of the pool are linked
// to the free list.
//
static void Fill_Pool(REBPOL *pool)
{
    REBSEG  *seg;
    REBNOD  *node;
    REBYTE  *next;
    REBCNT  units = pool->units;
    REBCNT  mem_size = pool->wide * units + sizeof(REBSEG);

    seg = cast(REBSEG *, ALLOC_N(char, mem_size));

    if (!seg) panic (Error_No_Memory(mem_size));

    // !!! See notes above whether a more limited contract between the node
    // types and the pools could prevent needing to zero all the units.
    // Also note that (for instance) there is no guarantee that memsetting
    // a pointer variable to zero will make that into a NULL pointer.
    //
    CLEAR(seg, mem_size);

    seg->size = mem_size;
    seg->next = pool->segs;
    pool->segs = seg;
    pool->free += units;
    pool->has += units;

    // Add new nodes to the end of free list:
    if (pool->last == NULL) {
        node = (REBNOD*)&pool->first;
    } else {
        node = pool->last;
        UNPOISON_MEMORY(node, pool->wide);
    }

    for (next = (REBYTE *)(seg + 1); units > 0; units--, next += pool->wide) {
        *node = (REBNOD) next;

        // !!! Were a more limited contract established between the node
        // type and the pools, this is where it would write the signal
        // into the unit that it is in a free state.  As it stands, we
        // do not know what bit the type will use...just that it uses
        // zero (of something that isn't the first pointer sized thing,
        // that we just assigned).  If it were looking for zero in
        // the second pointer sized thing, we might put this line here:
        //
        //     *(node + 1) = cast(REBNOD, 0);
        //
        // For now we just clear the remaining bits...but we do it all
        // in one call with the CLEAR() above vs. repeated calls on
        // each individual unit.  Note each unit only receives a zero
        // filling once in its lifetime; if it is freed and then reused
        // it will not be zero filled again (depending on the client to
        // have done whatever zeroing they needed to indicate the free
        // state prior to free).

        node  = cast(void**, *node);
    }

    *node = 0;
    if (pool->last != NULL) {
        POISON_MEMORY(pool->last, pool->wide);
    }
    pool->last = node;
    POISON_MEMORY(seg, mem_size);
}


//
//  Make_Node: C
// 
// Allocate a node from a pool.  If the pool has run out of
// nodes, it will be refilled.
// 
// Note that the node you get back will not be zero-filled
// in the general case.  BUT *at least one bit of the node
// will be zero*, and that one bit will *not be in the first
// pointer-sized object of your node*.  This results from the
// way that the pools and the node types must cooperate in
// order to indicate that a node is in a free state when all
// the nodes of a certain type--freed or not--are being
// enumerated (e.g. by the garbage collector).
// 
// Here's how:
// 
// When a pool segment is allocated, it will initialize all
// the units (which will become REBSERs, REBGOBs, etc.) to
// zero bytes, *except* for the first pointer-sized thing in
// each unit.  That is used whenever a unit is in the freed
// state to indicate the next free unit.  Because the unit
// has the rest of the bits zero, it can pick the zeroness
// any one of those bits to signify a free state.  However,
// when it frees the node then it must set the bit it chose
// back to zero before freeing.  Except for changes to the
// first pointer-size slot, a reused unit being handed out
// via Make_Node will have all the same bits it had when it
// was freed.
// 
// !!! Should a stricter contract be established between the
// pool and the node type about what location will be used
// to indicate the free state?  For instance, there's already
// a prescriptiveness that the first pointer-sized thing can't
// be used to indicate anything in the free state...why not
// push that to two and say that freed things always have the
// second pointer-sized thing be 0?  That would prevent the
// need for a full zero-fill, at the cost of dictating the
// layout of the node type's struct a little more.
//
void *Make_Node(REBCNT pool_id)
{
    REBNOD *node;
    REBPOL *pool;

    pool = &Mem_Pools[pool_id];
    if (!pool->first) Fill_Pool(pool);
    node = pool->first;

    UNPOISON_MEMORY(node, pool->wide);

    pool->first = cast(void**, *node);
    if (node == pool->last) {
        pool->last = NULL;
    }
    pool->free--;

    // All nodes must start on 64-bit alignment (so that data allocated in
    // nodes can be structured in a way to know where legal 64-bit alignment
    // points would be)
    //
    assert(cast(REBUPT, node) % sizeof(REBI64) == 0);

    return (void *)node;
}


//
//  Free_Node: C
// 
// Free a node, returning it to its pool.  If the nodelist for
// this pool_id is going to be enumerated, then some bit of
// the data must be set to 0 prior to freeing in order to
// distinguish the allocated from free state.  (See notes on
// Make_Node.)
//
void Free_Node(REBCNT pool_id, REBNOD *node)
{
    REBPOL *pool = &Mem_Pools[pool_id];

    if (pool->last == NULL) {
        //
        // Pool is empty, so fill it.
        //
        Fill_Pool(pool);
    }

    // insert an empty segment, such that this node won't be picked by
    // next Make_Node to enlongate the poisonous time of this area to
    // catch stale pointers

    UNPOISON_MEMORY(pool->last, pool->wide);
    *(pool->last) = node;
    POISON_MEMORY(pool->last, pool->wide);
    pool->last = node;
    *node = NULL;

    POISON_MEMORY(node, pool->wide);

    pool->free++;
}


//
//  Series_Data_Alloc: C
// 
// Allocates element array for an already allocated REBSER header
// structure.  Resets the bias and tail to zero, and sets the new
// width.  Flags like SERIES_FLAG_LOCKED are left as they were, and other
// fields in the series structure are untouched.
// 
// This routine can thus be used for an initial construction
// or an operation like expansion.  Currently not exported
// from this file.
//
static REBOOL Series_Data_Alloc(
    REBSER *s,
    REBCNT length,
    REBYTE wide,
    REBCNT flags
) {
    REBCNT size; // size of allocation (possibly bigger than we need)

    REBCNT pool_num = FIND_POOL(length * wide);

    // Data should have not been allocated yet OR caller has extracted it
    // and nulled it to indicate taking responsibility for freeing it.
    assert(!s->content.dynamic.data);

    // !!! See BYTE_SIZE() for the rationale, and consider if this is a
    // good tradeoff to be making.
    //
    assert(wide == 1 || (wide & 1) != 1);

    if (pool_num < SYSTEM_POOL) {
        // ...there is a pool designated for allocations of this size range
        s->content.dynamic.data = cast(REBYTE*, Make_Node(pool_num));
        if (!s->content.dynamic.data)
            return FALSE;

        // The pooled allocation might wind up being larger than we asked.
        // Don't waste the space...mark as capacity the series could use.
        size = Mem_Pools[pool_num].wide;
        assert(size >= length * wide);

        // We don't round to power of 2 for allocations in memory pools
        CLEAR_SER_FLAG(s, SERIES_FLAG_POWER_OF_2);
    }
    else {
        // ...the allocation is too big for a pool.  But instead of just
        // doing an unpooled allocation to give you the size you asked
        // for, the system does some second-guessing to align to 2Kb
        // boundaries (or choose a power of 2, if requested).

        size = length * wide;
        if (flags & MKS_POWER_OF_2) {
            REBCNT len = 2048;
            while(len < size)
                len *= 2;
            size = len;

            // Only set the power of 2 flag if it adds information, e.g. if
            // the size doesn't divide evenly by the item width
            //
            if (size % wide != 0)
                SET_SER_FLAG(s, SERIES_FLAG_POWER_OF_2);
            else
                CLEAR_SER_FLAG(s, SERIES_FLAG_POWER_OF_2);
        }
        else
            CLEAR_SER_FLAG(s, SERIES_FLAG_POWER_OF_2);

        s->content.dynamic.data = ALLOC_N(REBYTE, size);
        if (!s->content.dynamic.data)
            return FALSE;

        Mem_Pools[SYSTEM_POOL].has += size;
        Mem_Pools[SYSTEM_POOL].free++;
    }

#ifdef CHAFF
    // REVIEW: Rely completely on address sanitizer "poisoning" instead?
    memset(s->data, 0xff, size);
#endif

    // Keep tflags like SERIES_FLAG_LOCKED, but use new width and bias to 0
    //
    SER_SET_WIDE(s, wide);

    // Note: Bias field may contain other flags at some point.  Because
    // SER_SET_BIAS() uses bit masking on an existing value, we are sure
    // here to clear out the whole value for starters.
    //
    s->content.dynamic.bias = 0;

    if (flags & MKS_ARRAY) {
        assert(wide == sizeof(REBVAL));
        SET_SER_FLAG(s, SERIES_FLAG_ARRAY);
        assert(Is_Array_Series(s));
    }
    else {
        CLEAR_SER_FLAG(s, SERIES_FLAG_ARRAY);
        assert(!Is_Array_Series(s));
    }

    // The allocation may have returned more than we requested, so we note
    // that in 'rest' so that the series can expand in and use the space.
    // Note that it wastes remainder if size % wide != 0 :-(
    //
    s->content.dynamic.rest = size / wide;

    // We set the tail of all series to zero initially, but currently do
    // leave series termination to callers.  (This is under review.)
    //
    s->content.dynamic.len = 0;

    // Currently once a series becomes dynamic, it never goes back.  There is
    // no shrinking process that will pare it back to fit completely inside
    // the REBSER node.
    //
    SET_SER_FLAG(s, SERIES_FLAG_HAS_DYNAMIC);

    // See if allocation tripped our need to queue a garbage collection

    if ((GC_Ballast -= size) <= 0) SET_SIGNAL(SIG_RECYCLE);

#if !defined(NDEBUG)
    if (pool_num >= SYSTEM_POOL)
        assert(Series_Allocation_Unpooled(s) == size);
#endif

#if !defined(NDEBUG)
    if (flags & MKS_ARRAY) {
        REBCNT n;

        PG_Reb_Stats->Blocks++;

        // For REBVAL-valued-arrays, we mark as trash to mark the "settable"
        // bit, heeded by both SET_END() and RESET_HEADER().  See remarks on
        // WRITABLE_MASK_DEBUG for why this is done.
        //
        // Note that the "len" field of the series (its number of valid
        // elements as maintained by the client) will be 0.  As far as this
        // layer is concerned, we've given back `length` entries for the
        // caller to manage...they do not know about the ->rest
        //
        for (n = 0; n < length; n++)
            VAL_INIT_WRITABLE_DEBUG(ARR_AT(AS_ARRAY(s), n));

        // !!! We should intentionally mark the overage range as being a
        // kind of trash that is both not an end *and* not possible to set.
        // (The series must go through an expansion to overrule this.)  That
        // is complicated logic that is likely best done in the context of
        // a simplifying review of the series mechanics themselves, so
        // for now we just use ordinary trash...which means we don't get
        // as much potential debug warning as we might when writing into
        // bias or tail capacity.
        //
        for(; n < s->content.dynamic.rest; n++) {
            VAL_INIT_WRITABLE_DEBUG(ARR_AT(AS_ARRAY(s), n));
          /*SET_VAL_FLAG(ARR_AT(AS_ARRAY(series), n), VALUE_FLAG_READ_ONLY);*/
        }
    }
#endif

    return TRUE;
}


#if !defined(NDEBUG)

//
//  Try_Find_Containing_Series_Debug: C
//
// This debug-build-only routine will look to see if it can find what series
// a data pointer lives in.  It returns NULL if it can't find one.  It's very
// slow, because it has to look at all the series.  Use sparingly!
//
REBSER *Try_Find_Containing_Series_Debug(const void *pointer)
{
    REBSEG *seg;

    for (seg = Mem_Pools[SER_POOL].segs; seg; seg = seg->next) {
        REBSER *series = cast(REBSER*, seg + 1);
        REBCNT n;
        for (n = Mem_Pools[SER_POOL].units; n > 0; n--, series++) {
            if (SER_FREED(series))
<<<<<<< HEAD
                continue;

            // A locked series can be in some cases considered "safe" for the
            // purposes that this routine is checking for.  Closures use
            // series to gather their arguments, for instance.
            //
            if (locked_ok && GET_SER_FLAG(series, SERIES_FLAG_FIXED_SIZE))
=======
>>>>>>> 3f9978e6
                continue;

            if (pointer < cast(void*,
                series->content.dynamic.data
                - (SER_WIDE(series) * SER_BIAS(series))
            )) {
                // The memory lies before the series data allocation.
                //
                continue;
            }

            if (pointer > cast(void*, series->content.dynamic.data
                + (SER_WIDE(series) * SER_REST(series))
            )) {
                // The memory lies after the series capacity.
                //
                continue;
            }

            // We now have a bad condition, in that the pointer is known to
            // be inside a series data allocation.  But it could be doubly
            // bad if the pointer is in the extra head or tail capacity,
            // because that's effectively free data.  Since we're already
            // going to be asserting if we get here, go ahead and pay to
            // check if either of those is the case.

            if (pointer < cast(void*, series->content.dynamic.data)) {
                Debug_Fmt("Pointer found in freed head capacity of series");
                return series;
            }

            if (pointer > cast(void*,
                series->content.dynamic.data
                + (SER_WIDE(series) * SER_LEN(series))
            )) {
                Debug_Fmt("Pointer found in freed tail capacity of series");
                return series;
            }

            return series;
        }
    }

    return NULL; // not found
}

#endif


//
//  Series_Allocation_Unpooled: C
// 
// When we want the actual memory accounting for a series, the
// whole story may not be told by the element size multiplied
// by the capacity.  The series may have been allocated from
// a pool where it was rounded up to the pool size, and the
// elements may not fit evenly in that space.  Or it may have
// been allocated from the "system pool" via Alloc_Mem, but
// rounded up to a power of 2.
// 
// (Note: It's necessary to know the size because Free_Mem
// requires it, as Rebol's allocator doesn't remember the size
// of system pool allocations for you.  It also needs it in
// order to keep track of GC boundaries and memory use quotas.)
// 
// Rather than pay for the cost on every series of an "actual
// allocation size", the optimization choice is to only pay
// for a "rounded up to power of 2" bit.  (Since there are a
// LOT of series created in Rebol, each byte is scrutinized.)
//
REBCNT Series_Allocation_Unpooled(REBSER *series)
{
    REBCNT total = SER_TOTAL(series);

    if (GET_SER_FLAG(series, SERIES_FLAG_POWER_OF_2)) {
        REBCNT len = 2048;
        while(len < total)
            len *= 2;
        return len;
    }

    return total;
}


//
//  Make_Series: C
// 
// Make a series of a given length and width (unit size).
// Small series will be allocated from a REBOL pool.
// Large series will be allocated from system memory.
// A width of zero is not allowed.
//
REBSER *Make_Series(REBCNT length, REBYTE wide, REBCNT flags)
{
    REBSER *s;

    // PRESERVE flag only makes sense for Remake_Series, where there is
    // previous data to be kept.
    assert(!(flags & MKS_PRESERVE));
    assert(wide != 0 && length != 0);

    if (cast(REBU64, length) * wide > MAX_I32)
        fail (Error_No_Memory(cast(REBU64, length) * wide));

#if !defined(NDEBUG)
    PG_Reb_Stats->Series_Made++;
    PG_Reb_Stats->Series_Memory += length * wide;
#endif

//  if (GC_TRIGGER) Recycle();

    s = cast(REBSER*, Make_Node(SER_POOL));

    if ((GC_Ballast -= sizeof(REBSER)) <= 0) SET_SIGNAL(SIG_RECYCLE);

#if !defined(NDEBUG)
    //
    // For debugging purposes, it's nice to be able to crash on some
    // kind of guard for tracking the call stack at the point of allocation
    // if we find some undesirable condition that we want a trace from
    //
    s->guard = cast(REBINT*, malloc(sizeof(*s->guard)));
    free(s->guard);
#endif

    // The trick which is used to allow s->info to pose as an IS_END() marker
    // for data traversals inside the series node as REBVAL* has to write to
    // the info through an aliased pointer to stay on the right side of the
    // compiler.  Because writing to a `Reb_Series.info` does not naturally
    // signal memory coherence with accesses through a `Reb_Value.header`
    // as those are members of different structs.  Creating a generic alias
    // pointer tells the optimizer all bets are off and any write to the alias
    // could invalidate any Reb_Value_Header-typed field anywhere...
    {
        struct Reb_Value_Header *alias = &s->info;
        alias->bits = 0; // no NOT_END_MASK, no WRITABLE_MASK_DEBUG set...

        // Make sure it worked (so that if we interpreted the REBSER content
        // as a REBVAL it would appear terminated if the [1] slot was read.)
        //
        assert(IS_END(&s->content.values[1]));
    }

    s->content.dynamic.data = NULL;

    if (flags & MKS_EXTERNAL) {
        //
        // External series will poke in their own data pointer after the
<<<<<<< HEAD
        // REBSER header allocation is done
        //
        // !!! For the moment, external series are conflated with the frame
        // series that have only stack data and no dynamic data.  Hence we
        // initialize the REBVAL as writable here, but also set the length
        // and rest fields.  How exactly are external series used, and how
        // much of a problem is it to share the flag?  Could they set their
        // own length, rest, wide, height vs. doing it here, where those
        // fields could conceivably be just turned around and overwritten by
        // the use of the slot as a REBVAL?
        //
        VAL_INIT_WRITABLE_DEBUG(&s->content.values[0]);

        SET_SER_FLAG(s, SERIES_FLAG_EXTERNAL);
        SER_SET_WIDE(s, wide);
        s->content.dynamic.rest = length;
=======
        // REBSER header allocation is done.  Note that despite using a
        // data pointer, it is still considered a dynamic series...as it
        // uses fields in `content.dynamic` (for length and data)
        //
        SER_SET_WIDE(s, wide);
        SET_SER_FLAGS(s, SERIES_FLAG_EXTERNAL | SERIES_FLAG_HAS_DYNAMIC);
        s->content.dynamic.rest = length;
    }
    else if (flags & MKS_NO_DYNAMIC) {
        //
        // These series have no data allocation and may use the content as a
        // value-sized piece of state (if MKS_ARRAY).
        //
        SER_SET_WIDE(s, wide);
        assert(!GET_SER_FLAG(s, SERIES_FLAG_HAS_DYNAMIC));
        VAL_INIT_WRITABLE_DEBUG(&s->content.values[0]);
>>>>>>> 3f9978e6
    }
    else {
        // Allocate the actual data blob that holds the series elements

        if (!Series_Data_Alloc(s, length, wide, flags)) {
            Free_Node(SER_POOL, cast(REBNOD*, s));
            fail (Error_No_Memory(length * wide));
        }

        // <<IMPORTANT>> - The capacity that will be given back as the ->rest
        // field may be larger than the requested size.  The memory pool API
        // is able to give back the size of the actual allocated block--which
        // includes any overage.  So to keep that from going to waste it is
        // recorded as the block's capacity, in case it ever needs to grow
        // it might be able to save on a reallocation.
    }

    // Note: This used to initialize the "extra" portion of the REBSER to 0.
    // Such initialization is a bad idea because extra is a union, and it's
    // undefined behavior to read from it if you don't know which field
    // was last assigned.

    // All series (besides the series that is the list of manual series
    // itself) start out in the list of manual series.  The only way
    // the series will be cleaned up automatically is if a trap happens,
    // or if it winds up handed to the GC to manage with MANAGE_SERIES().
    //
    // !!! Should there be a MKS_MANAGED to start a series out in the
    // managed state, for efficiency?
    //
    if (NOT(flags & MKS_GC_MANUALS)) {
        //
        // We can only add to the GC_Manuals series if the series itself
        // is not GC_Manuals...
        //

        if (SER_FULL(GC_Manuals)) Extend_Series(GC_Manuals, 8);

        cast(REBSER**, GC_Manuals->content.dynamic.data)[
            GC_Manuals->content.dynamic.len++
        ] = s;
    }

    CHECK_MEMORY(2);

    assert(
        NOT(s->info.bits & NOT_END_MASK)
        && NOT(s->info.bits & WRITABLE_MASK_DEBUG)
    );

    return s;
}


//
//  Make_Singular_Array: C
//
// This is a helper routine for making an array that contains just a single
// element.  It should be the default behavior for making single-element
// resizable arrays, but for now the early instances testing the behavior
// of fitting an array's data into a single node are all fixed 1-elements.
//
REBARR *Make_Singular_Array(REBVAL *single) {
    REBARR *array = AS_ARRAY(
        Make_Series(
            1, // length will not come from this, but from end marker
            sizeof(REBVAL),
<<<<<<< HEAD
            MKS_EXTERNAL // don't alloc (or free) any data, trust us
=======
            MKS_NO_DYNAMIC // don't alloc (or free) any data, trust us
>>>>>>> 3f9978e6
        ));

    // At present, no ability to resize a singular array--mark fixed size
    //
    SET_ARR_FLAG(array, SERIES_FLAG_ARRAY);
    SET_ARR_FLAG(array, SERIES_FLAG_FIXED_SIZE);

    assert(!GET_ARR_FLAG(array, SERIES_FLAG_HAS_DYNAMIC)); // paranoid check

    *ARR_HEAD(array) = *single; // afterward, [0] value is NOT_END()

    assert(ARR_LEN(array) == 1); // if NOT_END() for [0] value, length is 1
    assert(IS_END(ARR_TAIL(array))); // info bits signal this; low bits clear

    return array;
}


//
//  Free_Unbiased_Series_Data: C
// 
// Routines that are part of the core series implementation
// call this, including Expand_Series.  It requires a low-level
// awareness that the series data pointer cannot be freed
// without subtracting out the "biasing" which skips the pointer
// ahead to account for unused capacity at the head of the
// allocation.  They also must know the total allocation size.
//
static void Free_Unbiased_Series_Data(REBYTE *unbiased, REBCNT size_unpooled)
{
    REBCNT pool_num = FIND_POOL(size_unpooled);
    REBPOL *pool;

    if (pool_num < SYSTEM_POOL) {
        REBNOD *node = cast(REBNOD*, unbiased);

        assert(Mem_Pools[pool_num].wide >= size_unpooled);

        pool = &Mem_Pools[pool_num];
        *node = pool->first;
        pool->first = node;
        pool->free++;
    }
    else {
        FREE_N(REBYTE, size_unpooled, unbiased);
        Mem_Pools[SYSTEM_POOL].has -= size_unpooled;
        Mem_Pools[SYSTEM_POOL].free--;
    }

    CHECK_MEMORY(2);
}


//
//  Expand_Series: C
// 
// Expand a series at a particular index point by the number
// number of units specified by delta.
// 
//     index - where space is expanded (but not cleared)
//     delta - number of UNITS to expand (keeping terminator)
//     tail  - will be updated
// 
//             |<---rest--->|
//     <-bias->|<-tail->|   |
//     +--------------------+
//     |       abcdefghi    |
//     +--------------------+
//             |    |
//             data index
// 
// If the series has enough space within it, then it will be used,
// otherwise the series data will be reallocated.
// 
// When expanded at the head, if bias space is available, it will
// be used (if it provides enough space).
// 
// !!! It seems the original intent of this routine was
// to be used with a group of other routines that were "Noterm"
// and do not terminate.  However, Expand_Series assumed that
// the capacity of the original series was at least (tail + 1)
// elements, and would include the terminator when "sliding"
// the data in the update.  This makes the other Noterm routines
// seem a bit high cost for their benefit.  If this were to be
// changed to Expand_Series_Noterm it would put more burden
// on the clients...for a *potential* benefit in being able to
// write just an END marker into the terminal REBVAL vs. copying
// the entire value cell.  (Of course, with a good memcpy it
// might be an irrelevant difference.)  For the moment we reverse
// the burden by enforcing the assumption that the incoming series
// was already terminated.  That way our "slide" of the data via
// memcpy will keep it terminated.
// 
// WARNING: never use direct pointers into the series data, as the
// series data can be relocated in memory.
//
void Expand_Series(REBSER *series, REBCNT index, REBCNT delta)
{
    REBYTE wide = SER_WIDE(series);
    const REBOOL any_array = Is_Array_Series(series);

    REBCNT start;
    REBCNT size;
    REBCNT extra;
    REBUPT n_found;
    REBUPT n_available;
    REBCNT x;
    REBYTE *data_old;
    REBCNT size_old;
    REBINT bias_old;
    REBINT len_old;

    // ASSERT_SERIES_TERM(series);

    if (delta == 0) return;

    // Optimized case of head insertion:
    if (index == 0 && SER_BIAS(series) >= delta) {
        series->content.dynamic.data -= wide * delta;
        series->content.dynamic.len += delta;
<<<<<<< HEAD
        SER_REST(series) += delta;
=======
        series->content.dynamic.rest += delta;
>>>>>>> 3f9978e6
        SER_SUB_BIAS(series, delta);

    #if !defined(NDEBUG)
        if (any_array) {
            //
            // When the bias region was marked, it was made "unsettable" if
            // this was a debug build.  Now that the memory is included in
            // the array again, we want it to be "settable", but still trash
            // until the caller puts something there.
            //
            // !!! The unsettable feature is currently not implemented,
            // but when it is this will be useful.
            //
            for (index = 0; index < delta; index++)
                VAL_INIT_WRITABLE_DEBUG(ARR_AT(AS_ARRAY(series), index));
        }
    #endif
        return;
    }

    // Range checks
    //
    assert(index <= series->content.dynamic.len);
    if (delta & 0x80000000) fail (Error(RE_PAST_END)); // 2GB max

    // Width adjusted variables:
    start = index * wide;
    extra = delta * wide;
    size  = (series->content.dynamic.len + 1) * wide;

    if ((size + extra) <= SER_SPACE(series)) {
        // No expansion was needed. Slide data down if necessary.
        // Note that the tail is always moved here. This is probably faster
        // than doing the computation to determine if it needs to be done.

        memmove(
            series->content.dynamic.data + start + extra,
            series->content.dynamic.data + start,
            size - start
        );

        series->content.dynamic.len += delta;

        if (
            (series->content.dynamic.len + SER_BIAS(series)) * wide
            >= SER_TOTAL(series)
        ) {
            // This shouldn't be possible, but R3-Alpha had code checking for
            // it that panicked.  Should it be made into an assert?
            //
        #if !defined(NDEBUG)
            Panic_Series(series);
        #endif
            panic (Error(RE_MISC));
        }

    #if !defined(NDEBUG)
        if (any_array) {
            //
            // The opened up area needs to be set to "settable" trash in the
            // debug build.  This takes care of making "unsettable" values
            // settable (if part of the expansion is in what was formerly the
            // ->rest), as well as just making sure old data which was in
            // the expanded region doesn't get left over on accident.
            //
            // !!! The unsettable feature is not currently implemented, but
            // when it is this will be useful.
            //
            while (delta != 0) {
                --delta;
                VAL_INIT_WRITABLE_DEBUG(
                    ARR_AT(AS_ARRAY(series), index + delta)
                );
            }
        }
    #endif

        return;
    }

    // We need to expand the current series allocation.

    if (GET_SER_FLAG(series, SERIES_FLAG_FIXED_SIZE))
        panic (Error(RE_LOCKED_SERIES));

#ifndef NDEBUG
    if (Reb_Opts->watch_expand) {
        Debug_Fmt(
            "Expand %x wide: %d tail: %d delta: %d",
            series, wide, series->content.dynamic.len, delta
        );
    }
#endif

    // Create a new series that is bigger.
    // Have we recently expanded the same series?
    x = 1;
    n_available = 0;
    for (n_found = 0; n_found < MAX_EXPAND_LIST; n_found++) {
        if (Prior_Expand[n_found] == series) {
            x = series->content.dynamic.len + delta + 1; // Double the size
            break;
        }
        if (!Prior_Expand[n_found])
            n_available = n_found;
    }

#ifndef NDEBUG
    if (Reb_Opts->watch_expand) {
        // Print_Num("Expand:", series->tail + delta + 1);
    }
#endif

    data_old = series->content.dynamic.data;
    bias_old = SER_BIAS(series);
    size_old = Series_Allocation_Unpooled(series);
    len_old = series->content.dynamic.len;

    series->content.dynamic.data = NULL;
    if (!Series_Data_Alloc(
        series,
        series->content.dynamic.len + delta + x,
        wide,
        any_array ? (MKS_ARRAY | MKS_POWER_OF_2) : MKS_POWER_OF_2
    )) {
        fail (Error_No_Memory(
            (series->content.dynamic.len + delta + x) * wide)
        );
    }

    assert(SER_BIAS(series) == 0); // should be reset

    // If necessary, add series to the recently expanded list
    //
    if (n_found >= MAX_EXPAND_LIST)
        Prior_Expand[n_available] = series;

    // Copy the series up to the expansion point
    //
    memcpy(series->content.dynamic.data, data_old, start);

    // Copy the series after the expansion point.  If at tail, this
    // just moves the terminator to the new tail.
    //
    memcpy(
        series->content.dynamic.data + start + extra,
        data_old + start,
        size - start
    );
    series->content.dynamic.len = len_old + delta;

    // We have to de-bias the data pointer before we can free it.
    //
    Free_Unbiased_Series_Data(data_old - (wide * bias_old), size_old);

#if !defined(NDEBUG)
    PG_Reb_Stats->Series_Expanded++;
#endif
}


//
//  Remake_Series: C
// 
// Reallocate a series as a given maximum size. Content in the
// retained portion of the length may be kept as-is if the
// MKS_PRESERVE is passed in the flags.  The other flags are
// handled the same as when passed to Make_Series.
//
void Remake_Series(REBSER *series, REBCNT units, REBYTE wide, REBCNT flags)
{
    REBINT bias_old = SER_BIAS(series);
    REBINT size_old = Series_Allocation_Unpooled(series);
    REBCNT len_old = series->content.dynamic.len;
    REBYTE wide_old = SER_WIDE(series);
    REBOOL any_array = Is_Array_Series(series);

    // Extract the data pointer to take responsibility for it.  (The pointer
    // may have already been extracted if the caller is doing their own
    // updating preservation.)
    REBYTE *data_old = series->content.dynamic.data;

    assert(series->content.dynamic.data);
    series->content.dynamic.data = NULL;

    // SERIES_FLAG_EXTERNAL manages its own memory and shouldn't call Remake
<<<<<<< HEAD
    assert(!(flags & MKS_EXTERNAL));
    assert(!GET_SER_FLAG(series, SERIES_FLAG_EXTERNAL));

=======
    //
    assert(!(flags & MKS_EXTERNAL));
    assert(!GET_SER_FLAG(series, SERIES_FLAG_EXTERNAL));

    // transition to or from optimized form of 1-element series not done yet
    //
    assert(!(flags & MKS_NO_DYNAMIC));
    assert(GET_SER_FLAG(series, SERIES_FLAG_HAS_DYNAMIC));

>>>>>>> 3f9978e6
    // SERIES_FLAG_FIXED_SIZE has unexpandable data and shouldn't call Remake
    assert(!GET_SER_FLAG(series, SERIES_FLAG_FIXED_SIZE));

    // We only let you preserve if the data is the same width as original
#if !defined(NDEBUG)
    if (flags & MKS_PRESERVE) {
        assert(wide == wide_old);
        if (flags & MKS_ARRAY) assert(GET_SER_FLAG(series, SERIES_FLAG_ARRAY));
    }
#endif

    if (!Series_Data_Alloc(
        series, units + 1, wide, any_array ? MKS_ARRAY | flags : flags
    )) {
        // Put series back how it was (there may be extant references)
        series->content.dynamic.data = data_old;
        fail (Error_No_Memory((units + 1) * wide));
    }

    if (flags & MKS_PRESERVE) {
        // Preserve as much data as possible (if it was requested, some
        // operations may extract the data pointer ahead of time and do this
        // more selectively)

        series->content.dynamic.len = MIN(len_old, units);
        memcpy(
            series->content.dynamic.data,
            data_old,
            series->content.dynamic.len * wide
        );
    } else
        series->content.dynamic.len = 0;

    if (flags & MKS_ARRAY)
        TERM_ARRAY(AS_ARRAY(series));
    else
        TERM_SEQUENCE(series);

    Free_Unbiased_Series_Data(data_old - (wide_old * bias_old), size_old);
}


//
//  GC_Kill_Series: C
// 
// Only the garbage collector should be calling this routine.
// It frees a series even though it is under GC management,
// because the GC has figured out no references exist.
//
void GC_Kill_Series(REBSER *series)
{
    REBCNT n;
    REBCNT size = SER_TOTAL(series);

    // !!! Original comment on freeing series data said: "Protect flag can
    // be used to prevent GC away from the data field".  ???
    REBOOL protect = TRUE;

    assert(!SER_FREED(series));

#if !defined(NDEBUG)
    PG_Reb_Stats->Series_Freed++;
#endif

    // Remove series from expansion list, if found:
    for (n = 1; n < MAX_EXPAND_LIST; n++) {
        if (Prior_Expand[n] == series) Prior_Expand[n] = 0;
    }

<<<<<<< HEAD
    if (GET_SER_FLAG(series, SERIES_FLAG_EXTERNAL)) {
        // External series have their REBSER GC'd when Rebol doesn't need it,
        // but the data pointer itself is not one that Rebol allocated
        // !!! Should the external owner be told about the GC/free event?
    }
    else {
=======
    if (
        GET_SER_FLAG(series, SERIES_FLAG_HAS_DYNAMIC)
        && !GET_SER_FLAG(series, SERIES_FLAG_EXTERNAL)
    ) {
>>>>>>> 3f9978e6
        REBYTE wide = SER_WIDE(series);
        REBCNT bias = SER_BIAS(series);
        series->content.dynamic.data -= wide * bias;
        Free_Unbiased_Series_Data(
            series->content.dynamic.data,
            Series_Allocation_Unpooled(series)
        );
    }
    else {
        // External series have their REBSER GC'd when Rebol doesn't need it,
        // but the data pointer itself is not one that Rebol allocated
        // !!! Should the external owner be told about the GC/free event?
    }

    series->info.bits = 0; // includes width
    //series->data = BAD_MEM_PTR;
    //series->tail = 0xBAD2BAD2;
    //series->misc.size = 0xBAD3BAD3;

    Free_Node(SER_POOL, cast(REBNOD*, series));

    if (REB_I32_ADD_OF(GC_Ballast, size, &GC_Ballast)) {
        GC_Ballast = MAX_I32;
    }

    // GC may no longer be necessary:
    if (GC_Ballast > 0) CLR_SIGNAL(SIG_RECYCLE);
}


//
//  Free_Series: C
// 
// Free a series, returning its memory for reuse.  You can only
// call this on series that are not managed by the GC.
//
void Free_Series(REBSER *series)
{
    REBSER ** const last_ptr
        = &cast(REBSER**, GC_Manuals->content.dynamic.data)[
            GC_Manuals->content.dynamic.len - 1
        ];

#if !defined(NDEBUG)
    //
    // If a series has already been freed, we'll find out about that
    // below indirectly, so better in the debug build to get a clearer
    // error that won't be conflated with a possible tracking problem
    //
    if (SER_FREED(series)) {
        Debug_Fmt("Trying to Free_Series() on an already freed series");
        Panic_Series(series);
    }

    // We can only free a series that is not under management by the
    // garbage collector
    //
    if (GET_SER_FLAG(series, SERIES_FLAG_MANAGED)) {
        Debug_Fmt("Trying to Free_Series() on a series managed by GC.");
        Panic_Series(series);
    }
#endif

    // Note: Code repeated in Manage_Series()
    //
    assert(GC_Manuals->content.dynamic.len >= 1);
    if (*last_ptr != series) {
        //
        // If the series is not the last manually added series, then
        // find where it is, then move the last manually added series
        // to that position to preserve it when we chop off the tail
        // (instead of keeping the series we want to free).
        //
        REBSER **current_ptr = last_ptr - 1;
        while (*current_ptr != series) {
            assert(
                current_ptr > cast(REBSER**, GC_Manuals->content.dynamic.data
            ));
            --current_ptr;
        }
        *current_ptr = *last_ptr;
    }

    // !!! Should GC_Manuals ever shrink or save memory?
    //
    GC_Manuals->content.dynamic.len--;

    // With bookkeeping done, use the same routine the GC uses to free
    //
    GC_Kill_Series(series);
}


//
//  Widen_String: C
// 
// Widen string from 1 byte to 2 bytes.
// 
// NOTE: allocates new memory. Cached pointers are invalid.
//
void Widen_String(REBSER *series, REBOOL preserve)
{
    REBINT bias_old = SER_BIAS(series);
    REBINT size_old = Series_Allocation_Unpooled(series);
    REBCNT len_old = series->content.dynamic.len;
    REBYTE wide_old = SER_WIDE(series);

    REBYTE *data_old = series->content.dynamic.data;

    REBYTE *bp;
    REBUNI *up;
    REBCNT n;

#if !defined(NDEBUG)
    // We may be resizing a partially constructed series, or otherwise
    // not want to preserve the previous contents
    if (preserve)
        ASSERT_SERIES(series);
#endif

    assert(SER_WIDE(series) == 1);

    series->content.dynamic.data = NULL;

    if (!Series_Data_Alloc(
        series, len_old + 1, cast(REBYTE, sizeof(REBUNI)), MKS_NONE
    )) {
        // Put series back how it was (there may be extant references)
        series->content.dynamic.data = data_old;
        fail (Error_No_Memory((len_old + 1) * sizeof(REBUNI)));
    }

    bp = data_old;
    up = UNI_HEAD(series);

    if (preserve) {
        for (n = 0; n <= len_old; n++) up[n] = bp[n]; // includes terminator
        series->content.dynamic.len = len_old;
    }
    else {
        series->content.dynamic.len = 0;
        TERM_SEQUENCE(series);
    }

    Free_Unbiased_Series_Data(data_old - (wide_old * bias_old), size_old);

    ASSERT_SERIES(series);
}


//
//  Manage_Series: C
// 
// When a series is first created, it is in a state of being
// manually memory managed.  Thus, you can call Free_Series on
// it if you are sure you do not need it.  This will transition
// a manually managed series to be one managed by the GC.  There
// is no way to transition it back--once a series has become
// managed, only the GC can free it.
// 
// All series that wind up in user-visible values *must* be
// managed, because the user can make copies of values
// containing that series.  When these copies are made, it's
// no longer safe to assume it's okay to free the original.
//
void Manage_Series(REBSER *series)
{
    REBSER ** const last_ptr
        = &cast(REBSER**, GC_Manuals->content.dynamic.data)[
            GC_Manuals->content.dynamic.len - 1
        ];

#if !defined(NDEBUG)
    if (GET_SER_FLAG(series, SERIES_FLAG_MANAGED)) {
        Debug_Fmt("Attempt to manage already managed series");
        Panic_Series(series);
    }
#endif

    SET_SER_FLAG(series, SERIES_FLAG_MANAGED);

    // Note: Code repeated in Free_Series()
    //
    assert(GC_Manuals->content.dynamic.len >= 1);
    if (*last_ptr != series) {
        //
        // If the series is not the last manually added series, then
        // find where it is, then move the last manually added series
        // to that position to preserve it when we chop off the tail
        // (instead of keeping the series we want to free).
        //
        REBSER **current_ptr = last_ptr - 1;
        while (*current_ptr != series) {
            assert(
                current_ptr > cast(REBSER**, GC_Manuals->content.dynamic.data)
            );
            --current_ptr;
        }
        *current_ptr = *last_ptr;
    }

    // !!! Should GC_Manuals ever shrink or save memory?
    //
    GC_Manuals->content.dynamic.len--;
}


//
//  Is_Value_Managed: C
// 
// Determines if a value would be visible to the garbage collector or not.
// Defaults to the answer of TRUE if the value has nothing the GC cares if
// it sees or not.
//
// Note: Avoid causing conditional behavior on this casually.  It's really
// for GC internal use and ASSERT_VALUE_MANAGED.  Most code should work
// with either managed or unmanaged value states for variables w/o needing
// this test to know which it has.)
//
REBOOL Is_Value_Managed(const REBVAL *value, REBOOL thrown_or_end_ok)
{
#if !defined(NDEBUG)
    //
    // !thrown_or_end_ok might as well be the "called from GC setting", and it
    // might need to be reframed that way.  Because the GC is willing to
    // consider safe trash to be managed but can't tolerate unsafe trash.
    //
    if (!thrown_or_end_ok) {
        if (IS_TRASH_DEBUG(value)) {
            assert(GET_VAL_FLAG(value, TRASH_FLAG_SAFE));
            return TRUE;
        }
    }
#endif

    if (IS_END(value))
        return thrown_or_end_ok;

    if (THROWN(value))
        return thrown_or_end_ok;

    if (ANY_CONTEXT(value)) {
        REBCTX *context = VAL_CONTEXT(value);
        if (GET_ARR_FLAG(CTX_VARLIST(context), SERIES_FLAG_MANAGED)) {
            ASSERT_ARRAY_MANAGED(CTX_KEYLIST(context));
            return TRUE;
        }
        assert(!GET_ARR_FLAG(CTX_KEYLIST(context), SERIES_FLAG_MANAGED));
        return FALSE;
    }

    if (ANY_SERIES(value))
        return GET_SER_FLAG(VAL_SERIES(value), SERIES_FLAG_MANAGED);

    return TRUE;
}


//
//  Free_Gob: C
// 
// Free a gob, returning its memory for reuse.
//
void Free_Gob(REBGOB *gob)
{
    FREE_GOB(gob);

    Free_Node(GOB_POOL, (REBNOD *)gob);

    if (REB_I32_ADD_OF(GC_Ballast, Mem_Pools[GOB_POOL].wide, &GC_Ballast)) {
        GC_Ballast = MAX_I32;
    }

    if (GC_Ballast > 0) CLR_SIGNAL(SIG_RECYCLE);
}


//
//  Series_In_Pool: C
// 
// Confirm that the series value is in the series pool.
//
REBOOL Series_In_Pool(REBSER *series)
{
    REBSEG  *seg;
    REBSER *start;

    // Scan all series headers to check that series->size is correct:
    for (seg = Mem_Pools[SER_POOL].segs; seg; seg = seg->next) {
        start = (REBSER *) (seg + 1);
        if (series >= start && series <= (REBSER*)((REBYTE*)start + seg->size - sizeof(REBSER)))
            return TRUE;
    }

    return FALSE;
}


#if !defined(NDEBUG)

//
//  Check_Memory: C
// 
// FOR DEBUGGING ONLY:
// Traverse the free lists of all pools -- just to prove we can.
// This is useful for finding corruption from bad memory writes,
// because a write past the end of a node will destory the pointer
// for the next free area.
//
REBCNT Check_Memory(void)
{
    REBCNT pool_num;
    REBNOD *node;
    REBCNT count = 0;
    REBSEG *seg;
    REBSER *series;

#if !defined(NDEBUG)
    //Debug_Str("<ChkMem>");
    PG_Reb_Stats->Free_List_Checked++;
#endif

    // Scan all series headers to check that series->size is correct:
    for (seg = Mem_Pools[SER_POOL].segs; seg; seg = seg->next) {
        series = (REBSER *) (seg + 1);
        for (count = Mem_Pools[SER_POOL].units; count > 0; count--) {
            if (!SER_FREED(series)) {
                if (!SER_REST(series) || !series->content.dynamic.data)
                    goto crash;
                // Does the size match a known pool?
                pool_num = FIND_POOL(SER_TOTAL(series));
                // Just to be sure the pool matches the allocation:
                if (pool_num < SER_POOL && Mem_Pools[pool_num].wide != SER_TOTAL(series))
                    goto crash;
            }
            series++;
        }
    }

    // Scan each memory pool:
    for (pool_num = 0; pool_num < SYSTEM_POOL; pool_num++) {
        count = 0;
        // Check each free node in the memory pool:
        for (node = cast(void **, Mem_Pools[pool_num].first); node; node = cast(void**, *node)) {
            count++;
            // The node better belong to one of the pool's segments:
            for (seg = Mem_Pools[pool_num].segs; seg; seg = seg->next) {
                if ((REBUPT)node > (REBUPT)seg && (REBUPT)node < (REBUPT)seg + (REBUPT)seg->size) break;
            }
            if (!seg) goto crash;
        }
        // The number of free nodes must agree with header:
        if (
            (Mem_Pools[pool_num].free != count) ||
            (Mem_Pools[pool_num].free == 0 && Mem_Pools[pool_num].first != 0)
        )
            goto crash;
    }

    return count;
crash:
    panic (Error(RE_CORRUPT_MEMORY));
}


//
//  Dump_All: C
// 
// Dump all series of a given size.
//
void Dump_All(REBCNT size)
{
    REBSEG  *seg;
    REBSER *series;
    REBCNT count;
    REBCNT n = 0;

    for (seg = Mem_Pools[SER_POOL].segs; seg; seg = seg->next) {
        series = (REBSER *) (seg + 1);
        for (count = Mem_Pools[SER_POOL].units; count > 0; count--) {
            if (!SER_FREED(series)) {
                if (SER_WIDE(series) == size) {
                    //Debug_Fmt("%3d %4d %4d = \"%s\"", n++, series->tail, SER_TOTAL(series), series->data);
                    Debug_Fmt(
                        "%3d %4d %4d = \"%s\"",
                        n++,
                        series->content.dynamic.len,
                        SER_REST(series),
                        "-" // !label
                    );
                }
            }
            series++;
        }
    }
}

//
//  Dump_Series_In_Pool: C
// 
// Dump all series in pool @pool_id, UNKNOWN (-1) for all pools
//
void Dump_Series_In_Pool(REBCNT pool_id)
{
    REBSEG  *seg;
    REBSER *series;
    REBCNT count;
    REBCNT n = 0;

    for (seg = Mem_Pools[SER_POOL].segs; seg; seg = seg->next) {
        series = (REBSER *) (seg + 1);
        for (count = Mem_Pools[SER_POOL].units; count > 0; count--) {
            if (!SER_FREED(series)) {
                if (
                    pool_id == UNKNOWN
                    || FIND_POOL(SER_TOTAL(series)) == pool_id
                ) {
                    Debug_Fmt(
                              Str_Dump, //"%s Series %x %s: Wide: %2d Size: %6d - Bias: %d Tail: %d Rest: %d Flags: %x"
                              "Dump",
                              series,
                              "-", // !label
                              SER_WIDE(series),
                              SER_TOTAL(series),
                              SER_BIAS(series),
                              SER_LEN(series),
                              SER_REST(series),
                              series->info.bits // flags + width
                             );
                    //Dump_Series(series, "Dump");
                    if (Is_Array_Series(series)) {
                        Debug_Values(
                            ARR_HEAD(AS_ARRAY(series)),
                            SER_LEN(series),
                            1024 // !!! "FIXME limit
                        );
                    }
                    else {
                        Dump_Bytes(
                            series->content.dynamic.data,
                            (SER_LEN(series) + 1) * SER_WIDE(series)
                        );
                    }
                }
            }
            series++;
        }
    }
}


//
//  Dump_Pools: C
// 
// Print statistics about all memory pools.
//
static void Dump_Pools(void)
{
    REBSEG  *seg;
    REBCNT  segs;
    REBCNT  size;
    REBCNT  used;
    REBCNT  total = 0;
    REBCNT  tused = 0;
    REBCNT  n;

    for (n = 0; n < SYSTEM_POOL; n++) {
        size = segs = 0;

        for (seg = Mem_Pools[n].segs; seg; seg = seg->next, segs++)
            size += seg->size;

        used = Mem_Pools[n].has - Mem_Pools[n].free;
        Debug_Fmt("Pool[%-2d] %-4dB %-5d/%-5d:%-4d (%-2d%%) %-2d segs, %-07d total",
            n,
            Mem_Pools[n].wide,
            used,
            Mem_Pools[n].has,
            Mem_Pools[n].units,
            Mem_Pools[n].has ? ((used * 100) / Mem_Pools[n].has) : 0,
            segs,
            size
        );

        tused += used * Mem_Pools[n].wide;
        total += size;
    }
    Debug_Fmt("Pools used %d of %d (%2d%%)", tused, total, (tused*100) / total);
    Debug_Fmt("System pool used %d", Mem_Pools[SYSTEM_POOL].has);
    //Debug_Fmt("Raw allocator reports %d", PG_Mem_Usage);
}


//
//  Inspect_Series: C
//
REBU64 Inspect_Series(REBCNT flags)
{
    REBSEG  *seg;
    REBSER  *series;
    REBCNT  segs, n, tot, blks, strs, unis, nons, odds, fre;
    REBCNT  str_size, uni_size, blk_size, odd_size, seg_size, fre_size;
    REBOOL  f = FALSE;
    REBINT  pool_num;
#ifdef SER_LABELS
    REBYTE  *kind;
#endif
    REBU64  tot_size;

    segs = tot = blks = strs = unis = nons = odds = fre = 0;
    seg_size = str_size = uni_size = blk_size = odd_size = fre_size = 0;
    tot_size = 0;

    for (seg = Mem_Pools[SER_POOL].segs; seg; seg = seg->next) {

        seg_size += seg->size;
        segs++;

        series = (REBSER *) (seg + 1);

        for (n = Mem_Pools[SER_POOL].units; n > 0; n--) {

            if (SER_WIDE(series)) {
                tot++;
                tot_size += SER_TOTAL(series);
                f = FALSE;
            } else {
                fre++;
            }

            if (Is_Array_Series(series)) {
                blks++;
                blk_size += SER_TOTAL(series);
                if (f) Debug_Fmt_("BLOCK ");
            }
            else if (SER_WIDE(series) == 1) {
                strs++;
                str_size += SER_TOTAL(series);
                if (f) Debug_Fmt_("STRING");
            }
            else if (SER_WIDE(series) == sizeof(REBUNI)) {
                unis++;
                uni_size += SER_TOTAL(series);
                if (f) Debug_Fmt_("UNICOD");
            }
            else if (SER_WIDE(series)) {
                odds++;
                odd_size += SER_TOTAL(series);
                if (f) Debug_Fmt_("ODD[%d]", SER_WIDE(series));
            }
            if (f && SER_WIDE(series)) {
                Debug_Fmt(" units: %-5d tail: %-5d bytes: %-7d", SER_REST(series), SER_LEN(series), SER_TOTAL(series));
            }

            series++;
        }
    }

    // Size up unused memory:
    for (pool_num = 0; pool_num < SYSTEM_POOL; pool_num++) {
        fre_size += Mem_Pools[pool_num].free * Mem_Pools[pool_num].wide;
    }

    if (flags & 1) {
        Debug_Fmt(
              "Series Memory Info:\n"
              "  node   size = %d\n"
              "  series size = %d\n"
              "  %-6d segs = %-7d bytes - headers\n"
              "  %-6d blks = %-7d bytes - blocks\n"
              "  %-6d strs = %-7d bytes - byte strings\n"
              "  %-6d unis = %-7d bytes - unicode strings\n"
              "  %-6d odds = %-7d bytes - odd series\n"
              "  %-6d used = %-7d bytes - total used\n"
              "  %-6d free / %-7d bytes - free headers / node-space\n"
              ,
              sizeof(REBVAL),
              sizeof(REBSER),
              segs, seg_size,
              blks, blk_size,
              strs, str_size,
              unis, uni_size,
              odds, odd_size,
              tot,  tot_size,
              fre,  fre_size   // the 2 are not related
        );
    }

    if (flags & 2) Dump_Pools();

    return tot_size;
}

#endif<|MERGE_RESOLUTION|>--- conflicted
+++ resolved
@@ -810,16 +810,6 @@
         REBCNT n;
         for (n = Mem_Pools[SER_POOL].units; n > 0; n--, series++) {
             if (SER_FREED(series))
-<<<<<<< HEAD
-                continue;
-
-            // A locked series can be in some cases considered "safe" for the
-            // purposes that this routine is checking for.  Closures use
-            // series to gather their arguments, for instance.
-            //
-            if (locked_ok && GET_SER_FLAG(series, SERIES_FLAG_FIXED_SIZE))
-=======
->>>>>>> 3f9978e6
                 continue;
 
             if (pointer < cast(void*,
@@ -969,24 +959,6 @@
     if (flags & MKS_EXTERNAL) {
         //
         // External series will poke in their own data pointer after the
-<<<<<<< HEAD
-        // REBSER header allocation is done
-        //
-        // !!! For the moment, external series are conflated with the frame
-        // series that have only stack data and no dynamic data.  Hence we
-        // initialize the REBVAL as writable here, but also set the length
-        // and rest fields.  How exactly are external series used, and how
-        // much of a problem is it to share the flag?  Could they set their
-        // own length, rest, wide, height vs. doing it here, where those
-        // fields could conceivably be just turned around and overwritten by
-        // the use of the slot as a REBVAL?
-        //
-        VAL_INIT_WRITABLE_DEBUG(&s->content.values[0]);
-
-        SET_SER_FLAG(s, SERIES_FLAG_EXTERNAL);
-        SER_SET_WIDE(s, wide);
-        s->content.dynamic.rest = length;
-=======
         // REBSER header allocation is done.  Note that despite using a
         // data pointer, it is still considered a dynamic series...as it
         // uses fields in `content.dynamic` (for length and data)
@@ -1003,7 +975,6 @@
         SER_SET_WIDE(s, wide);
         assert(!GET_SER_FLAG(s, SERIES_FLAG_HAS_DYNAMIC));
         VAL_INIT_WRITABLE_DEBUG(&s->content.values[0]);
->>>>>>> 3f9978e6
     }
     else {
         // Allocate the actual data blob that holds the series elements
@@ -1071,11 +1042,7 @@
         Make_Series(
             1, // length will not come from this, but from end marker
             sizeof(REBVAL),
-<<<<<<< HEAD
-            MKS_EXTERNAL // don't alloc (or free) any data, trust us
-=======
             MKS_NO_DYNAMIC // don't alloc (or free) any data, trust us
->>>>>>> 3f9978e6
         ));
 
     // At present, no ability to resize a singular array--mark fixed size
@@ -1196,11 +1163,7 @@
     if (index == 0 && SER_BIAS(series) >= delta) {
         series->content.dynamic.data -= wide * delta;
         series->content.dynamic.len += delta;
-<<<<<<< HEAD
-        SER_REST(series) += delta;
-=======
         series->content.dynamic.rest += delta;
->>>>>>> 3f9978e6
         SER_SUB_BIAS(series, delta);
 
     #if !defined(NDEBUG)
@@ -1387,21 +1350,15 @@
     series->content.dynamic.data = NULL;
 
     // SERIES_FLAG_EXTERNAL manages its own memory and shouldn't call Remake
-<<<<<<< HEAD
+    //
     assert(!(flags & MKS_EXTERNAL));
     assert(!GET_SER_FLAG(series, SERIES_FLAG_EXTERNAL));
 
-=======
-    //
-    assert(!(flags & MKS_EXTERNAL));
-    assert(!GET_SER_FLAG(series, SERIES_FLAG_EXTERNAL));
-
     // transition to or from optimized form of 1-element series not done yet
     //
     assert(!(flags & MKS_NO_DYNAMIC));
     assert(GET_SER_FLAG(series, SERIES_FLAG_HAS_DYNAMIC));
 
->>>>>>> 3f9978e6
     // SERIES_FLAG_FIXED_SIZE has unexpandable data and shouldn't call Remake
     assert(!GET_SER_FLAG(series, SERIES_FLAG_FIXED_SIZE));
 
@@ -1471,19 +1428,10 @@
         if (Prior_Expand[n] == series) Prior_Expand[n] = 0;
     }
 
-<<<<<<< HEAD
-    if (GET_SER_FLAG(series, SERIES_FLAG_EXTERNAL)) {
-        // External series have their REBSER GC'd when Rebol doesn't need it,
-        // but the data pointer itself is not one that Rebol allocated
-        // !!! Should the external owner be told about the GC/free event?
-    }
-    else {
-=======
     if (
         GET_SER_FLAG(series, SERIES_FLAG_HAS_DYNAMIC)
         && !GET_SER_FLAG(series, SERIES_FLAG_EXTERNAL)
     ) {
->>>>>>> 3f9978e6
         REBYTE wide = SER_WIDE(series);
         REBCNT bias = SER_BIAS(series);
         series->content.dynamic.data -= wide * bias;
