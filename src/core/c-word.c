/***********************************************************************
**
**  REBOL [R3] Language Interpreter and Run-time Environment
**
**  Copyright 2012 REBOL Technologies
**  REBOL is a trademark of REBOL Technologies
**
**  Licensed under the Apache License, Version 2.0 (the "License");
**  you may not use this file except in compliance with the License.
**  You may obtain a copy of the License at
**
**  http://www.apache.org/licenses/LICENSE-2.0
**
**  Unless required by applicable law or agreed to in writing, software
**  distributed under the License is distributed on an "AS IS" BASIS,
**  WITHOUT WARRANTIES OR CONDITIONS OF ANY KIND, either express or implied.
**  See the License for the specific language governing permissions and
**  limitations under the License.
**
************************************************************************
**
**  Module:  c-word.c
**  Summary: symbol table and word related functions
**  Section: core
**  Author:  Carl Sassenrath
**  Notes:
**    Word table is a block composed of symbols, each of which contain
**    a canon word number, alias word number (if it exists), and an
**    index that refers to the string for the text itself.
**
**    The canon number for a word is unique and is used to compare
**    words. The word table is independent of context frames and
**    words are never garbage collected.
**
**    The alias is used mainly for upper and lower case equality,
**    but can also be used to create ALIASes.
**
**    The word strings are stored as a single large string series.
**    NEVER CACHE A WORD NAME POINTER if new words may be added (e.g.
**    LOAD), because the series may get moved in memory.
**
***********************************************************************/

#include "sys-core.h"

#define WORD_TABLE_SIZE 1024  // initial size in words


//
// Prime numbers used for hash table sizes. Divide by 2 for
// number of words that can be held in the symbol table.
//
static REBCNT const Primes[] =
{
    7,
    13,
    31,
    61,
    127,
    251,
    509,
    1021,
    2039,
    4093,
    8191,
    16381,
    32749,
    65521,
    131071,
    262139,
    524287,
    1048573,
    2097143,
    4194301,
    8388593,
    16777213,
    33554393,
    67108859,
    134217689,
    268435399,
    536870909,
    1073741789,
    2147483647,
    0xFFFFFFFB, // 4294967291 = 2^32 - 5 (C89)
    0
// see https://primes.utm.edu/lists/2small/0bit.html
};


//
//  Get_Hash_Prime: C
// 
// Given a size, return a prime number that is larger.
//
REBINT Get_Hash_Prime(REBCNT size)
{
    REBINT n;

    for (n = 0; Primes[n] && size > Primes[n]; n++);

    if (!Primes[n]) return 0;

    return Primes[n];
}


//
//  Expand_Hash: C
// 
// Expand hash series. Clear it but set its tail.
//
void Expand_Hash(REBSER *ser)
{
    REBINT pnum = Get_Hash_Prime(SER_LEN(ser) + 1);
    if (!pnum) {
        REBVAL temp;
        SET_INTEGER(&temp, SER_LEN(ser) + 1);
        fail (Error(RE_SIZE_LIMIT, &temp));
    }

    assert(!Is_Array_Series(ser));
    Remake_Series(ser, pnum + 1, SER_WIDE(ser), MKS_POWER_OF_2);

    Clear_Series(ser);
    SET_SERIES_LEN(ser, pnum);
}


//
//  Expand_Word_Table: C
// 
// Expand the hash table part of the word_table by allocating
// the next larger table size and rehashing all the words of
// the current table.  Free the old hash array.
//
static void Expand_Word_Table(void)
{
    REBCNT *hashes;
    REBVAL *word;
    REBINT hash;
    REBCNT size;
    REBINT skip;
    REBCNT n;

    // Allocate a new hash table:
    Expand_Hash(PG_Word_Table.hashes);
    // Debug_Fmt("WORD-TABLE: expanded (%d symbols, %d slots)", PG_Word_Table.array->tail, PG_Word_Table.hashes->tail);

    // Rehash all the symbols:
    word = ARR_AT(PG_Word_Table.array, 1);
    hashes = SER_HEAD(REBCNT, PG_Word_Table.hashes);
    size = SER_LEN(PG_Word_Table.hashes);
    for (n = 1; n < ARR_LEN(PG_Word_Table.array); n++, word++) {
        const REBYTE *name = VAL_SYM_NAME(word);
        hash = Hash_Word(name, LEN_BYTES(name));
        skip  = (hash & 0x0000FFFF) % size;
        if (skip == 0) skip = 1;
        hash = (hash & 0x00FFFF00) % size;
        while (hashes[hash]) {
            hash += skip;
            if (hash >= (REBINT)size) hash -= size;
        }
        hashes[hash] = n;
    }
}


//
//  Make_Word_Name: C
// 
// Allocates and copies the text string of the word.
//
static REBCNT Make_Word_Name(const REBYTE *str, REBCNT len)
{
    REBCNT pos = SER_LEN(PG_Word_Names);

    Append_Mem_Extra(PG_Word_Names, str, len, 1); // so we can do next line...

    // keep terminator for each string
    SET_SERIES_LEN(PG_Word_Names, SER_LEN(PG_Word_Names) + 1);

    return pos;
}


//
//  Make_Word: C
// 
// Given a string and its length, compute its hash value,
// search for a match, and if not found, add it to the table.
// Return the table index for the word (whether found or new).
//
REBCNT Make_Word(const REBYTE *str, REBCNT len)
{
    REBINT  hash;
    REBINT  size;
    REBINT  skip;
    REBINT  n;
    REBCNT  h;
    REBCNT  *hashes;
    REBVAL  *words;
    REBVAL  *w;

    //REBYTE *sss = Get_Sym_Name(1);    // (Debugging method)

    // Prior convention was to assume zero termination if length was zero,
    // but that creates problems.  Caller should use LEN_BYTES for that.

    assert(len != 0);

    // !!! ...but should the zero length word be a valid word?

    // If hash part of word table is too dense, expand it:
    if (
        ARR_LEN(PG_Word_Table.array) > SER_LEN(PG_Word_Table.hashes) / 2
    ) {
        Expand_Word_Table();
    }

    assert(ARR_LEN(PG_Word_Table.array) == SER_LEN(Bind_Table));

    // If word symbol part of word table is full, expand it:
    if (SER_FULL(ARR_SERIES(PG_Word_Table.array))) {
        Extend_Series(ARR_SERIES(PG_Word_Table.array), 256);
    }
    if (SER_FULL(Bind_Table)) {
        Extend_Series(Bind_Table, 256);
        CLEAR_SEQUENCE(Bind_Table);
    }

    size = cast(REBINT, SER_LEN(PG_Word_Table.hashes));
    words = ARR_HEAD(PG_Word_Table.array);
    hashes = SER_HEAD(REBCNT, PG_Word_Table.hashes);

    // Hash the word, including a skip factor for lookup:
    hash  = Hash_Word(str, len);
    skip  = (hash & 0x0000FFFF) % size;
    if (skip == 0) skip = 1;
    hash = (hash & 0x00FFFF00) % size;
    //Debug_Fmt("%s hash %d skip %d", str, hash, skip);

    // Search hash table for word match:
    while ((h = hashes[hash])) {
        while ((n = Compare_UTF8(VAL_SYM_NAME(words+h), str, len)) >= 0) {
            //if (Match_String("script", str, len))
            //  Debug_Fmt("---- %s %d %d\n", VAL_SYM_NAME(&words[h]), n, h);
            if (n == 0) return h; // direct hit
            if (VAL_SYM_ALIAS(words+h)) h = VAL_SYM_ALIAS(words+h);
            else goto make_sym; // Create new alias for word
        }
        hash += skip;
        if (hash >= size) hash -= size;
    }

make_sym:
    n = ARR_LEN(PG_Word_Table.array);
    w = words + n;
    if (h) {
        // Alias word (h = canon word)
        VAL_SYM_ALIAS(words+h) = n;
        VAL_SYM_CANON(w) = VAL_SYM_CANON(words+h);
    } else {
        // Canon (base version of) word (h == 0)
        hashes[hash] = n;
        VAL_SYM_CANON(w) = n;
    }
    VAL_SYM_ALIAS(w) = 0;
    VAL_SYM_NINDEX(w) = Make_Word_Name(str, len);
    VAL_RESET_HEADER(w, REB_HANDLE);

    // These are allowed because of the SER_FULL checks above which
    // add one extra to the TAIL check comparision. However, their
    // termination values (nulls) will be missing.
    SET_ARRAY_LEN(PG_Word_Table.array, ARR_LEN(PG_Word_Table.array) + 1);
    SET_SERIES_LEN(Bind_Table, SER_LEN(Bind_Table) + 1);

    assert(n != SYM_0);
    return n;
}


//
//  Last_Word_Num: C
// 
// Return the number of the last word created.  Used to
// mark a range of canon-words (e.g. operators).
//
REBCNT Last_Word_Num(void)
{
    return ARR_LEN(PG_Word_Table.array) - 1;
}


//
//  Val_Init_Word_Bound: C
// 
// Initialize an ANY-WORD! type with a binding to a context.
//
void Val_Init_Word_Bound(
    REBVAL *out,
    enum Reb_Kind type,
    REBSYM sym,
    REBCTX *context,
    REBCNT index
) {
    assert(sym != SYM_0);
    assert(context);

    VAL_RESET_HEADER(out, type);
<<<<<<< HEAD
    SET_VAL_FLAG(out, WORD_FLAG_BOUND_SPECIFIC);
=======
    SET_VAL_FLAG(out, WORD_FLAG_BOUND);
>>>>>>> 3f9978e6
    INIT_WORD_SYM(out, sym);
    INIT_WORD_SPECIFIC(out, context);
    INIT_WORD_INDEX(out, index);

    assert(ANY_WORD(out));

    // !!! Assert that the key in that position matches?!  Seems sensible
    // (add it when other changes done)
}


//
//  Val_Init_Word: C
// 
// Initialize a value as a word. Set frame as unbound--no context.  (See
// also Val_Init_Word_Bound)
//
void Val_Init_Word(REBVAL *out, enum Reb_Kind type, REBSYM sym)
{
    assert(sym != SYM_0);

    VAL_RESET_HEADER(out, type);
    INIT_WORD_SYM(out, sym);

#if !defined(NDEBUG)
<<<<<<< HEAD
    out->payload.any_word.index = 0;
=======
    out->payload.any_word.place.binding.index = 0;
>>>>>>> 3f9978e6
#endif

    assert(ANY_WORD(out));
    assert(IS_WORD_UNBOUND(out));
}


//
//  Get_Sym_Name: C
//
const REBYTE *Get_Sym_Name(REBCNT num)
{
    if (num == 0 || num >= ARR_LEN(PG_Word_Table.array))
        return cb_cast("???");

    return VAL_SYM_NAME(ARR_AT(PG_Word_Table.array, num));
}


//
//  Get_Word_Name: C
//
const REBYTE *Get_Word_Name(const REBVAL *value)
{
    if (value) return Get_Sym_Name(VAL_WORD_SYM(value));
    return cb_cast("(unnamed)");
}


//
//  Get_Type_Name: C
//
const REBYTE *Get_Type_Name(const REBVAL *value)
{
    return Get_Sym_Name(SYM_FROM_KIND(VAL_TYPE(value)));
}


//
//  Compare_Word: C
// 
// Compare the names of two words and return the difference.
// Note that words are kept UTF8 encoded.
// Positive result if s > t and negative if s < t.
//
REBINT Compare_Word(const REBVAL *s, const REBVAL *t, REBOOL is_case)
{
    REBYTE *sp = VAL_WORD_NAME(s);
    REBYTE *tp = VAL_WORD_NAME(t);

    // Use a more strict comparison than normal:
    if (is_case) return COMPARE_BYTES(sp, tp);

    // They are the equivalent words:
    if (VAL_WORD_CANON(s) == VAL_WORD_CANON(t)) return 0;

    // They must be differ by case:
    return Compare_UTF8(sp, tp, LEN_BYTES(tp)) + 2;
}


//
//  Init_Words: C
// 
// Only flags BIND_Table creation only (for threads).
//
void Init_Words(REBOOL only)
{
    REBCNT n = Get_Hash_Prime(WORD_TABLE_SIZE * 4); // extra to reduce rehashing

    if (!only) {
        // Create the hash for locating words quickly:
        // Note that the TAIL is never changed for this series.
        PG_Word_Table.hashes = Make_Series(n + 1, sizeof(REBCNT), MKS_NONE);
        Clear_Series(PG_Word_Table.hashes);
        SET_SERIES_LEN(PG_Word_Table.hashes, n);

        // The word (symbol) table itself:
        PG_Word_Table.array = Make_Array(WORD_TABLE_SIZE);

        // !!! R3-Alpha would "Put a NONE at the head" here.  Why?  It seemed
        // to later think it needed to be able to read a symbol out of a none,
        // which it cannot do.  Changed to a typeset with symbol 0--which
        // seems to work as intended, but review what the intent is.
        //
        Val_Init_Typeset(ARR_HEAD(PG_Word_Table.array), ALL_64, SYM_0);

        SET_ARRAY_LEN(PG_Word_Table.array, 1);  // prevent the zero case

        // A normal char array to hold symbol names:
        PG_Word_Names = Make_Binary(6 * WORD_TABLE_SIZE); // average word size
    }

    // The bind table. Used to cache context indexes for given symbols.
    Bind_Table = Make_Series(
        SER_REST(ARR_SERIES(PG_Word_Table.array)),
        sizeof(REBCNT),
        MKS_NONE
    );
    CLEAR_SEQUENCE(Bind_Table);
    SET_SERIES_LEN(Bind_Table, ARR_LEN(PG_Word_Table.array));
}<|MERGE_RESOLUTION|>--- conflicted
+++ resolved
@@ -307,13 +307,9 @@
     assert(context);
 
     VAL_RESET_HEADER(out, type);
-<<<<<<< HEAD
-    SET_VAL_FLAG(out, WORD_FLAG_BOUND_SPECIFIC);
-=======
     SET_VAL_FLAG(out, WORD_FLAG_BOUND);
->>>>>>> 3f9978e6
     INIT_WORD_SYM(out, sym);
-    INIT_WORD_SPECIFIC(out, context);
+    INIT_WORD_CONTEXT(out, context);
     INIT_WORD_INDEX(out, index);
 
     assert(ANY_WORD(out));
@@ -337,11 +333,7 @@
     INIT_WORD_SYM(out, sym);
 
 #if !defined(NDEBUG)
-<<<<<<< HEAD
-    out->payload.any_word.index = 0;
-=======
     out->payload.any_word.place.binding.index = 0;
->>>>>>> 3f9978e6
 #endif
 
     assert(ANY_WORD(out));
