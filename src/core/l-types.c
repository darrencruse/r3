--- conflicted
+++ resolved
@@ -768,11 +768,7 @@
     REBCNT n;
 
     VAL_RESET_HEADER(value, type);
-<<<<<<< HEAD
-    VAL_SERIES(value) = Append_UTF8_May_Fail(0, cp, len);
-=======
     INIT_VAL_SERIES(value, Append_UTF8_May_Fail(0, cp, len));
->>>>>>> 3f9978e6
     VAL_INDEX(value) = 0;
 
     // We hand it over to management by the GC, but don't run the GC before
@@ -792,83 +788,6 @@
 
 
 //
-<<<<<<< HEAD
-//  Append_Markup: C
-// 
-// Add a new string or tag to a markup block, advancing the tail.
-//
-static void Append_Markup(
-    REBARR *array,
-    enum Reb_Kind type,
-    const REBYTE *bp,
-    REBINT len
-) {
-    REBVAL *val;
-    if (SER_FULL(ARR_SERIES(array)))
-        Extend_Series(ARR_SERIES(array), 8);
-    val = ARR_TAIL(array);
-    SET_END(val);
-    SET_ARRAY_LEN(array, ARR_LEN(array) + 1);
-    SET_END(val+1);
-    Val_Init_Series(val, type, Append_UTF8_May_Fail(0, bp, len));
-}
-
-
-//
-//  Load_Markup: C
-// 
-// Scan a string as HTML or XML and convert it to a block
-// of strings and tags.  Return the block as a series.
-//
-REBARR *Load_Markup(const REBYTE *cp, REBINT len)
-{
-    const REBYTE *bp = cp;
-    REBARR *array;
-    REBYTE quote;
-
-    array = Make_Array(16);
-
-    while (len > 0) {
-        // Look for tag, gathering text as we go:
-        for (; len > 0 && *cp != '<'; len--, cp++);
-        if (len <= 0) break;
-        if (!IS_LEX_WORD(cp[1]) && cp[1] != '/' && cp[1] != '?' && cp[1] != '!') {
-            cp++; len--; continue;
-        }
-        if (cp != bp) Append_Markup(array, REB_STRING, bp, cp - bp);
-        bp = ++cp;  // skip <
-
-        // Check for comment tag:
-        if (*cp == '!' && len > 7 && cp[1] == '-' && cp[2] == '-') {
-            for (len -= 3, cp += 3; len > 2 &&
-                !(*cp == '-' && cp[1] == '-' && cp[2] == '>'); cp++, len--);
-            if (len > 2) cp += 2, len -= 2;
-            // fall into tag code below...
-        }
-        // Look for end of tag, watch for quotes:
-        for (len--; len > 0; len--, cp++) {
-            if (*cp == '>') {
-                Append_Markup(array, REB_TAG, bp, cp - bp);
-                bp = ++cp; len--;
-                break;
-            }
-            if (*cp == '"' || *cp == '\'') { // quote in tag
-                quote = *cp++;
-                for (len--; len > 0 && *cp != quote; len--, cp++); // find end quote
-                if (len <= 0) break;
-            }
-        }
-        // Note: if final tag does not end, then it is treated as text.
-    }
-    if (cp != bp) Append_Markup(array, REB_STRING, bp, cp - bp);
-
-    return array;
-}
-
-
-//
-=======
->>>>>>> 3f9978e6
 //  Construct_Value: C
 // 
 // Lexical datatype constructor. Return TRUE on success.
