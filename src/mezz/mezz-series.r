REBOL [
	System: "REBOL [R3] Language Interpreter and Run-time Environment"
	Title: "REBOL 3 Mezzanine: Series Helpers"
	Rights: {
		Copyright 2012 REBOL Technologies
		REBOL is a trademark of REBOL Technologies
	}
	License: {
		Licensed under the Apache License, Version 2.0
		See: http://www.apache.org/licenses/LICENSE-2.0
	}
]

empty?: make :tail? [
	[
		{Returns TRUE if empty or NONE, or for series if index is at or beyond its tail.}
		series [series! object! gob! port! bitset! map! none!]
	]
]

offset?: func [
	"Returns the offset between two series positions."
	series1 [series!]
	series2 [series!]
][
	subtract index? series2 index? series1
]

found?: func [
	"Returns TRUE if value is not NONE."
	value
][
	not none? :value
]

last?: single?: func [
	"Returns TRUE if the series length is 1."
	series [series! port! map! tuple! bitset! object! gob! any-word!]
][
	1 = length? series
]

extend: func [
	"Extend an object, map, or block type with word and value pair."
	obj [object! map! block! paren!] {object to extend (modified)}
	word [any-word!]
	val
][
	if :val [append obj reduce [to-set-word word :val]]
	:val
]

rejoin: func [
	"Reduces and joins a block of values."
	block [block!] "Values to reduce and join"
	;/with "separator"
][
	if empty? block: reduce block [return block]
	append either series? first block [copy first block][
		form first block
	] next block
]

remold: func [
	{Reduces and converts a value to a REBOL-readable string.}
	value {The value to reduce and mold}
	/only {For a block value, mold only its contents, no outer []}
	/all  {Mold in serialized format}
	/flat {No indentation}
][
	apply :mold [reduce :value only all flat]
]

charset: func [
	"Makes a bitset of chars for the parse function."
	chars [string! block! binary! char! integer!]
	/length "Preallocate this many bits"
	len [integer!] "Must be > 0"
][
	either length [append make bitset! len chars] [make bitset! chars]
]

array: func [
	"Makes and initializes a series of a given size."
	size [integer! block!] "Size or block of sizes for each dimension"
	/initial "Specify an initial value for all elements"
	value "Initial value (will be called each time if a function)"
	/local block rest
][
	if block? size [
		if tail? rest: next size [rest: none]
		unless integer? set/any 'size first size [
			cause-error 'script 'expect-arg reduce ['array 'size type? :size]
		]
	]
	block: make block! size
	case [
		block? rest [
			loop size [block: insert/only block array/initial rest :value]
		]
		series? :value [
			loop size [block: insert/only block copy/deep value]
		]
		any-function? :value [ ; So value can be a thunk :)
			loop size [block: insert/only block value] ; Called every time
		]
		insert/dup block value size
	]
	head block
]

replace: func [
	"Replaces a search value with the replace value within the target series."
	target  [series!] "Series to replace within (modified)"
	search  "Value to be replaced (converted if necessary)"
	replace "Value to replace with (called each time if a function)"
	/all "Replace all occurrences"  ;!!! Note ALL is redefined in here!
	/case "Case-sensitive replacement"  ;!!! Note CASE is redefined in here!
	/tail "Return target after the last replacement position"  ;!!! Note TAIL is redefined in here!
	/local save-target len value pos do-break
][
	save-target: target
	; If target is a string but search is not, make search a string (except for bitset).
	; If target is a binary but search is not, make search a binary (except for bitset).
	; If target is a bitset, or a block and search is not a block, len = 1
	len: lib/case [
		bitset? :search  1
		any-string? target [
			if any [not any-string? :search tag? :search] [search: form :search]
			length? :search
		]
		binary? target [
			unless binary? :search [search: to-binary :search] ; Must be convertable
			length? :search
		]
		any-block? :search [length? :search]
		true  1
	]
	; /all and /case checked before the while, /tail after
	do-break: unless all [:break] ; Will be none if not /all, a noop
	while pick [
		[pos: find target :search]
		[pos: find/case target :search]
	] not case [
		(value: replace pos) ; The replace argument can be a function
		target: change/part pos :value len
		do-break
	]
	either tail [target] [save-target]
]
; We need to consider adding an /any refinement to use find/any, once that works.

reword: func [
	"Make a string or binary based on a template and substitution values."
	source [any-string! binary!] "Template series with escape sequences"
	values [map! object! block!] "Keyword literals and value expressions"
	/case "Characters are case-sensitive"  ;!!! Note CASE is redefined in here!
	/only "Use values as-is, do not reduce the block, insert block values"
	/escape "Choose your own escape char(s) or [begin end] delimiters"
	char [char! any-string! binary! block! none!] {Default "$"}
	/into "Insert into a buffer instead (returns position after insert)"
	output [any-string! binary!] "The buffer series (modified)"
	/local char-end vals word wtype cword out fout rule a b w v
][
	assert/type [local none!]  ; Prevent locals injection
	unless into [output: make source length? source]
	; Determine the datatype to convert the keywords to internally
	; Case-sensitive map keys must be binary, tags are special-cased by parse
	wtype: lib/case [case binary! tag? source string! 'else type? source]
	; Determine the escape delimiter(s), if any
	lib/case/all [
		not escape [char: "$"]
		block? char [
			; Have to use parse here because ASSERT/type is broken
			rule: [char! | any-string! | binary!]
			unless parse c: char [set char rule set char-end opt rule] [
				cause-error 'script 'invalid-arg reduce [c]
			]
		]
		char? char [char: to wtype char]
		char? char-end [char-end: to wtype char-end]
	]
	lib/case [
		; Check whether values is a map of the kind we can use internally
		all [
			map? values      ; Must be a map to use series keys with no dups
			empty? char-end  ; If we have char-end, it gets appended to the keys
			foreach [w v] values [
				; Key types must match wtype and no unset values allowed
				if any [unset? :v wtype <> type? :w] [break/return false]
				true
			]
		] [vals: values]  ; Success, so use it
		; Otherwise, convert keywords to wtype and eliminate duplicates and empties
		; Last duplicate keyword wins; empty keywords, unset or none vals removed
		; Any trailing delimiter is added to the end of the key for convenience
		all [
			vals: make map! length? values  ; Make a new map internally
			not only block? values  ; Should we evaluate value expressions?
		] [
			while [not tail? values] [
				w: first+ values  ; Keywords are not evaluated
				set/any 'v do/next values 'values
				if any [set-word? :w lit-word? :w] [w: to word! :w]
				lib/case [
					wtype = type? :w none
					wtype <> binary! [w: to wtype :w]
					any-string? :w [w: to binary! :w]
					'else [w: to binary! to string! :w]
				]
				unless empty? w [
					unless empty? char-end [w: append copy w char-end]
					poke vals w unless unset? :v [:v]
				]
			]
		]
		'else [  ; /only doesn't apply, just assign raw values
			foreach [w v] values [  ; foreach can be used on all values types
				if any [set-word? :w lit-word? :w] [w: to word! :w]
				lib/case [
					wtype = type? :w none
					wtype <> binary! [w: to wtype :w]
					any-string? :w [w: to binary! :w]
					'else [w: to binary! to string! :w]
				]
				unless empty? w [
					unless empty? char-end [w: append copy w char-end]
					poke vals w unless unset? :v [:v]
				]
			]
		]
	]
	; Construct the reword rule
	word: make block! 2 * length? vals
	foreach w vals [word: reduce/into [w '|] word]
	word: head remove back word
	; Convert keyword if the type doesn't match
	cword: pick [(w: to wtype w)] wtype <> type? source
	set/any [out: fout:] pick [
		[   ; Convert to string if type combination needs it
			(output: insert output to string! copy/part a b)
			(output: insert output to string! a)
		][  ; ... otherwise just insert it directly
			(output: insert/part output a b)
			(output: insert output a)
		]
	] or~ tag? source and~ binary? source not binary? output
	escape: [
		copy w word cword out (
			output: insert output lib/case [
				block? v: select vals w [either only [v] :v]
				any-function? :v [apply :v [:b]]
				'else :v
			]
		) a:
<<<<<<< HEAD
	]
	rule: either empty? char [
		; No starting escape string, use TO multi
		[a: any [to word b: [escape | skip]] to end fout]
	][
		; Starting escape string defined, use regular TO
		if wtype <> type? char [char: to wtype char]
		[a: any [to char b: char [escape | none]] to end fout]
	]
=======
	]
	rule: either empty? char [
		; No starting escape string, use TO multi
		[a: any [to word b: [escape | skip]] to end fout]
	][
		; Starting escape string defined, use regular TO
		if wtype <> type? char [char: to wtype char]
		[a: any [to char b: char [escape | none]] to end fout]
	]
>>>>>>> 291cb579
	either case [parse/case source rule] [parse source rule]
	; Return end of output with /into, head otherwise
	either into [output] [head output]
]
; It's big, it's complex, but it works. Placeholder for a native.

move: func [
	"Move a value or span of values in a series."
	source [series!] "Source series (modified)"
	offset [integer!] "Offset to move by, or index to move to"
	/part "Move part of a series"
	length [integer!] "The length of the part to move"
	/skip "Treat the series as records of fixed size" ;; SKIP redefined
	size [integer!] "Size of each record"
	/to "Move to an index relative to the head of the series" ;; TO redefined
][
	unless length [length: 1]
	if skip [
		if 1 > size [cause-error 'script 'out-of-range size]
		offset: either to [offset - 1 * size + 1] [offset * size]
		length: length * size
	]
	part: take/part source length
	insert either to [at head source offset] [
		lib/skip source offset
	] part
]

extract: func [
	"Extracts a value from a series at regular intervals."
	series [series!]
	width [integer!] "Size of each entry (the skip)"
	/index "Extract from an offset position"
	pos "The position(s)" [number! logic! block!]
	/default "Use a default value instead of none"
	value "The value to use (will be called each time if a function)"
	/into "Insert into a buffer instead (returns position after insert)"
	output [series!] "The buffer series (modified)"
	/local len val
][  ; Default value is "" for any-string! output
	if zero? width [return any [output make series 0]]  ; To avoid an infinite loop
	len: either positive? width [  ; Length to preallocate
		divide length? series width  ; Forward loop, use length
	][
		divide index? series negate width  ; Backward loop, use position
	]
	unless index [pos: 1]
	either block? pos [
		unless parse pos [some [number! | logic!]] [cause-error 'Script 'invalid-arg reduce [pos]]
		unless output [output: make series len * length? pos]
		if all [not default any-string? output] [value: copy ""]
		forskip series width [forall pos [
			if none? set/any 'val pick series pos/1 [set/any 'val value]
			output: insert/only output :val
		]]
	][
		unless output [output: make series len]
		if all [not default any-string? output] [value: copy ""]
		forskip series width [
			if none? set/any 'val pick series pos [set/any 'val value]
			output: insert/only output :val
		]
	]
	either into [output] [head output]
]

alter: func [
	"Append value if not found, else remove it; returns true if added."
	series [series! port! bitset!] {(modified)}
	value
	/case "Case-sensitive comparison"
][
	if bitset? series [
		return either find series :value [
			remove/part series :value false
		][
			append series :value true
		]
	]
	found? unless remove (
		either case [find/case series :value] [find series :value]
	) [append series :value]
]

collect: func [
	"Evaluates a block, storing values via KEEP function, and returns block of collected values."
	body [block!] "Block to evaluate"
	/into "Insert into a buffer instead (returns position after insert)"
	output [series!] "The buffer series (modified)"
][
	unless output [output: make block! 16]
	do func [keep] body func [value [any-type!] /only] [
		output: apply :insert [output :value none none only]
		:value
	]
	either into [output] [head output]
]

format: function [
	"Format a string according to the format dialect."
	rules {A block in the format dialect. E.g. [10 -10 #"-" 4]}
	values
	/pad p
][
	p: any [p #" "]
	unless block? :rules [rules: reduce [:rules]]
	unless block? :values [values: reduce [:values]]

	; Compute size of output (for better mem usage):
	val: 0
	foreach rule rules [
		if word? :rule [rule: get rule]
		val: val + switch/default type?/word :rule [
			integer! [abs rule]
			string! [length? rule]
			char!    [1]
		][0]
	]

	out: make string! val
	insert/dup out p val

	; Process each rule:
	foreach rule rules [
		if word? :rule [rule: get rule]
		switch type?/word :rule [
			integer! [
				pad: rule
				val: form first+ values
				clear at val 1 + abs rule
				if negative? rule [
					pad: rule + length? val
					if negative? pad [out: skip out negate pad]
					pad: length? val
				]
				change out :val
				out: skip out pad ; spacing (remainder)
			]
			string!  [out: change out rule]
			char!    [out: change out rule]
		]
	]

	; Provided enough rules? If not, append rest:
	if not tail? values [append out values]
	head out
]

printf: func [
	"Formatted print."
	fmt "Format"
	val "Value or block of values"
][
	print format :fmt :val
]

split: func [
	"Split a series into pieces; fixed or variable size, fixed number, or at delimiters"
	series	[series!] "The series to split"
	dlm		[block! integer! char! bitset! any-string!] "Split size, delimiter(s), or rule(s)." 
	/into	"If dlm is an integer, split into n pieces, rather than pieces of length n."
	/local size piece-size count mk1 mk2 res fill-val add-fill-val
][
	either all [block? dlm  parse dlm [some integer!]] [
		map-each len dlm [
			either positive? len [
				copy/part series series: skip series len
			] [
				series: skip series negate len
				; return unset so that nothing is added to output
				()
			]
		]
	][
		size: dlm   ; alias for readability
		res: collect [
			parse/all series case [
				all [integer? size  into] [
					if size < 1 [cause-error 'Script 'invalid-arg size]
					count: size - 1
					piece-size: to integer! round/down divide length? series size
					if zero? piece-size [piece-size: 1]
					[
						count [copy series piece-size skip (keep/only series)]
						copy series to end (keep/only series)
					]
				]
				integer? dlm [
					if size < 1 [cause-error 'Script 'invalid-arg size]
					[any [copy series 1 size skip (keep/only series)]]
				]
				'else [ ; = any [bitset? dlm  any-string? dlm  char? dlm]
					[any [mk1: some [mk2: dlm break | skip] (keep/only copy/part mk1 mk2)]]
				]
			]
		]
		;-- Special processing, to handle cases where the spec'd more items in
		;   /into than the series contains (so we want to append empty items),
		;   or where the dlm was a char/string/charset and it was the last char
		;   (so we want to append an empty field that the above rule misses).
		fill-val: does [copy either any-block? series [[]] [""]]
		add-fill-val: does [append/only res fill-val]
		case [
			all [integer? size  into] [
				; If the result is too short, i.e., less items than 'size, add
				; empty items to fill it to 'size.
				; We loop here, because insert/dup doesn't copy the value inserted.
				if size > length? res [
					loop (size - length? res) [add-fill-val]
				]
			]
			; integer? dlm [
			; ]
			'else [ ; = any [bitset? dlm  any-string? dlm  char? dlm]
				; If the last thing in the series is a delimiter, there is an
				; implied empty field after it, which we add here.
				case [
					bitset? dlm [
						; ATTEMPT is here because LAST will return NONE for an 
						; empty series, and finding none in a bitest is not allowed.
						if attempt [find dlm last series] [add-fill-val]
					]
					char? dlm [
						if dlm = last series [add-fill-val]
					]
					string? dlm [
						if all [
							find series dlm
							empty? find/last/tail series dlm
						] [add-fill-val]
					]
				]
			]
		]
				
		res
	]
]

<<<<<<< HEAD
find-all: func [
	"Find all occurrences of a value within a series (allows modification)."
	'series [word!] "Variable for block, string, or other series"
	value
	body [block!] "Evaluated for each occurrence"
	/local orig result
=======
find-all: function [
    "Find all occurrences of a value within a series (allows modification)."
    'series [word!] "Variable for block, string, or other series"
    value
    body [block!] "Evaluated for each occurrence"
>>>>>>> 291cb579
][
	assert [series? orig: get series]
	set/any 'result while [set series find get series :value] [
		do body
		++ (series)
	]
	unless get series [set series orig]
	:result
]<|MERGE_RESOLUTION|>--- conflicted
+++ resolved
@@ -253,7 +253,6 @@
 				'else :v
 			]
 		) a:
-<<<<<<< HEAD
 	]
 	rule: either empty? char [
 		; No starting escape string, use TO multi
@@ -263,17 +262,6 @@
 		if wtype <> type? char [char: to wtype char]
 		[a: any [to char b: char [escape | none]] to end fout]
 	]
-=======
-	]
-	rule: either empty? char [
-		; No starting escape string, use TO multi
-		[a: any [to word b: [escape | skip]] to end fout]
-	][
-		; Starting escape string defined, use regular TO
-		if wtype <> type? char [char: to wtype char]
-		[a: any [to char b: char [escape | none]] to end fout]
-	]
->>>>>>> 291cb579
 	either case [parse/case source rule] [parse source rule]
 	; Return end of output with /into, head otherwise
 	either into [output] [head output]
@@ -513,26 +501,15 @@
 	]
 ]
 
-<<<<<<< HEAD
-find-all: func [
-	"Find all occurrences of a value within a series (allows modification)."
-	'series [word!] "Variable for block, string, or other series"
-	value
-	body [block!] "Evaluated for each occurrence"
-	/local orig result
-=======
 find-all: function [
     "Find all occurrences of a value within a series (allows modification)."
     'series [word!] "Variable for block, string, or other series"
     value
     body [block!] "Evaluated for each occurrence"
->>>>>>> 291cb579
-][
-	assert [series? orig: get series]
-	set/any 'result while [set series find get series :value] [
-		do body
-		++ (series)
-	]
-	unless get series [set series orig]
-	:result
+][
+    assert [series? orig: get series]
+    while [any [set series find get series :value (set series orig false)]] [
+        do body
+        ++ (series)
+    ]
 ]