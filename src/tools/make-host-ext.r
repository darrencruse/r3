REBOL [
    System: "REBOL [R3] Language Interpreter and Run-time Environment"
    Title: "Build REBOL 3.0 boot extension module"
    Rights: {
        Copyright 2012 REBOL Technologies
        REBOL is a trademark of REBOL Technologies
    }
    License: {
        Licensed under the Apache License, Version 2.0
        See: http://www.apache.org/licenses/LICENSE-2.0
    }
    Author: "Carl Sassenrath"
    Needs: 2.100.100
    Purpose: {
        Collects host-kit extension modules and writes them out
        to a .h file in a compilable data format.
    }
]

print "--- Make Host Boot Extension ---"

do %common.r

secure none
do %form-header.r
args: parse-args system/options/args
output-dir: fix-win32-path to file! any [args/OUTDIR %../]
mkdir/deep output-dir/include

;-- Collect Sources ----------------------------------------------------------

collect-files: func [
    "Collect contents of several source files and return combined with header."
    files [block!]
    /local source data header
][
    source: make block! 1000

    for-each file files [
        data: load/all file
        remove-each [a b] data [issue? a] ; commented sections
        unless block? header: find data 'rebol [
            print ["Missing header in:" file] halt
        ]
        unless empty? source [data: next next data] ; first one includes header
        append source data
    ]

    source
]

;-- Emit Functions -----------------------------------------------------------

out: make string! 10000
emit: func [d] [repend out d]

emit-cmt: func [text] [
    emit [
{/***********************************************************************
**
**  } text {
**
***********************************************************************/

}]
]

form-name: func [word] [
    uppercase replace/all replace/all to-string word #"-" #"_" #"?" #"Q"
]

emit-file: func [
    "Emit command enum and source script code."
    file [file!]
    source [block!]
    /local title name data exports words exported-words src prefix
][
    source: collect-files source

    title: select source/2 to-set-word 'title
    name: form select source/2 to-set-word 'name
    replace/all name "-" "_"
    prefix: uppercase copy name

    clear out
    emit form-header/gen title second split-path file %make-host-ext.r

    emit ["enum " name "_commands {^/"]

    ; Gather exported words if exports field is a block:
    words: make block! 100
    exported-words: make block! 100
    src: source
    while [src: find src set-word!] [
        if all [
            <no-export> != first back src
            find [command func function funct] src/2
        ][
            append exported-words to-word src/1
        ]
        if src/2 = 'command [append words to-word src/1]
        src: next src
    ]

    if block? exports: select second source to-set-word 'exports [
        insert exports exported-words
    ]

<<<<<<< HEAD
    for-each word words [emit [tab "CMD_" prefix #"_" replace/all form-name word "'" "_LIT"  ",^/"]]
    emit [tab "CMD_" prefix "_MAX" newline]
    emit "};^/^/"

    if src: select source to-set-word 'words [
        emit ["enum " name "_words {^/"]
        emit [tab "W_" prefix "_0,^/"]
        for-each word src [emit [tab "W_" prefix #"_" form-name word ",^/"]]
        emit [tab "W_" prefix "_MAX" newline]
        emit "};^/^/"
    ]

    code: append trim/head mold/only/flat source newline
    append code to-char 0 ; null terminator may be required
    emit [
        "extern const unsigned char RX_" name "[]^/"
    	"#ifdef INCLUDE_EXT_DATA^/"
	"	= {^/"
        binary-to-c to-binary code
        "}^/"
    	"#endif^/"

	";^/^/"
    ]
=======
    for-each word words [
        emit [
            spaced-tab
            "CMD_" prefix #"_" replace/all form-name word "'" "_LIT"  ","
            newline
        ]
    ]
    emit [spaced-tab "CMD_MAX" newline]
    emit ["};" newline newline]

    if src: select source to-set-word 'words [
        emit ["enum " name "_words {" newline]
        emit [spaced-tab "W_" prefix "_0," newline]
        for-each word src [
            emit [spaced-tab "W_" prefix #"_" form-name word "," newline]
        ]
        emit [spaced-tab "W_MAX" newline]
        emit ["};" newline newline]
    ]

    emit ["#ifdef INCLUDE_EXT_DATA" newline]
    code: append trim/head mold/only/flat source newline
    append code to-char 0 ; null terminator may be required
    emit [
        "const unsigned char RX_" name "[] = {" newline
        binary-to-c to-binary code
        "};" newline
        newline
    ]
    emit ["#endif" newline]
>>>>>>> 390b273e

    write rejoin [output-dir/include %/ file %.h] out

;   clear out
;   emit form-header/gen join title " - Module Initialization" second split-path file %make-host-ext.r
;   write rejoin [%../os/ file %.c] out
]<|MERGE_RESOLUTION|>--- conflicted
+++ resolved
@@ -106,32 +106,6 @@
         insert exports exported-words
     ]
 
-<<<<<<< HEAD
-    for-each word words [emit [tab "CMD_" prefix #"_" replace/all form-name word "'" "_LIT"  ",^/"]]
-    emit [tab "CMD_" prefix "_MAX" newline]
-    emit "};^/^/"
-
-    if src: select source to-set-word 'words [
-        emit ["enum " name "_words {^/"]
-        emit [tab "W_" prefix "_0,^/"]
-        for-each word src [emit [tab "W_" prefix #"_" form-name word ",^/"]]
-        emit [tab "W_" prefix "_MAX" newline]
-        emit "};^/^/"
-    ]
-
-    code: append trim/head mold/only/flat source newline
-    append code to-char 0 ; null terminator may be required
-    emit [
-        "extern const unsigned char RX_" name "[]^/"
-    	"#ifdef INCLUDE_EXT_DATA^/"
-	"	= {^/"
-        binary-to-c to-binary code
-        "}^/"
-    	"#endif^/"
-
-	";^/^/"
-    ]
-=======
     for-each word words [
         emit [
             spaced-tab
@@ -152,17 +126,17 @@
         emit ["};" newline newline]
     ]
 
-    emit ["#ifdef INCLUDE_EXT_DATA" newline]
     code: append trim/head mold/only/flat source newline
     append code to-char 0 ; null terminator may be required
     emit [
-        "const unsigned char RX_" name "[] = {" newline
+        "extern const unsigned char RX_" name "[]" newline
+    	"#ifdef INCLUDE_EXT_DATA=" newline
+	"	= {" newline
         binary-to-c to-binary code
-        "};" newline
-        newline
+        "}" newline
+        "#endif" newline
+        ";" newline
     ]
-    emit ["#endif" newline]
->>>>>>> 390b273e
 
     write rejoin [output-dir/include %/ file %.h] out
 
