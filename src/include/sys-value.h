//
// Rebol 3 Language Interpreter and Run-time Environment
// "Ren-C" branch @ https://github.com/metaeducation/ren-c
//
// Copyright 2012 REBOL Technologies
// Copyright 2012-2016 Rebol Open Source Contributors
// REBOL is a trademark of REBOL Technologies
//
// See README.md and CREDITS.md for more information
//
// Licensed under the Apache License, Version 2.0 (the "License");
// you may not use this file except in compliance with the License.
// You may obtain a copy of the License at
//
// http://www.apache.org/licenses/LICENSE-2.0
//
// Unless required by applicable law or agreed to in writing, software
// distributed under the License is distributed on an "AS IS" BASIS,
// WITHOUT WARRANTIES OR CONDITIONS OF ANY KIND, either express or implied.
// See the License for the specific language governing permissions and
// limitations under the License.
//
//=////////////////////////////////////////////////////////////////////////=//
//
//  Summary: Definitions for the Rebol Value Struct (REBVAL) and Helpers
//  File: %sys-value.h
//
//=////////////////////////////////////////////////////////////////////////=//
//
// REBVAL is the structure/union for all Rebol values. It's designed to be
// four C pointers in size (so 16 bytes on 32-bit platforms and 32 bytes
// on 64-bit platforms).  Operation will be most efficient with those sizes,
// and there are checks on boot to ensure that `sizeof(REBVAL)` is the
// correct value for the platform.  But from a mechanical standpoint, the
// system should be *able* to work even if the size is different.
//
// Of the four 32-or-64-bit slots that each value has, the first is used for
// the value's "Header".  This includes the data type, such as REB_INTEGER,
// REB_BLOCK, REB_STRING, etc.  Then there are 8 flags which are for general
// purposes that could apply equally well to any type of value (including
// whether the value should have a new-line after it when molded out inside
// of a block).  There are 8 bits which are custom to each type--for
// instance whether a key in an object is hidden or not.  Then there are
// 8 bits currently reserved for future use.
//
// The remaining content of the REBVAL struct is the "Payload".  It is the
// size of three (void*) pointers, and is used to hold whatever bits that
// are needed for the value type to represent itself.  Perhaps obviously,
// an arbitrarily long string will not fit into 3*32 bits, or even 3*64 bits!
// You can fit the data for an INTEGER or DECIMAL in that (at least until
// they become arbitrary precision) but it's not enough for a generic BLOCK!
// or a FUNCTION! (for instance).  So those pointers are used to point to
// things, and often they will point to one or more Rebol Series (see
// %sys-series.h for an explanation of REBSER, REBARR, REBCTX, and REBMAP.)
//
// While some REBVALs are in C stack variables, most reside in the allocated
// memory block for a Rebol series.  The memory block for a series can be
// resized and require a reallocation, or it may become invalid if the
// containing series is garbage-collected.  This means that many pointers to
// REBVAL are unstable, and could become invalid if arbitrary user code
// is run...this includes values on the data stack, which is implemented as
// a series under the hood.  (See %sys-stack.h)
//
// A REBVAL in a C stack variable does not have to worry about its memory
// address becoming invalid--but by default the garbage collector does not
// know that value exists.  So while the address may be stable, any series
// it has in the payload might go bad.  Use PUSH_GUARD_VALUE() to protect a
// stack variable's payload, and then DROP_GUARD_VALUE() when the protection
// is not needed.  (You must always drop the last guard pushed.)
//
// For a means of creating a temporary array of GC-protected REBVALs, see
// the "chunk stack" in %sys-stack.h.  This is used when building function
// argument frames, which means that the REBVAL* arguments to a function
// accessed via ARG() will be stable as long as the function is running.
//

//
// Note: Forward declarations are in %reb-defs.h
//

#ifndef VALUE_H
#define VALUE_H

// The definition of the REBVAL struct has a header followed by a payload.
// On 32-bit platforms the header is 32 bits, and on 64-bit platforms it is
// 64-bits.  However, even on 32-bit platforms, some payloads contain 64-bit
// quantities (doubles or 64-bit integers).  By default, the compiler would
// pad a payload with one 64-bit quantity and one 32-bit quantity to 128-bits,
// which would not leave room for the header (if REBVALs are to be 128-bits).
//
// So since R3-Alpha, a `#pragma pack` of 4 is requested for this file:
//
//     http://stackoverflow.com/questions/3318410/
//
<<<<<<< HEAD

struct Reb_Series;
typedef struct Reb_Series REBSER; // Rebol series node

struct Reb_Array;
typedef struct Reb_Array REBARR; // REBSER containing REBVALs ("Rebol Array")

struct Reb_Context;
typedef struct Reb_Context REBCTX; // parallel REBARR key/var arrays, +2 values

struct Reb_Func;
typedef struct Reb_Func REBFUN; // function parameters plus function REBVAL

struct Reb_Map;
typedef struct Reb_Map REBMAP; // REBARR listing key/value pairs with hash

struct Reb_Mem_Dump;
typedef struct Reb_Mem_Dump REBMDP;

// A `#pragma pack` of 4 was requested by the R3-Alpha source for the
// duration of %sys-value.h:
=======
// It is restored to the default via `#pragma pack()` at the end of the file.
// (Note that pack(push) and pack(pop) are not supported by older compilers.)
>>>>>>> 3f9978e6
//
// Compilers are free to ignore pragmas (or error on them).  Also, this
// packing subverts the automatic alignment handling of the compiler.  So if
// the manually packed structures do not position 64-bit values on 64-bit
// alignments, there can be problems.  On x86 this is generally just slower
// reads and writes, but on more esoteric platforms (like the C-to-Javascript
// translator "emscripten") some instances do not work at all.
//
// Hence REBVAL payloads that contain quantities that need 64-bit alignment
// put those *after* a platform-pointer sized field, even if that field is
// just padding.  On 32-bit platforms this will pair with the header to make
// enough space to get to a 64-bit alignment
//
// If #pragma pack is disabled, a REBVAL will wind up being 160 bits.  This
// won't give ideal performance, and will trigger an assertion in
// Assert_Basics.  But the code *should* be able to work otherwise if that
// assertion is removed.
//
#pragma pack(4)


//=////////////////////////////////////////////////////////////////////////=//
//
//  VALUE HEADER (`struct Reb_Value_Header`)
//
//=////////////////////////////////////////////////////////////////////////=//
//
// The layout of the header corresponds to the following bitfield
// structure on big endian machines:
//
//    unsigned specific:16;     // flags that can apply to any REBVAL kind
//    unsigned general:8;       // flags that can apply to any kind of REBVAL
//    unsigned kind:6;          // underlying system datatype (64 kinds)
//    unsigned settable:1;      // for debug build only--"formatted" to write
//    unsigned not_end:1;       // not an end marker
//
// Due to a desire to be able to assign all the header bits in one go
// with a native-platform-sized int, this is done with bit masking.
// Using bitfields would bring in questions of how smart the
// optimizer is, as well as the endianness of the underlyling machine.
//
// We use REBUPT (Rebol's pre-C99 compatibility type for uintptr_t,
// which is just uintptr_t from C99 on).  Only the low 32 bits are used
// on 64-bit machines in order to make sure all the features work on
// 32-bit machines...but could be used for some optimization or caching
// purpose to enhance the 64-bit build.  No such uses implemented yet.
//

struct Reb_Value_Header {
    REBUPT bits;
};

// `NOT_END_MASK`
//
// If set, it means this is *not* an end marker.  The bit has been picked
// strategically to be in the negative sense, and in the lowest bit position.
// This means that any even-valued unsigned integer REBUPT value can be used
// to implicitly signal an end.
//
// If this bit is 0, it means that *no other header bits are valid*, as it
// may contain arbitrary data used for non-REBVAL purposes.
//
// Note that the value doing double duty as a number for one purpose and an
// END marker as another *must* be another REBUPT.  It cannot be a pointer
// (despite being guaranteed-REBUPT-sized, and despite having a value that
// is 0 when you mod it by 2.  So-called "type-punning" is unsafe with a
// likelihood of invoking "undefined behavior", while it's the compiler's
// responsibility to guarantee that pointers to memory of the same type of
// data be compatibly read-and-written.
//
#define NOT_END_MASK cast(REBUPT, 0x01)

#define GENERAL_VALUE_BIT 8
#define TYPE_SPECIFIC_BIT 16

// `WRITABLE_MASK_DEBUG`
//
// This is for the debug build, to make it safer to use the implementation
// trick of NOT_END_MASK.  It indicates the slot is "REBVAL sized", and can
// be written into--including to be written with SET_END().
//
// It's again a strategic choice--the 2nd lowest bit and in the negative.
// This means any REBUPT value whose % 4 within a container doing
// double-duty as an implicit terminator for the contained values can
// trigger an alert if the values try to overwrite it.
//
#ifdef NDEBUG
    //
    // Though in the abstract it is desirable to have a way to protect an
    // individual value from writing even in the release build, this is
    // a debug-only check...it makes every value header initialization have
    // to do two writes instead of one (one to format, then later to write
    // and check that it is properly formatted space)
    //
#else
    // We want to be assured that we are not trying to take the type of a
    // value that is actually an END marker, because end markers chew out only
    // one bit--the rest of the REBUPT bits besides the bottom two may be
    // anything necessary for the purpose.
    //
    #define WRITABLE_MASK_DEBUG cast(REBUPT, 0x02)
#endif

// The type mask comes up a bit and it's a fairly obvious constant, so this
// hardcodes it for obviousness.  High 6 bits of the lowest byte.
//
#define HEADER_TYPE_MASK cast(REBUPT, 0xFC)


//=////////////////////////////////////////////////////////////////////////=//
//
//  END marker (not a value type, only writes `struct Reb_Value_Flags`)
//
//=////////////////////////////////////////////////////////////////////////=//
//
// Historically Rebol arrays were always one value longer than their maximum
// content, and this final slot was used for a special REBVAL called END!.
// Like a null terminator in a C string, it was possible to start from one
// point in the series and traverse to find the end marker without needing
// to maintain a count.  Rebol series store their length also--but it's
// faster and more general to use the terminator.
//
// Ren-C changed this so that end is not a data type, but rather seeing a
// header slot with the lowest bit set to 0.  (See NOT_END_MASK for
// an explanation of this choice.)  The upshot is that a data structure
// designed to hold Rebol arrays is able to terminate an array at full
// capacity with a pointer-sized integer with the lowest 2 bits clear, and
// use the rest of the bits for other purposes.  (See WRITABLE_MASK_DEBUG
// for why it's the low 2 bits and not just the lowest bit.)
//
// This means not only is a full REBVAL not needed to terminate, the sunk cost
// of an existing 32-bit or 64-bit number (depending on platform) can be used
// to avoid needing even 1/4 of a REBVAL for a header to terminate.  (See the
// `size` field in `struct Reb_Chunk` from %sys-stack.h for a simple example
// of the technique.)
//
// !!! Because Rebol Arrays (REBARR) have both a length and a terminator, it
// is important to keep these in sync.  R3-Alpha sought to give code the
// freedom to work with unterminated arrays if the cost of writing terminators
// was not necessary.  Ren-C pushed back against this to try and be more
// uniform to get the invariants under control.  A formal balance is still
// being sought of when terminators will be required and when they will not.
//

<<<<<<< HEAD
// The debug build puts REB_MAX in the type slot, to distinguish it from the
// 0 that signifies REB_TRASH.  That can be checked to ensure a writable
// value isn't a trash, but a non-writable value (e.g. a pointer) could be
// any bit pattern in the type slot.  Only check if it's a Rebol-initialized
// value slot...and then, tolerate "GC safe trash" (an unset in release)
//
#define IS_END(v) \
    (assert( \
        !((v)->header.bits & WRITABLE_MASK_DEBUG) \
        || (((v)->header.bits & HEADER_TYPE_MASK) != REB_TRASH \
            || GET_VAL_FLAG((v), TRASH_FLAG_SAFE) \
        ) \
    ), (v)->header.bits % 2 == 0)
=======
#ifdef NDEBUG
    #define IS_END(v)       LOGICAL((v)->header.bits % 2 == 0)
#else
    #define IS_END(v)       IS_END_Debug(v)
#endif
>>>>>>> 3f9978e6

#define NOT_END(v)          NOT(IS_END(v))

#ifdef NDEBUG
    #define SET_END(v)      ((v)->header.bits = 0)
#else
    //
    // The slot we are trying to write into must have at least been formatted
    // in the debug build VAL_INIT_WRITABLE_DEBUG().  Otherwise it could be a
    // pointer with its low bit clear, doing double-duty as an IS_END(),
    // marker...which we cannot overwrite...not even with another END marker.
    //
    #define SET_END(v) \
        (Assert_REBVAL_Writable((v), __FILE__, __LINE__), \
            (v)->header.bits = WRITABLE_MASK_DEBUG | REB_MAX)
#endif

// Pointer to a global END marker.  Though this global value is allocated to
// the size of a REBVAL, only the header is initialized.  This means if any
// of the value payload is accessed, it will trip memory checkers like
// Valgrind or Address Sanitizer to warn of the mistake.
//
#define END_VALUE (&PG_End_Val)


//=////////////////////////////////////////////////////////////////////////=//
//
//  GENERAL FLAGS common to every REBVAL
//
//=////////////////////////////////////////////////////////////////////////=//
//
// The value option flags are 8 individual bitflags which apply to every
// value of every type.  Due to their scarcity, they are chosen carefully.
//

enum {
    // `VALUE_FLAG_FALSE`
    //
    // Both NONE! and LOGIC!'s false state are FALSE? ("conditionally false").
    // All other types are TRUE?.  To make checking FALSE? and TRUE? faster,
    // this bit is set when creating NONE! or FALSE.  As a result, LOGIC!
    // does not need to store any data in its payload... its data of being
    // true or false is already covered by this header bit.
    //
<<<<<<< HEAD
    // The two cases of conditional falsehood are (LOGIC! FALSE), and the
    // NONE! value.  In order to optimize tests used by conditional constructs,
    // this header bit is set to 1 for those two values...while all others
    // set it to 0.
    //
    // This means that a LOGIC! does not need to use its data payload, and
    // can just check this bit to know if it is true or false.  Also, testing
    // for something being (LOGIC! TRUE) or (LOGIC! FALSE) can be done with
    // a bit mask against one memory location in the header--not two tests
    // against the type in the header and some byte in the payload.
    //
=======
>>>>>>> 3f9978e6
    VALUE_FLAG_FALSE = 1 << (GENERAL_VALUE_BIT + 0),

    // `VALUE_FLAG_LINE`
    //
    // If the line marker bit is 1, then when the value is molded it will put
    // a newline before the value.  The logic is a bit more subtle than that,
    // because an ANY-PATH! could not be LOADed back if this were allowed.
    // The bit is set initially by what the scanner detects, and then left
    // to the user's control after that.
    //
    // !!! The native `new-line` is used set this, which has a somewhat
    // poor name considering its similarity to `newline` the line feed char.
    //
    VALUE_FLAG_LINE = 1 << (GENERAL_VALUE_BIT + 1),

    // `VALUE_FLAG_THROWN`
    //
    // The thrown bit is being phased out, as the concept of a value itself
    // being "thrown" does not make a lot of sense, compared to the idea
    // that the evaluator itself is in a "throwing state".  If a thrown bit
    // can get on a value, then one has to worry about that value getting
    // copied and showing up somewhere that it doesn't make sense.
    //
    // Originally, R3-Alpha did not have a thrown bit on values, rather the
    // throw itself was represented as a certain kind of ERROR! value.  Ren-C
    // modifications extended THROW to allow a /NAME that could be a full
    // REBVAL (instead of a selection from a limited set of words).  This
    // made it possible to identify a throw by an object, function,
    // fully bound word, etc.
    //
    // But even after the change, the "thrown-ness" was still a property
    // of the "throw-name REBVAL".  By virtue of being a property on a
    // value *it could be dropped on the floor and ignored*.  There were
    // countless examples of this originating in the code.
    //
    // As part of the process of stamping out the idea that thrownness comes
    // from a value, all routines that can potentially return thrown values
    // have been adapted to return a boolean and adopt the XXX_Throws()
    // naming convention, so one can write:
    //
    //     if (XXX_Throws()) {
    //        /* handling code */
    //     }
    //
    // This forced every caller to consciously have a code path dealing with
    // potentially thrown values, reigning in the previous problems.  At
    // time of writing, the situation is much more under control, and natives
    // return a flag indicating that they wish to throw a value vs. return
    // one.  This is checked redundantly against the value bit for now, but
    // it is likely that the bit will be removed in favor of pushing the
    // responsibility into the evaluator state.
    //
    VALUE_FLAG_THROWN = 1 << (GENERAL_VALUE_BIT + 2),

    // This is a bit used in conjunction with VALUE_FLAG_THROWN, which could
    // also be folded in to be a model of being in an "exiting state".  The
    // usage is for definitionally scoped RETURN, RESUME/AT, and EXIT/FROM
    // where the frame desired to be targeted is marked with this flag.
    // Currently it is indicated by either the object of the call frame (for
    // a CLOSURE!) or the paramlist for all other ANY-FUNCTION!.
    //
    // !!! WARNING - In the current scheme this will only jump up to the most
    // recent instantiation of the function, as it does not have unique
    // identity in relative binding.  When FUNCTION! and its kind are updated
    // to use a new technique that brings it to parity with CLOSURE! in this
    // regard, then that will fix this.
    //
<<<<<<< HEAD
    VALUE_FLAG_EXIT_FROM = 1 << (GENERAL_VALUE_BIT + 3)
};

// VALUE_FLAG_e flags both generically applicable to all values and specific
// to a single value type.  To be a little on the safe side, the masking
// routines
//
#ifdef NDEBUG
    #define SET_VAL_FLAG(v,f) \
        ((v)->header.bits |= (f))

    #define GET_VAL_FLAG(v,f) \
        LOGICAL((v)->header.bits & (f))

    #define CLEAR_VAL_FLAG(v,f) \
        ((v)->header.bits &= ~cast(REBUPT, (f)))
#else
    // For safety in the debug build, all the type-specific flags include
    // their type as part of the flag.  This type is checked first, and then
    // masked out to use the single-bit-flag value which is intended.  The
    // check uses the bits of an exemplar type to identify the category
    // (e.g. REB_FUNCTION for ANY-FUNCTION!, REB_OBJECT for ANY-CONTEXT!)

    #define SET_VAL_FLAG(v,f) \
        (Assert_Flags_Are_For_Value((v), (f)), \
            (v)->header.bits |= ((f) & ~HEADER_TYPE_MASK))

    #define GET_VAL_FLAG(v,f) \
        (Assert_Flags_Are_For_Value((v), (f)), \
            LOGICAL((v)->header.bits & ((f) & ~HEADER_TYPE_MASK)))

    #define CLEAR_VAL_FLAG(v,f) \
        (Assert_Flags_Are_For_Value((v), (f)), \
            (v)->header.bits &= ~cast(REBUPT, (f) & ~HEADER_TYPE_MASK))
#endif

//
=======
    VALUE_FLAG_EXIT_FROM = 1 << (GENERAL_VALUE_BIT + 3),

    // `VALUE_FLAG_RELATIVE` is used to indicate a value that needs to have
    // a specific context added into it before it can have its bits copied
    // or used for some purposes.  An ANY-WORD! is relative if it refers to
    // a local or argument of a function, and has its bits resident in the
    // deep copy of that function's body.  An ANY-ARRAY! in the deep copy
    // of a function body must be relative also to the same function if
    // it contains any instances of such relative words.
    //
    // !!! The feature of specific binding is a work in progress, and only
    // bits of the supporting implementation changes are committed into the
    // master branch at a time.
    //
    VALUE_FLAG_RELATIVE = 1 << (GENERAL_VALUE_BIT + 4)
};

// VALUE_FLAG_XXX flags are applicable to all types.  Type-specific flags are
// named things like TYPESET_FLAG_XXX or WORD_FLAG_XXX and only apply to the
// type that they reference.  Both use these XXX_VAL_FLAG accessors.
//
#ifdef NDEBUG
    #define SET_VAL_FLAG(v,f) \
        ((v)->header.bits |= (f))

    #define GET_VAL_FLAG(v,f) \
        LOGICAL((v)->header.bits & (f))

    #define CLEAR_VAL_FLAG(v,f) \
        ((v)->header.bits &= ~cast(REBUPT, (f)))
#else
    // For safety in the debug build, all the type-specific flags include
    // their type as part of the flag.  This type is checked first, and then
    // masked out to use the single-bit-flag value which is intended.  The
    // check uses the bits of an exemplar type to identify the category
    // (e.g. REB_FUNCTION for ANY-FUNCTION!, REB_OBJECT for ANY-CONTEXT!)

    #define SET_VAL_FLAG(v,f) \
        (Assert_Flags_Are_For_Value((v), (f)), \
            (v)->header.bits |= ((f) & ~HEADER_TYPE_MASK))

    #define GET_VAL_FLAG(v,f) \
        (Assert_Flags_Are_For_Value((v), (f)), \
            LOGICAL((v)->header.bits & ((f) & ~HEADER_TYPE_MASK)))

    #define CLEAR_VAL_FLAG(v,f) \
        (Assert_Flags_Are_For_Value((v), (f)), \
            (v)->header.bits &= ~cast(REBUPT, (f) & ~HEADER_TYPE_MASK))
#endif

//
>>>>>>> 3f9978e6
// Setting and clearing multiple flags works, so these names make that "clear"
//

#define SET_VAL_FLAGS(v,f) \
    SET_VAL_FLAG((v), (f))

#define CLEAR_VAL_FLAGS(v,f) \
    CLEAR_VAL_FLAG((v), (f))


//=////////////////////////////////////////////////////////////////////////=//
//
//  VALUE "KIND" (1 out of 64 different foundational types)
//
//=////////////////////////////////////////////////////////////////////////=//
//
// Every value has 6 bits reserved for its VAL_TYPE().  The reason only 6
// are used is because low-level TYPESET!s are only 64-bits (so they can fit
// into a REBVAL payload, along with a key symbol to represent a function
// parameter).  If there were more types, they couldn't be flagged in a
// typeset that fit in a REBVAL under that constraint.
//
// VAL_TYPE() should obviously not be called on uninitialized memory.  But
// it should also not be called on an END marker, as those markers only
// guarantee the low bit as having Rebol-readable-meaning.  In debug builds,
// this is asserted by VAL_TYPE_Debug.
//

#ifdef NDEBUG
    #define VAL_TYPE(v) \
        cast(enum Reb_Kind, (v)->header.bits & HEADER_TYPE_MASK)
#else
    #define VAL_TYPE(v) \
        VAL_TYPE_Debug((v), __FILE__, __LINE__)
#endif

// For the processor's convenience, the 64 basic Rebol types are shifted to
// the left by 2 bits.  This makes their range go from 0..251 instead of
// from 0..63.  The choice to do this is because most of the type the types
// are just used in comparisons or switch statements, and it's cheaper to
// not have to shift out the 2 low bits that are used for END and WRITABLE
// flags in the header most of the time.
//
// However, to index into a zero based array with 64 elements, the shift
// needs to be done.  If that's required these defines adjust for the shift.
// See also REB_MAX_0
//
#define KIND_FROM_0(z) cast(enum Reb_Kind, (z) << 2)
#define TO_0_FROM_KIND(k) (cast(REBCNT, (k)) >> 2)
#define VAL_TYPE_0(v) TO_0_FROM_KIND(VAL_TYPE(v))

// SET_TYPE_BITS only sets the type, with other header bits intact.  This
// should be used when you are sure that the new type payload is in sync with
// the type and bits (for instance, changing from one ANY-WORD! type to
// another, the binding needs to be in sync with the header bits)
//
// NOTE: The header MUST already be valid and initialized to use this!  For
// fresh value creation, one wants to use VAL_RESET_HEADER to clear bits and
// set the type.
//
// !!! Is it worth the effort to add a debugging flag into the value to
// disallow calling this routine if VAL_RESET_HEADER has not been run, or
// are there too few instances to be worth it and is _BITS enough a hint?
//
#define VAL_SET_TYPE_BITS(v,t) \
    ((v)->header.bits &= ~cast(REBUPT, HEADER_TYPE_MASK), \
        (v)->header.bits |= (t))

// VAL_RESET_HEADER clears out the header and sets it to a new type (and also
// sets the option bits indicating the value is *not* an END marker, and
// that the value is a full cell which can be written to).
//
#ifdef NDEBUG
    #define VAL_RESET_HEADER(v,t) \
        ((v)->header.bits = NOT_END_MASK | (t))
#else
    // The debug build includes an extra check that the value we are about
    // to write the header of is actually a full REBVAL-sized slot...and not
    // just an implicit END marker that's really doing double-duty as some
    // internal pointer of a container structure.
    //
    #define VAL_RESET_HEADER(v,t) \
        (Assert_REBVAL_Writable((v), __FILE__, __LINE__), \
            (v)->header.bits = NOT_END_MASK | WRITABLE_MASK_DEBUG | (t))
#endif

// !!! SET_ZEROED is a macro-capture of a dodgy behavior of R3-Alpha,
// which was to assume that clearing the payload of a value and then setting
// the header made it the `zero?` of that type.  Review uses.
//
#define SET_ZEROED(v,t) \
    (VAL_RESET_HEADER((v),(t)), \
        CLEAR(&(v)->payload, sizeof(union Reb_Value_Payload)))

<<<<<<< HEAD
//
// The ability to read and write all the EXTS at once as an 8-bit value.
// Review uses to see if they could be done all as part of the initialization.
//

#define VAL_EXTS_DATA(v) \
    (((v)->header.bits & \
        (cast(REBUPT, 0xFF) << TYPE_SPECIFIC_BIT)) >> TYPE_SPECIFIC_BIT)

#define VAL_SET_EXTS_DATA(v,e) \
    (((v)->header.bits &= ~(cast(REBUPT, 0xFF) << TYPE_SPECIFIC_BIT)), \
        (v)->header.bits |= ((e) << TYPE_SPECIFIC_BIT))

=======
>>>>>>> 3f9978e6

//=////////////////////////////////////////////////////////////////////////=//
//
//  TRACK payload (not a value type, only in DEBUG)
//
//=////////////////////////////////////////////////////////////////////////=//
//
// `struct Reb_Track` is the value payload in debug builds for any REBVAL
// whose VAL_TYPE() doesn't need any information beyond the header.  This
// offers a chance to inject some information into the payload to help
// know where the value originated.  It is used by TRASH!, UNSET!, NONE!,
// LOGIC!, and BAR!.
//
// In addition to the file and line number where the assignment was made,
// the "tick count" of the DO loop is also saved.  This means that it can
// be possible in a repro case to find out which evaluation step produced
// the value--and at what place in the source.  Repro cases can be set to
// break on that tick count, if it is deterministic.
//

// !!! If we're not using TRACK_EMPTY_PAYLOADS, should this POISON_MEMORY()
// on the payload to catch invalid reads?  Trash values don't hang around
// that long, except for the values in the extra "->rest" capacity of series.
// Would that be too many memory poisonings to handle efficiently?
//
#define TRACK_EMPTY_PAYLOADS

#if !defined(NDEBUG)
    #ifdef TRACK_EMPTY_PAYLOADS
        struct Reb_Track {
            const char *filename;
            int line;
            REBCNT count;
        };

        #define SET_TRACK_PAYLOAD(v) \
            ( \
                (v)->payload.track.filename = __FILE__, \
                (v)->payload.track.line = __LINE__, \
                (v)->payload.track.count = TG_Do_Count, \
                NOOP \
            )

        #define VAL_TRACK_FILE(v)       ((v)->payload.track.filename)
        #define VAL_TRACK_LINE(v)       ((v)->payload.track.line)
        #define VAL_TRACK_COUNT(v)      ((v)->payload.track.count)
    #else
        #define SET_TRACK_PAYLOAD(v) NOOP
    #endif
#endif


//=////////////////////////////////////////////////////////////////////////=//
//
//  TRASH! (may use `struct Reb_Track`)
//
//=////////////////////////////////////////////////////////////////////////=//
//
//     NOTE: In debug builds, Reb_Trash saves the line and file where
//     the "trashing" of the cell slot happened  See `Reb_Value.track`.
//
// Trash is what's written into cells in the debug build when the cell is
// expected to be overwitten with valid data.  To prevent it from being
// inspected while it's in an invalid state, VAL_TYPE used on a trash value
// will assert in the debug build.
//
// By default, the garbage collector will raise an alert if a TRASH! value
// is not overwritten by the time it sees it.  But some cases work with
// GC-visible locations and want the GC to ignore a transitional trash.  For
// these cases use SET_TRASH_GC_SAFE().
//
// IS_TRASH_DEBUG() can be used to test for trash, but in debug builds only.
// The macros for setting trash will compile in both debug and release builds,
// though an unsafe trash will be a NOOP in release builds.  (So the "trash"
// will be uninitialized memory, in that case.)  A safe trash set turns into
// a SET_UNSET() in release builds.
//
#ifdef NDEBUG
    #define MARK_VAL_UNWRITABLE_DEBUG(v) NOOP

    #define VAL_INIT_WRITABLE_DEBUG(v) NOOP

    #define SET_TRASH_IF_DEBUG(v) NOOP

    #define SET_TRASH_SAFE(v) SET_UNSET(v)
#else
    enum {
        // GC safe trash (UNSET! in release build)
        //
        TRASH_FLAG_SAFE = (1 << TYPE_SPECIFIC_BIT) | REB_TRASH
    };

    // Special type check...we don't want to use a VAL_TYPE() == REB_TRASH
    // because VAL_TYPE is supposed to assert on trash
    //
    #define IS_TRASH_DEBUG(v) \
        (((v)->header.bits & HEADER_TYPE_MASK) == 0)

    // This particularly virulent form of trashing will make the resultant
    // cell unable to be used with SET_END() or VAL_RESET_HEADER() until
    // a SET_TRASH_IF_DEBUG() or SET_TRASH_SAFE() is used to overrule it.
    //
<<<<<<< HEAD
    #define MARK_VAL_READ_ONLY_DEBUG(v) \
=======
    #define MARK_VAL_UNWRITABLE_DEBUG(v) \
>>>>>>> 3f9978e6
        ((v)->header.bits &= ~cast(REBUPT, WRITABLE_MASK_DEBUG), NOOP)

    // The debug build requires that any value slot that's going to be written
    // to via VAL_RESET_HEADER() be marked writable.  Series and other value
    // containers do this automatically, but if you make a REBVAL as a stack
    // variable then it will have to be done before any write can happen.
    //
    // An alignment check to the size of a pointer is commented out due to
    // being expensive to run on every value in the system, but should be
    // added under an "intense checks" switch.
    //
    #define VAL_INIT_WRITABLE_DEBUG(v) \
        ( \
            /* assert(cast(REBUPT, (v)) % sizeof(REBUPT) == 0), */ \
            (v)->header.bits = NOT_END_MASK | WRITABLE_MASK_DEBUG, \
            SET_TRACK_PAYLOAD(v) \
        )

    #define SET_TRASH_IF_DEBUG(v) \
        ( \
            VAL_RESET_HEADER((v), REB_TRASH), \
            SET_TRACK_PAYLOAD(v) \
        )

    #define SET_TRASH_SAFE(v) \
        ( \
            VAL_RESET_HEADER((v), REB_TRASH), \
            SET_VAL_FLAG((v), TRASH_FLAG_SAFE), \
            SET_TRACK_PAYLOAD(v) \
        )
#endif


//=////////////////////////////////////////////////////////////////////////=//
//
//  UNSET! (unit type - fits in header bits, may use `struct Reb_Track`)
//
//=////////////////////////////////////////////////////////////////////////=//
//
// Unset is one of Rebol's two unit types (the other being NONE!).  Whereas
// integers can be values like 1, 2, 3... and LOGIC! can be true or false,
// an UNSET! can be only... unset.  Its type is its value.
//
// By default, variable lookups that come back as unset will result in an
// error, and the average user would not be putting them into blocks on
// purpose.  Hence the Ren-C branch of Rebol3 pushed forward an initiative
// to make unsets frequently denote an intent to "opt out" of things.  This
// involved
//
// Since they have no data payload, unsets in the debug build use Reb_Track
// as their structure to show where-and-when they were assigned.  This is
// helpful because unset is the default initialization value for several
// constructs.
//

#ifdef NDEBUG
    #define SET_UNSET(v) \
        VAL_RESET_HEADER((v), REB_UNSET)

#else
    #define SET_UNSET(v) \
        (VAL_RESET_HEADER((v), REB_UNSET), SET_TRACK_PAYLOAD(v))
#endif

// Pointer to a global protected unset value that can be used when a read-only
// UNSET! value is needed.
//
#define UNSET_VALUE (&PG_Unset_Value[0])

// In legacy mode Ren-C still supports the old convention that IFs that don't
// take the true branch or a WHILE loop that never runs a body return a NONE!
// value instead of an UNSET!.  To track the locations where this decision is
// made more easily, SET_UNSET_UNLESS_LEGACY_NONE() is used.
//
#ifdef NDEBUG
    #define SET_UNSET_UNLESS_LEGACY_NONE(v) \
        SET_UNSET(v) // LEGACY() only available in Debug builds
#else
    #define SET_UNSET_UNLESS_LEGACY_NONE(v) \
        (LEGACY(OPTIONS_NONE_INSTEAD_OF_UNSETS) ? SET_NONE(v) : SET_UNSET(v))
#endif


//=////////////////////////////////////////////////////////////////////////=//
//
//  BAR! and LIT-BAR! (fits in header bits, may use `struct Reb_Track`)
//
//=////////////////////////////////////////////////////////////////////////=//
//
// The "expression barrier" is denoted by a lone vertical bar `|`, and it
// has the special property of being rejected for argument fulfillment, but
// ignored at interstitial positions.  So:
//
//     append [a b c] | [d e f] print "Hello"   ;-- will cause an error
//     append [a b c] [d e f] | print "Hello"   ;-- is legal
//
// This makes it similar to an UNSET! in behavior, but given its specialized
// purpose unlikely to conflict as being needed to be passed as an actual
// parameter.  Literal unsets in source are treated differently by the
// evaluator than unsets in variables or coming from the result of a function
// call, so that `append [a b c] something-that-returns-a-bar` is legal.
//
// The other loophole for making barriers is the LIT-BAR!, which can allow
// passing a BAR! by value.  So `append [a b c] '|` would work.
//

#ifdef NDEBUG
    #define SET_BAR(v) \
        VAL_RESET_HEADER((v), REB_BAR)

    #define SET_LIT_BAR(v) \
        VAL_RESET_HEADER((v), REB_LIT_BAR)
#else
    #define SET_BAR(v) \
        (VAL_RESET_HEADER((v), REB_BAR), SET_TRACK_PAYLOAD(v))

    #define SET_LIT_BAR(v) \
        (VAL_RESET_HEADER((v), REB_LIT_BAR), SET_TRACK_PAYLOAD(v))
#endif


//=////////////////////////////////////////////////////////////////////////=//
//
//  NONE! (unit type - fits in header bits, may use `struct Reb_Track`)
//
//=////////////////////////////////////////////////////////////////////////=//
//
// Unlike UNSET!, none values are inactive.  They do not cause errors
// when they are used in situations like the condition of an IF statement.
// Instead they are considered to be false--like the LOGIC! #[false] value.
// So none is considered to be the other "conditionally false" value.
//
// Only those two values are conditionally false in Rebol, and testing for
// conditional truth and falsehood is frequent.  Hence in addition to its
// type, NONE! also carries a header bit that can be checked for conditional
// falsehood.
//
// Though having tracking information for a none is less frequently useful
// than for TRASH! or UNSET!, it's there in debug builds just in case it
// ever serves a purpose, as the REBVAL payload is not being used.
//

#ifdef NDEBUG
    #define SET_NONE(v) \
        ((v)->header.bits = VALUE_FLAG_FALSE | NOT_END_MASK | REB_NONE)
#else
    #define SET_NONE(v) \
        (Assert_REBVAL_Writable((v), __FILE__, __LINE__), \
            (v)->header.bits = VALUE_FLAG_FALSE | \
            NOT_END_MASK | WRITABLE_MASK_DEBUG | REB_NONE, \
        SET_TRACK_PAYLOAD(v))
#endif

#define NONE_VALUE (&PG_None_Value[0])


//=////////////////////////////////////////////////////////////////////////=//
//
//  LOGIC! (type and value fits in header bits, may use `struct Reb_Track`)
//
//=////////////////////////////////////////////////////////////////////////=//
//
// A logic can be either true or false.  For purposes of optimization, logical
// falsehood is indicated by one of the value option bits in the header--as
// opposed to in the value payload.  This means it can be tested quickly and
// that a single check can test for both NONE! and logic false.
//
// Conditional truth and falsehood allows an interpretation where a NONE!
// is a "falsey" value as well as logic false.  Unsets are neither
// conditionally true nor conditionally false, and so debug builds will
// complain if you try to determine which it is.  (It likely means a mistake
// was made in skipping a formal decision-point regarding whether an unset
// should represent an "opt out" or an error.)
//
// Due to no need for payload, it goes ahead and includes a TRACK payload
// in debug builds.
//

#ifdef NDEBUG
    #define SET_TRUE(v) \
        ((v)->header.bits = REB_LOGIC | NOT_END_MASK)

    #define SET_FALSE(v) \
        ((v)->header.bits = REB_LOGIC | NOT_END_MASK \
            | VALUE_FLAG_FALSE)
#else
    #define SET_TRUE(v) \
        (Assert_REBVAL_Writable((v), __FILE__, __LINE__), \
            (v)->header.bits = REB_LOGIC | NOT_END_MASK \
                | WRITABLE_MASK_DEBUG, \
         SET_TRACK_PAYLOAD(v)) // compound

    #define SET_FALSE(v) \
        (Assert_REBVAL_Writable((v), __FILE__, __LINE__), \
            (v)->header.bits = REB_LOGIC | NOT_END_MASK \
            | WRITABLE_MASK_DEBUG | VALUE_FLAG_FALSE, \
         SET_TRACK_PAYLOAD(v))  // compound
#endif

#define SET_LOGIC(v,n)  ((n) ? SET_TRUE(v) : SET_FALSE(v))
#define VAL_LOGIC(v)    NOT(GET_VAL_FLAG((v), VALUE_FLAG_FALSE))

#ifdef NDEBUG
    #define IS_CONDITIONAL_FALSE(v) \
        GET_VAL_FLAG((v), VALUE_FLAG_FALSE)
#else
    // In a debug build, we want to make sure that UNSET! is never asked
    // about its conditional truth or falsehood; it's neither.
    //
    #define IS_CONDITIONAL_FALSE(v) \
        IS_CONDITIONAL_FALSE_Debug(v)
#endif

#define IS_CONDITIONAL_TRUE(v) NOT(IS_CONDITIONAL_FALSE(v))

#define FALSE_VALUE (&PG_False_Value[0])
#define TRUE_VALUE (&PG_True_Value[0])


//
// Rebol Symbol
//
// !!! Historically Rebol used an unsigned 32-bit integer as a "symbol ID".
// These symbols did not participate in garbage collection and had to be
// looked up in a table to get their values.  Ren-C is moving toward adapting
// REBSERs to be able to store words and canon words, as well as GC them.
// This starts moving the types to be the size of a platform pointer.
//

typedef REBUPT REBSYM;


/***********************************************************************
**
**  DATATYPE - Datatype or pseudo-datatype
**
**  !!! Consider rename to TYPE! once legacy TYPE? calls have been
**  converted to TYPE-OF.  Also consider a model where there are
**  user types, and hence TYPE? may be able to return more than just
**  one out of a set of 64 things.
**
***********************************************************************/

struct Reb_Datatype {
    enum Reb_Kind kind;
    REBARR  *spec;
//  REBINT  min_type;
//  REBINT  max_type;
};

#define VAL_TYPE_KIND(v)    ((v)->payload.datatype.kind)
#define VAL_TYPE_KIND_0(v)  TO_0_FROM_KIND(VAL_TYPE_KIND(v))

#define VAL_TYPE_SPEC(v)    ((v)->payload.datatype.spec)

// %words.r is arranged so that symbols for types are at the start
// Although REB_TRASH is 0, the 0 REBCNT used for symbol IDs is reserved
// for "no symbol".  So there is no symbol for the "fake" type TRASH!
//
#define IS_KIND_SYM(s)      ((s) < REB_MAX_0 + 1)
#define KIND_FROM_SYM(s)    cast(enum Reb_Kind, KIND_FROM_0((s) - 1))
#define SYM_FROM_KIND(k) \
    (assert((k) < REB_MAX), cast(REBSYM, TO_0_FROM_KIND(k) + 1))
#define VAL_TYPE_SYM(v)     SYM_FROM_KIND((v)->payload.datatype.kind)

//#define   VAL_MIN_TYPE(v) ((v)->payload.datatype.min_type)
//#define   VAL_MAX_TYPE(v) ((v)->payload.datatype.max_type)


/***********************************************************************
**
**  NUMBERS - Integer and other simple scalars
**
***********************************************************************/

struct Reb_Integer {
    //
    // On 32-bit platforms, this payload structure begins after a 32-bit
    // header...hence not a 64-bit aligned location.  Since a REBUPT is
    // 32-bits on 32-bit platforms and 64-bit on 64-bit, putting one here
    // right after the header ensures `value` will be on a 64-bit boundary.
    //
    // (At time of writing, this is necessary for the "C-to-Javascript"
    // emscripten build to work.  It's also likely preferred by x86.)
    //
    REBUPT padding;

    REBI64 i64;
};

#define VAL_INT32(v)    cast(REBINT, (v)->payload.integer.i64)

#ifdef NDEBUG
    #define VAL_INT64(v)    ((v)->payload.integer.i64)
#else
    #define VAL_INT64(v)    (*VAL_INT64_Ptr_Debug(v))
#endif

#define SET_INTEGER(v,n) \
    (VAL_RESET_HEADER(v, REB_INTEGER), (v)->payload.integer.i64 = (n))

#define MAX_CHAR        0xffff
#define VAL_CHAR(v)     ((v)->payload.character)
#define SET_CHAR(v,n) \
    (VAL_RESET_HEADER((v), REB_CHAR), VAL_CHAR(v) = (n), NOOP)

#define IS_NUMBER(v) \
    (VAL_TYPE(v) == REB_INTEGER || VAL_TYPE(v) == REB_DECIMAL)


/***********************************************************************
**
**  DECIMAL -- Implementation-wise, a 'double'-precision floating
**  point number in C (typically 64-bit).
**
***********************************************************************/

struct Reb_Decimal {
    //
    // See notes on Reb_Integer for why this is needed (handles case of when
    // `value` is 64-bit, and the platform is 32-bit.)
    //
    REBUPT padding;

    REBDEC dec;
};

#ifdef NDEBUG
    #define VAL_DECIMAL(v)  ((v)->payload.decimal.dec)
#else
    #define VAL_DECIMAL(v)  (*VAL_DECIMAL_Ptr_Debug(v))
#endif

// !!! Several parts of the code want to access the decimal as "bits", where
// those bits are cast as a 64-bit integer.  This uses casting, which is bad,
// but even worse was that it used to use the disengaged integer state of
// the union.  (so it was calling VAL_INTEGER() on a MONEY! or a DECIMAL!).
// This at least makes it clear what's happening.
//
#ifdef NDEBUG
    #define VAL_DECIMAL_BITS(v) (*cast(REBI64*, &(v)->payload.decimal.dec))
#else
    #define VAL_DECIMAL_BITS(v) (*cast(REBI64*, VAL_DECIMAL_Ptr_Debug(v)))
#endif

#define SET_DECIMAL(v,n) \
    (VAL_RESET_HEADER(v, REB_DECIMAL), (v)->payload.decimal.dec = (n))


/***********************************************************************
**
**  MONEY -- Includes denomination and amount
**
**  !!! The naming of "deci" used by MONEY! as "decimal" is a very
**  bad overlap with DECIMAL! and also not very descriptive of what
**  the properties of a "deci" are.  Also, to be a useful money
**  abstraction it should store the currency type, e.g. the three
**  character ISO 4217 code (~15 bits to store)
**
**      https://en.wikipedia.org/wiki/ISO_4217
**
***********************************************************************/

struct Reb_Money {
    deci amount;
};

#define VAL_MONEY_AMOUNT(v)     ((v)->payload.money.amount)
#define SET_MONEY_AMOUNT(v,n) \
    (VAL_RESET_HEADER((v), REB_MONEY), VAL_MONEY_AMOUNT(v) = (n), NOOP)


/***********************************************************************
**
**  DATE and TIME
**
***********************************************************************/

typedef struct reb_ymdz {
#ifdef ENDIAN_LITTLE
    REBINT zone:7;  // +/-15:00 res: 0:15
    REBCNT day:5;
    REBCNT month:4;
    REBCNT year:16;
#else
    REBCNT year:16;
    REBCNT month:4;
    REBCNT day:5;
    REBINT zone:7;  // +/-15:00 res: 0:15
#endif
} REBYMD;

typedef union reb_date {
    REBYMD date;
    REBCNT bits;
} REBDAT;

struct Reb_Time {
    REBI64 time;    // time in nanoseconds
    REBDAT date;
};

#define VAL_TIME(v) ((v)->payload.time.time)
#define TIME_SEC(n) ((REBI64)(n) * 1000000000L)

#define MAX_SECONDS (((i64)1<<31)-1)
#define MAX_HOUR    (MAX_SECONDS / 3600)
#define MAX_TIME    ((REBI64)MAX_HOUR * HR_SEC)

#define NANO        1.0e-9
#define SEC_SEC     ((REBI64)1000000000L)
#define MIN_SEC     (60 * SEC_SEC)
#define HR_SEC      (60 * 60 * SEC_SEC)

#define SEC_TIME(n)  ((n) * SEC_SEC)
#define MIN_TIME(n)  ((n) * MIN_SEC)
#define HOUR_TIME(n) ((n) * HR_SEC)

#define SECS_IN(n) ((n) / SEC_SEC)
#define VAL_SECS(n) (VAL_TIME(n) / SEC_SEC)

#define DEC_TO_SECS(n) (i64)(((n) + 5.0e-10) * SEC_SEC)

#define SECS_IN_DAY 86400
#define TIME_IN_DAY (SEC_TIME((i64)SECS_IN_DAY))

#define NO_TIME     MIN_I64

#define MAX_YEAR        0x3fff

#define VAL_DATE(v)     ((v)->payload.time.date)
#define VAL_YEAR(v)     ((v)->payload.time.date.date.year)
#define VAL_MONTH(v)    ((v)->payload.time.date.date.month)
#define VAL_DAY(v)      ((v)->payload.time.date.date.day)
#define VAL_ZONE(v)     ((v)->payload.time.date.date.zone)

#define ZONE_MINS 15
#define ZONE_SECS (ZONE_MINS*60)
#define MAX_ZONE (15 * (60/ZONE_MINS))


/***********************************************************************
**
**  TUPLE
**
***********************************************************************/

typedef struct Reb_Tuple {
    REBYTE tuple[12];
} REBTUP;

#define VAL_TUPLE(v)        ((v)->payload.tuple.tuple + 1)
#define VAL_TUPLE_LEN(v)    ((v)->payload.tuple.tuple[0])
#define MAX_TUPLE 10


/***********************************************************************
**
**  PAIR
**
***********************************************************************/

#define VAL_PAIR(v)     ((v)->payload.pair)
#define VAL_PAIR_X(v)   ((v)->payload.pair.x)
#define VAL_PAIR_Y(v)   ((v)->payload.pair.y)
#define VAL_PAIR_X_INT(v) ROUND_TO_INT((v)->payload.pair.x)
#define VAL_PAIR_Y_INT(v) ROUND_TO_INT((v)->payload.pair.y)

#define SET_PAIR(v,x,y) \
    (VAL_RESET_HEADER(v, REB_PAIR),VAL_PAIR_X(v)=(x),VAL_PAIR_Y(v)=(y))


/****************************************************************************
**
**  ANY-SERIES!
**
*****************************************************************************/

union Reb_Binding_Target {
    REBFUN *relative; // for VALUE_FLAG_RELATIVE
    REBCTX *specific; // for !VALUE_FLAG_RELATIVE
};

#define IS_RELATIVE(v) \
    GET_VAL_FLAG((v), VALUE_FLAG_RELATIVE)

#define IS_SPECIFIC(v) \
    NOT(IS_RELATIVE(v))

//
// Only read VAL_RELATIVE and VAL_SPECIFIC through the generic `any_target`.
// Write via the main payload types (see the notes in Reb_Value_Payload)
//

#define VAL_RELATIVE(v) \
    (assert(IS_RELATIVE(v)), \
        (v)->payload.any_target.relative)

#ifdef NDEBUG
    #define VAL_SPECIFIC(v)     ((v)->payload.any_target.specific)
#else
    #define VAL_SPECIFIC(v)     VAL_SPECIFIC_Debug(v)
#endif


struct Reb_Any_Series {
    //
    // `specifier` is used in ANY-ARRAY! payloads.  It is a pointer to a FRAME!
    // context which indicates where relatively-bound ANY-WORD! values which
    // are in the series data can be looked up to get their variable values.
    // If the array does not contain any relatively bound words then it is
    // okay for this to be NULL.
    //
    union Reb_Binding_Target target;

    // `series` represents the actual physical underlying data, which is
    // essentially a vector of equal-sized items.  The length of the item
    // (the series "width") is kept within the REBSER abstraction.  See the
    // file %sys-series.h for notes.
    //
    REBSER *series;

    // `index` is the 0-based position into the series represented by this
    // ANY-VALUE! (so if it is 0 then that means a Rebol index of 1).
    //
    // It is possible that the index could be to a point beyond the range of
    // the series.  This is intrinsic, because the series can be modified
    // through other values and not update the others referring to it.  Hence
    // VAL_INDEX() must be checked, or the routine called with it must.
    //
    // !!! Review that it doesn't seem like these checks are being done
    // in a systemic way.  VAL_LEN_AT() bounds the length at the index
    // position by the physical length, but VAL_ARRAY_AT() doesn't check.
    //
    REBCNT index;
};

#define VAL_SPECIFIER(v) \
    (assert(ANY_ARRAY(v)), VAL_SPECIFIC(v))

#define INIT_ARRAY_SPECIFIC(v,context) \
    (assert(IS_SPECIFIC(v)), \
        (v)->payload.any_array.target.specific = (context))

#define INIT_ARRAY_RELATIVE(v,func) \
    (assert(IS_RELATIVE(v)), \
        (v)->payload.any_array.target.relative = (func))

#ifdef NDEBUG
    #define VAL_SERIES(v)   ((v)->payload.any_series.series)
#else
    #define VAL_SERIES(v)   VAL_SERIES_Debug(v)
#endif

#define INIT_VAL_SERIES(v,s) \
    ((v)->payload.any_series.series = (s))

#define INIT_VAL_ARRAY(v,s) \
    ((v)->payload.any_series.series = ARR_SERIES(s))

#define VAL_INDEX(v)        ((v)->payload.any_series.index)
#define VAL_LEN_HEAD(v)     SER_LEN(VAL_SERIES(v))
#define VAL_LEN_AT(v)       (Val_Series_Len_At(v))

#define IS_EMPTY(v)         (VAL_INDEX(v) >= VAL_LEN_HEAD(v))

#define VAL_RAW_DATA_AT(v) \
<<<<<<< HEAD
    SER_AT_RAW(VAL_SERIES(v), VAL_INDEX(v))
=======
    SER_AT_RAW(SER_WIDE(VAL_SERIES(v)), VAL_SERIES(v), VAL_INDEX(v))
>>>>>>> 3f9978e6

#define VAL_MAP(v) \
    (assert(IS_MAP(v)), AS_MAP((v)->payload.any_series.series))

// Note: These macros represent things that used to sometimes be functions,
// and sometimes were not.  They could be done without a function call, but
// that would then make them unsafe to use with side-effects:
//
//     Val_Init_Block(Alloc_Tail_Array(parent), child);
//
// The repetitition of the value parameter would lead to the allocation
// running multiple times.  Hence we Caps_Words_With_Underscore to name
// these macros to indicate they are safe by not duplicating their args.
// If erring on the side of caution and making a function call turns out
// to be a problem in profiling, then on a case-by-case basis those
// bottlenecks can be replaced with something more like:
//
//     VAL_RESET_HEADER(value, REB_XXX);
//     ENSURE_SERIES_MANAGED(series);
//     VAL_SERIES(value) = series;
//     VAL_INDEX(value) = index;
//
// (Or perhaps just use proper inlining and support it in those builds.)

#define Val_Init_Series_Index(v,t,s,i) \
    Val_Init_Series_Index_Core((v), (t), (s), (i))

#define Val_Init_Series(v,t,s) \
    Val_Init_Series_Index((v), (t), (s), 0)


/***********************************************************************
**
**  BINARY! (uses `struct Reb_Any_Series`)
**
***********************************************************************/

#define VAL_BIN(v)              BIN_HEAD(VAL_SERIES(v))
#define VAL_BIN_HEAD(v)         BIN_HEAD(VAL_SERIES(v))
#define VAL_BIN_AT(v)           BIN_AT(VAL_SERIES(v), VAL_INDEX(v))
#define VAL_BIN_TAIL(v)         BIN_AT(VAL_SERIES(v), VAL_SERIES(v)->tail)

// !!! RE: VAL_BIN_AT_HEAD() see remarks on VAL_ARRAY_AT_HEAD()
//
#define VAL_BIN_AT_HEAD(v,n)    BIN_AT(VAL_SERIES(v), (n))

#define VAL_BYTE_SIZE(v) (BYTE_SIZE(VAL_SERIES(v)))

#define Val_Init_Binary(v,s) \
    Val_Init_Series((v), REB_BINARY, (s))


/***********************************************************************
**
**  ANY-STRING! (uses `struct Reb_Any_Series`)
**
***********************************************************************/

#define VAL_STR_IS_ASCII(v) \
    (VAL_BYTE_SIZE(v) && All_Bytes_ASCII(VAL_BIN_AT(v), VAL_LEN_AT(v)))

#define Val_Init_String(v,s) \
    Val_Init_Series((v), REB_STRING, (s))

#define Val_Init_File(v,s) \
    Val_Init_Series((v), REB_FILE, (s))

#define Val_Init_Tag(v,s) \
    Val_Init_Series((v), REB_TAG, (s))

// Arg is a unicode value:
#define VAL_UNI(v)      UNI_HEAD(VAL_SERIES(v))
#define VAL_UNI_HEAD(v) UNI_HEAD(VAL_SERIES(v))
#define VAL_UNI_AT(v)   UNI_AT(VAL_SERIES(v), VAL_INDEX(v))

#define VAL_ANY_CHAR(v) GET_ANY_CHAR(VAL_SERIES(v), VAL_INDEX(v))


/***********************************************************************
**
**  ANY-ARRAY! (uses `struct Reb_Any_Series`)
**
***********************************************************************/

// These operations do not need to take the value's index position into
// account; they strictly operate on the array series
//
// Must use `(old_style)cast_here` because we may-or-may-not be casting away
// constness in the process, e.g. a series extracted from a const REBVAL.
//
<<<<<<< HEAD
#define VAL_ARRAY(v)            (*(REBARR**)(&VAL_SERIES(v)))
=======
#define VAL_ARRAY(v) \
    (assert(ANY_ARRAY(v)), AS_ARRAY((v)->payload.any_series.series))

>>>>>>> 3f9978e6
#define VAL_ARRAY_HEAD(v)       ARR_HEAD(VAL_ARRAY(v))
#define VAL_ARRAY_TAIL(v)       ARR_AT(VAL_ARRAY(v), VAL_ARRAY_LEN_AT(v))

// These array operations take the index position into account.  The use
// of the word AT with a missing index is a hint that the index is coming
// from the VAL_INDEX() of the value itself.
//
#define VAL_ARRAY_AT(v)         ARR_AT(VAL_ARRAY(v), VAL_INDEX(v))
#define VAL_ARRAY_LEN_AT(v)     VAL_LEN_AT(v)

// !!! VAL_ARRAY_AT_HEAD() is a leftover from the old definition of
// VAL_ARRAY_AT().  Unlike SKIP in Rebol, this definition did *not* take
// the current index position of the value into account.  It rather extracted
// the array, counted rom the head, and disregarded the index entirely.
//
// The best thing to do with it is probably to rewrite the use cases to
// not need it.  But at least "AT HEAD" helps communicate what the equivalent
// operation in Rebol would be...and you know it's not just giving back the
// head because it's taking an index.  So  it looks weird enough to suggest
// looking here for what the story is.
//
#define VAL_ARRAY_AT_HEAD(v,n) \
    ARR_AT(VAL_ARRAY(v), (n))

#define VAL_TERM_ARRAY(v)       TERM_ARRAY(VAL_ARRAY(v))

#define Val_Init_Array_Index(v,t,a,i) \
    Val_Init_Series_Index((v), (t), ARR_SERIES(a), (i))

#define Val_Init_Array(v,t,a) \
    Val_Init_Array_Index((v), (t), (a), 0)

#define Val_Init_Block_Index(v,a,i) \
    Val_Init_Array_Index((v), REB_BLOCK, (a), (i))

#define Val_Init_Block(v,s) \
    Val_Init_Block_Index((v), (s), 0)

#define EMPTY_BLOCK     ROOT_EMPTY_BLOCK
#define EMPTY_ARRAY     VAL_ARRAY(ROOT_EMPTY_BLOCK)


/***********************************************************************
**
**  IMAGES, QUADS - RGBA
**
***********************************************************************/

#define QUAD_LEN(s)         SER_LEN(s)

#define QUAD_HEAD(s)        SER_DATA_RAW(s)
#define QUAD_SKIP(s,n)      (QUAD_HEAD(s) + ((n) * 4))
#define QUAD_TAIL(s)        (QUAD_HEAD(s) + (QUAD_LEN(s) * 4))

#define IMG_SIZE(s)         ((s)->misc.size)
#define IMG_WIDE(s)         ((s)->misc.area.wide)
#define IMG_HIGH(s)         ((s)->misc.area.high)
#define IMG_DATA(s)         SER_DATA_RAW(s)

#define VAL_IMAGE_HEAD(v)   QUAD_HEAD(VAL_SERIES(v))
#define VAL_IMAGE_TAIL(v)   QUAD_SKIP(VAL_SERIES(v), VAL_LEN_HEAD(v))
#define VAL_IMAGE_DATA(v)   QUAD_SKIP(VAL_SERIES(v), VAL_INDEX(v))
#define VAL_IMAGE_BITS(v)   cast(REBCNT*, VAL_IMAGE_HEAD(v))
#define VAL_IMAGE_WIDE(v)   (IMG_WIDE(VAL_SERIES(v)))
#define VAL_IMAGE_HIGH(v)   (IMG_HIGH(VAL_SERIES(v)))
#define VAL_IMAGE_LEN(v)    VAL_LEN_AT(v)

#define Val_Init_Image(v,s) \
    Val_Init_Series((v), REB_IMAGE, (s));

//tuple to image! pixel order bytes
#define TO_PIXEL_TUPLE(t) \
    TO_PIXEL_COLOR(VAL_TUPLE(t)[0], VAL_TUPLE(t)[1], VAL_TUPLE(t)[2], \
        VAL_TUPLE_LEN(t) > 3 ? VAL_TUPLE(t)[3] : 0xff)

//tuple to RGBA bytes
#define TO_COLOR_TUPLE(t) \
    TO_RGBA_COLOR(VAL_TUPLE(t)[0], VAL_TUPLE(t)[1], VAL_TUPLE(t)[2], \
        VAL_TUPLE_LEN(t) > 3 ? VAL_TUPLE(t)[3] : 0xff)


/***********************************************************************
**
**  BIT_SET -- Bit sets
**
***********************************************************************/

#define VAL_BITSET(v)   VAL_SERIES(v)

#define VAL_BIT_DATA(v) VAL_BIN(v)

#define SET_BIT(d,n)    ((d)[(n) >> 3] |= (1 << ((n) & 7)))
#define CLR_BIT(d,n)    ((d)[(n) >> 3] &= ~(1 << ((n) & 7)))
#define IS_BIT(d,n)     LOGICAL((d)[(n) >> 3] & (1 << ((n) & 7)))

#define Val_Init_Bitset(v,s) \
    Val_Init_Series((v), REB_BITSET, (s))


/***********************************************************************
**
**  SYMBOLS -- Used only for symbol tables
**
***********************************************************************/

struct Reb_Symbol {
    REBCNT  canon;  // Index of the canonical (first) word
    REBCNT  alias;  // Index to next alias form
    REBCNT  name;   // Index into PG_Word_Names string
};

// Arg is value:
#define VAL_SYM_NINDEX(v)   ((v)->payload.symbol.name)
#define VAL_SYM_NAME(v)     (BIN_HEAD(PG_Word_Names) + VAL_SYM_NINDEX(v))
#define VAL_SYM_CANON(v)    ((v)->payload.symbol.canon)
#define VAL_SYM_ALIAS(v)    ((v)->payload.symbol.alias)

// Return the CANON value for a symbol number:
#define SYMBOL_TO_CANON(sym) \
    VAL_SYM_CANON(ARR_AT(PG_Word_Table.array, sym))

// Return the CANON value for a word value:
#define WORD_TO_CANON(w) \
    VAL_SYM_CANON(ARR_AT(PG_Word_Table.array, VAL_WORD_SYM(w)))

// Is it the same symbol? Quick check, then canon check:
#define SAME_SYM(s1,s2) \
    ((s1) == (s2) \
    || ( \
        VAL_SYM_CANON(ARR_AT(PG_Word_Table.array, (s1))) \
        == VAL_SYM_CANON(ARR_AT(PG_Word_Table.array, (s2))) \
    ))


/***********************************************************************
**
**  WORDS -- All word related types
**
***********************************************************************/

#ifdef NDEBUG
    #define WORD_FLAG_X 0
#else
    #define WORD_FLAG_X REB_WORD // interpreted to mean ANY-WORD!
#endif

enum {
<<<<<<< HEAD
    // is bound to a normally GC'd context
    //
    WORD_FLAG_BOUND_SPECIFIC = (1 << (TYPE_SPECIFIC_BIT + 0)) | WORD_FLAG_X,

    // var is found by combining w/extra info
    //
    WORD_FLAG_BOUND_RELATIVE = (1 << (TYPE_SPECIFIC_BIT + 1)) | WORD_FLAG_X
=======
    // `WORD_FLAG_BOUND` answers whether a word is bound, but it may be
    // relatively bound if `VALUE_FLAG_RELATIVE` is set.  In that case, it
    // does not have a context pointer but rather a function pointer, that
    // must be combined with more information to get the FRAME! where the
    // word should actually be looked up.
    //
    // If VALUE_FLAG_RELATIVE is set, then WORD_FLAG_BOUND must also be set.
    //
    WORD_FLAG_BOUND = (1 << (TYPE_SPECIFIC_BIT + 0)) | WORD_FLAG_X,

    // A special kind of word is used during argument fulfillment to hold
    // a refinement's word on the data stack, augmented with its param
    // and argument location.  This helps fulfill "out-of-order" refinement
    // usages more quickly without having to do two full arglist walks.
    //
    WORD_FLAG_PICKUP = (1 << (TYPE_SPECIFIC_BIT + 1)) | WORD_FLAG_X
>>>>>>> 3f9978e6
};

struct Reb_Binding {
    //
    // The context to look in to find the word's value.  It is valid if the
    // word has been bound, and null otherwise.
    //
    // Note that if the ANY-CONTEXT! to which this word is bound is a FRAME!,
    // then that frame may no longer be on the stack.  Hence the space for
    // the variable is no longer allocated.  Tracking mechanisms must be used
    // to make sure the word can keep track of this fact.
    //
    // !!! Tracking mechanism is currently under development.
    //
    // Also note that the expense involved in doing a lookup to a context
    // that is a FRAME! is greater than one that is not (such as an OBJECT!)
    // This is because in the current implementation, the stack must be
    // walked to find the required frame.
    //
<<<<<<< HEAD
    union {
        REBCTX *specific; // for WORD_FLAG_BOUND_SPECIFIC
        REBFUN *relative; // for WORD_FLAG_BOUND_RELATIVE
    } binding;
=======
    union Reb_Binding_Target target;
>>>>>>> 3f9978e6

    // Index of word in context (if word is bound, e.g. `context` is not NULL)
    //
    // !!! Intended logic is that if the index is positive, then the word
    // is looked for in the context's pooled memory data pointer.  If the
    // index is negative or 0, then it's assumed to be a stack variable,
    // and looked up in the call's `stackvars` data.
    //
    // But now there are no examples of contexts which have both pooled
    // and stack memory, and the general issue of mapping the numbers has
    // not been solved.  However, both pointers are available to a context
    // so it's awaiting some solution for a reasonably-performing way to
    // do the mapping from [1 2 3 4 5 6] to [-3 -2 -1 0 1 2] (or whatever)
    //
    REBINT index;
<<<<<<< HEAD
=======
};

union Reb_Any_Word_Place {
    struct Reb_Binding binding;

    // The order in which refinements are defined in a function spec may
    // not match the order in which they are mentioned on a path.  As an
    // efficiency trick, a word on the data stack representing a refinement
    // usage request is able to store the pointer to its `param` and `arg`
    // positions, so that they may be returned to after the later-defined
    // refinement has had its chance to take the earlier fulfillments.
    //
    struct {
        const REBVAL *param;
        REBVAL *arg;
    } pickup;
};

struct Reb_Any_Word {
    union Reb_Any_Word_Place place;
>>>>>>> 3f9978e6

    // Index of the word's symbol
    //
    // Note: Future expansion plans are to have symbol entries tracked by
    // pointer and garbage collected, likely as series nodes.  A full pointer
    // sized value is required here.
    //
    REBSYM sym;
};

#define IS_WORD_BOUND(v) \
<<<<<<< HEAD
    (assert(ANY_WORD(v)), \
        GET_VAL_FLAG((v), WORD_FLAG_BOUND_SPECIFIC) \
        || GET_VAL_FLAG((v), WORD_FLAG_BOUND_RELATIVE)) // !!! => test both
=======
    GET_VAL_FLAG((v), WORD_FLAG_BOUND)
>>>>>>> 3f9978e6

#define IS_WORD_UNBOUND(v) \
    NOT(IS_WORD_BOUND(v))

#define VAL_WORD_SYM(v) \
    (assert(ANY_WORD(v)), (v)->payload.any_word.sym)
#define INIT_WORD_SYM(v,s) \
    (assert(ANY_WORD(v)), (v)->payload.any_word.sym = (s))

<<<<<<< HEAD
// !!! Today indices for both stackvars and durable vars in the varlist are
// done with positive numbers.  But when "hybrids" exist, the indexing scheme
// will need to differentiate...with positive numbers for the durable vars
// and negative numbers for the stack vars, to distingiush where to get data.
//
#define VAL_WORD_INDEX(v) \
    (assert(ANY_WORD(v)), (v)->payload.any_word.index)
#define INIT_WORD_INDEX(v,i) \
    (assert(GET_VAL_FLAG((v), WORD_FLAG_BOUND_SPECIFIC) \
        ? (i) >= 1 && SAME_SYM( \
            VAL_WORD_SYM(v), CTX_KEY_SYM(VAL_WORD_CONTEXT(v), (i)) \
        ) : (i) >= 1), \
        (v)->payload.any_word.index = (i))

#define VAL_WORD_CONTEXT(v) \
    (assert(ANY_WORD(v) && GET_VAL_FLAG((v), WORD_FLAG_BOUND_SPECIFIC)), \
        (v)->payload.any_word.binding.specific)

#define VAL_WORD_CONTEXT_MAY_REIFY(v) \
    (assert(ANY_WORD(v)), GET_VAL_FLAG((v), WORD_FLAG_BOUND_SPECIFIC)) \
        ? (v)->payload.any_word.binding.specific \
        : Frame_For_Call_May_Reify( \
            Call_For_Relative_Word((v), FALSE), NULL, TRUE)

#define INIT_WORD_SPECIFIC(v,context) \
    (assert(GET_VAL_FLAG((v), WORD_FLAG_BOUND_SPECIFIC) \
        && !GET_VAL_FLAG((v), WORD_FLAG_BOUND_RELATIVE)), \
        ENSURE_SERIES_MANAGED(CTX_SERIES(context)), \
        assert(GET_ARR_FLAG(CTX_KEYLIST(context), SERIES_FLAG_MANAGED)), \
        (v)->payload.any_word.binding.specific = (context))

#define INIT_WORD_RELATIVE(v,func) \
    (assert(GET_VAL_FLAG((v), WORD_FLAG_BOUND_RELATIVE) \
        && !GET_VAL_FLAG((v), WORD_FLAG_BOUND_SPECIFIC)), \
        (v)->payload.any_word.binding.relative = (func))
=======
#define VAL_WORD_INDEX(v) \
    (assert(ANY_WORD(v)), (v)->payload.any_word.place.binding.index)

#ifdef NDEBUG
    #define INIT_WORD_INDEX(v,i) \
        ((v)->payload.any_word.place.binding.index = (i))
#else
    #define INIT_WORD_INDEX(v,i) \
        INIT_WORD_INDEX_Debug((v),(i))
#endif

#define VAL_WORD_CONTEXT(v) \
    (assert(GET_VAL_FLAG((v), WORD_FLAG_BOUND)), VAL_SPECIFIC(v))

#define VAL_WORD_CONTEXT_MAY_REIFY(v) \
    (GET_VAL_FLAG((v), VALUE_FLAG_RELATIVE) \
        ? Context_For_Frame_May_Reify( \
            Frame_For_Relative_Word((v), FALSE), NULL, TRUE) \
        : VAL_WORD_CONTEXT(v))

#define INIT_WORD_CONTEXT(v,context) \
    (assert(GET_VAL_FLAG((v), WORD_FLAG_BOUND)), \
        ENSURE_SERIES_MANAGED(CTX_SERIES(context)), \
        assert(GET_ARR_FLAG(CTX_KEYLIST(context), SERIES_FLAG_MANAGED)), \
        (v)->payload.any_word.place.binding.target.specific = (context))

#define INIT_WORD_FUNC(v,func) \
    (assert(GET_VAL_FLAG((v), WORD_FLAG_BOUND)), \
        (v)->payload.any_word.place.binding.target.relative = (func))

#define VAL_WORD_FUNC(v) \
    (assert(GET_VAL_FLAG((v), WORD_FLAG_BOUND)), VAL_RELATIVE(v))
>>>>>>> 3f9978e6

#define IS_SAME_WORD(v, n) \
    (IS_WORD(v) && VAL_WORD_CANON(v) == n)

#ifdef NDEBUG
    #define UNBIND_WORD(v) \
<<<<<<< HEAD
        CLEAR_VAL_FLAGS((v), \
            WORD_FLAG_BOUND_SPECIFIC | WORD_FLAG_BOUND_RELATIVE)
#else
    #define UNBIND_WORD(v) \
        (CLEAR_VAL_FLAGS((v), \
            WORD_FLAG_BOUND_SPECIFIC | WORD_FLAG_BOUND_RELATIVE), \
            (v)->payload.any_word.index = 0)
=======
        CLEAR_VAL_FLAGS((v), WORD_FLAG_BOUND | VALUE_FLAG_RELATIVE)
#else
    #define UNBIND_WORD(v) \
        (CLEAR_VAL_FLAGS((v), WORD_FLAG_BOUND | VALUE_FLAG_RELATIVE), \
        (v)->payload.any_word.place.binding.index = 0)
>>>>>>> 3f9978e6
#endif

#define VAL_WORD_CANON(v) \
    VAL_SYM_CANON(ARR_AT(PG_Word_Table.array, VAL_WORD_SYM(v)))

#define VAL_WORD_NAME(v) \
    VAL_SYM_NAME(ARR_AT(PG_Word_Table.array, VAL_WORD_SYM(v)))

#define VAL_WORD_NAME_STR(v)    BIN_HEAD(VAL_WORD_NAME(v))


//=////////////////////////////////////////////////////////////////////////=//
//
//  TYPESET! (`struct Reb_Typeset`)
//
//=////////////////////////////////////////////////////////////////////////=//
//
// A typeset is a collection of up to 63 types, implemented as a bitset.
// The 0th type corresponds to REB_TRASH and can be used to indicate another
// property of the typeset (though no such uses exist yet).
//
// !!! The limit of only being able to hold a set of 63 types is a temporary
// one, as user-defined types will require a different approach.  Hence the
// best way to look at the bitset for built-in types is as an optimization
// for type-checking the common parameter cases.
//
// Though available to the user to manipulate directly as a TYPESET!, REBVALs
// of this category have another use in describing the fields of objects
// ("KEYS") or parameters of function frames ("PARAMS").  When used for that
// purpose, they not only list the legal types...but also hold a symbol for
// naming the field or parameter.
//
// !!! At present, a TYPESET! created with MAKE TYPESET! cannot set the
// internal symbol.  Nor can it set the extended flags, though that might
// someday be allowed with a syntax like:
//
//      make typeset! [<hide> <quote> <protect> string! integer!]
//

<<<<<<< HEAD
=======
enum Reb_Param_Class {
    PARAM_CLASS_0 = 0, // reserve to catch uninitialized cases

    // `PARAM_CLASS_NORMAL` is cued by an ordinary WORD! in the function spec
    // to indicate that you would like that argument to be evaluated normally.
    //
    //     >> foo: function [a] [print [{a is} a]
    //
    //     >> foo 1 + 2
    //     a is 3
    //
    // Special outlier EVAL/ONLY can be used to subvert this:
    //
    //     >> eval/only :foo 1 + 2
    //     a is 1
    //     ** Script error: + operator is missing an argument
    //
    PARAM_CLASS_NORMAL,

    // `PARAM_CLASS_REFINEMENT`
    //
    PARAM_CLASS_REFINEMENT,

    // `PARAM_CLASS_HARD_QUOTE` is cued by a GET-WORD! in the function spec
    // dialect.  It indicates that a single value of  content at the callsite
    // should be passed through *literally*, without any evaluation:
    //
    //     >> foo: function [:a] [print [{a is} a]
    //
    //     >> foo 1 + 2
    //     a is 1
    //
    //     >> foo (1 + 2)
    //     a is (1 + 2)
    //
    PARAM_CLASS_HARD_QUOTE, // GET-WORD! in spec

    // `PARAM_CLASS_SOFT_QUOTE` is cued by a LIT-WORD! in the function spec
    // dialect.  It quotes with the exception of GROUP!, GET-WORD!, and
    // GET-PATH!...which will be evaluated:
    //
    //     >> foo: function ['a] [print [{a is} a]
    //
    //     >> foo 1 + 2
    //     a is 1
    //
    //     >> foo (1 + 2)
    //     a is 3
    //
    // Although possible to implement soft quoting with hard quoting, it is
    // a convenient way to allow callers to "escape" a quoted context when
    // they need to.
    //
    PARAM_CLASS_SOFT_QUOTE,

    // `PARAM_CLASS_PURE_LOCAL` has the disambiguator "pure" on it because
    // historically Rebol used a refinement named `/local` by convention to
    // define "locals".  This created the phenomenon of "locals injection"
    // where callers could actually invoke a function with `foo/local`.
    // It also gave a sort of "keyword" to the language, and introduced
    // friction on usage of the name for things like `time/local`.
    //
    // Ren-C uses a SET-WORD! in the spec to indicate a pure local which
    // guarantees that when the function starts, it will be UNSET!.
    // (There's a "technicality" outlier in the FUNC_FLAG_LEAVE_OR_RETURN
    // trick, which will put a "magic" REBNATIVE(return) in `return:` slots.
    // But it gives the illusion that it happens after the function is
    // started with a fake function body boilerplate shown via BODY-OF.)
    //
    // !!! Initially these were indicated with TYPESET_FLAG_HIDDEN.  That
    // would allow the PARAM_CLASS to fit in just two bits (if there were
    // no debug-purpose PARAM_CLASS_0) and free up a scarce typeset flag.
    // But is it the case that hiding and localness should be independent?
    //
    PARAM_CLASS_PURE_LOCAL
};

#define PCLASS_MASK (cast(REBUPT, 0x07) << TYPE_SPECIFIC_BIT)


>>>>>>> 3f9978e6
#ifdef NDEBUG
    #define TYPESET_FLAG_X 0
#else
    #define TYPESET_FLAG_X REB_TYPESET // interpreted to mean ANY-TYPESET!
#endif

// Option flags used with GET_VAL_FLAG().  These describe properties of
// a value slot when it's constrained to the types in the typeset
//
enum {
<<<<<<< HEAD
    // Quoted (REDUCE group/get-word|path if EVALUATE)
    //
    TYPESET_FLAG_QUOTE = (1 << (TYPE_SPECIFIC_BIT + 0)) | TYPESET_FLAG_X,

    // DO/NEXT performed at callsite when setting
    //
    TYPESET_FLAG_EVALUATE = (1 << (TYPE_SPECIFIC_BIT + 1)) | TYPESET_FLAG_X,

    // Value indicates an optional switch
    //
    TYPESET_FLAG_REFINEMENT = (1 << (TYPE_SPECIFIC_BIT + 2)) | TYPESET_FLAG_X,

=======
>>>>>>> 3f9978e6
    // Can't be changed (set with PROTECT)
    //
    TYPESET_FLAG_LOCKED = (1 << (TYPE_SPECIFIC_BIT + 3)) | TYPESET_FLAG_X,

    // Can't be reflected (set with PROTECT/HIDE) or local in spec as `foo:`
    //
    TYPESET_FLAG_HIDDEN = (1 << (TYPE_SPECIFIC_BIT + 4)) | TYPESET_FLAG_X,

    // Can't be bound to beyond the current bindings.
    //
    // !!! This flag was implied in R3-Alpha by TYPESET_FLAG_HIDDEN.  However,
    // the movement of SELF out of being a hardcoded keyword in the binding
    // machinery made it start to be considered as being a by-product of the
    // generator, and hence a "userspace" word (like definitional return).
    // To avoid disrupting all object instances with a visible SELF, it was
    // made hidden...which worked until a bugfix restored the functionality
    // of checking to not bind to hidden things.  UNBINDABLE is an interim
    // solution to separate the property of bindability from visibility, as
    // the SELF solution shakes out--so that SELF may be hidden but bind.
    //
    TYPESET_FLAG_UNBINDABLE = (1 << (TYPE_SPECIFIC_BIT + 5)) | TYPESET_FLAG_X,

    // !!! <durable> is the working name for the property of a function
    // argument or local to have its data survive after the call is over.
    // Much of the groundwork has been laid to allow this to be specified
    // individually for each argument, but the feature currently is "all
    // or nothing"--and implementation-wise corresponds to what R3-Alpha
    // called CLOSURE!, with the deep-copy-per-call that entails.
    //
    // Hence if this property is applied, it will be applied to *all* of
    // a function's arguments.
    //
    TYPESET_FLAG_DURABLE = (1 << (TYPE_SPECIFIC_BIT + 6)) | TYPESET_FLAG_X,

<<<<<<< HEAD
    // !!! This is the last available typeset flag...it does not need to be
    // on the typeset necessarily.  See the VARARGS! type for what this is,
    // which is a representation of the capture of an evaluation position.
    // The type will also be checked but the value will not be consumed
    //
    TYPESET_FLAG_VARARGS = (1 << (TYPE_SPECIFIC_BIT + 7)) | TYPESET_FLAG_X
=======
    // !!! This does not need to be on the typeset necessarily.  See the
    // VARARGS! type for what this is, which is a representation of the
    // capture of an evaluation position. The type will also be checked but
    // the value will not be consumed.
    //
    // Note the important distinction, that a variadic parameter and taking
    // a VARARGS! type are different things.  (A function may accept a
    // variadic number of VARARGS! values, for instance.)
    //
    TYPESET_FLAG_VARIADIC = (1 << (TYPE_SPECIFIC_BIT + 7)) | TYPESET_FLAG_X

    // WARNING: + 7 is max type-specific bit!
>>>>>>> 3f9978e6
};

struct Reb_Typeset {
    REBSYM sym;         // Symbol (if a key of object or function param)

    // Note: `sym` is first so that the value's 32-bit Reb_Flags header plus
    // the 32-bit REBCNT will pad `bits` to a REBU64 alignment boundary

    REBU64 bits;        // One bit for each DATATYPE! (use with FLAGIT_64)
};

// Operations when typeset is done with a bitset (currently all typesets)

#define VAL_TYPESET_BITS(v) ((v)->payload.typeset.bits)

#define TYPE_CHECK(v,n) \
    LOGICAL(VAL_TYPESET_BITS(v) & FLAGIT_KIND(n))

#define TYPE_SET(v,n) \
    ((VAL_TYPESET_BITS(v) |= FLAGIT_KIND(n)), NOOP)

#define EQUAL_TYPESET(v,w) \
    (VAL_TYPESET_BITS(v) == VAL_TYPESET_BITS(w))


// Symbol is SYM_0 unless typeset in object keylist or func paramlist

#ifdef NDEBUG
    #define VAL_TYPESET_SYM(v) ((v)->payload.typeset.sym)
#else
    // !!! Due to large reorganizations, it may be that VAL_WORD_SYM and
    // VAL_TYPESET_SYM calls were swapped.  In the aftermath of reorganization
    // this check is prudent (until further notice...)
    #define VAL_TYPESET_SYM(v) (*VAL_TYPESET_SYM_Ptr_Debug(v))
#endif

#define VAL_TYPESET_CANON(v) \
    VAL_SYM_CANON(ARR_AT(PG_Word_Table.array, VAL_TYPESET_SYM(v)))

// Word number array (used by Bind_Table):
#define WORDS_HEAD(w) \
    SER_HEAD(REBINT, (w))

#define WORDS_LAST(w) \
    (WORDS_HEAD(w) + SER_LEN(w) - 1) // (tail never zero)

// Useful variation of FLAGIT_64 for marking a type, as they now involve
// shifting and possible abstraction vs. simply being 0..63
//
#define FLAGIT_KIND(t)          (cast(REBU64, 1) << TO_0_FROM_KIND(t))
<<<<<<< HEAD
=======


#define VAL_PARAM_CLASS(v) \
    cast(enum Reb_Param_Class, \
        ((v)->header.bits & PCLASS_MASK) >> TYPE_SPECIFIC_BIT)

#define INIT_VAL_PARAM_CLASS(v,c) \
    ((v)->header.bits &= ~PCLASS_MASK, \
    (v)->header.bits |= ((c) << TYPE_SPECIFIC_BIT))
>>>>>>> 3f9978e6


//=////////////////////////////////////////////////////////////////////////=//
//
// ANY-CONTEXT! (`struct Reb_Any_Context`)
//
//=////////////////////////////////////////////////////////////////////////=//
//
// The Reb_Any_Context is the basic struct used currently for OBJECT!,
// MODULE!, ERROR!, and PORT!.  It builds upon the context datatype REBCTX,
// which permits the storage of associated KEYS and VARS.  (See the comments
// on `struct Reb_Context` that are in %sys-series.h).
//
// Contexts coordinate with words, which can have their VAL_WORD_CONTEXT()
// set to a context's series pointer.  Then they cache the index of that
// word's symbol in the context's keylist, for a fast lookup to get to the
// corresponding var.  The key is a typeset which has several EXT flags
// controlling behaviors like whether the var is protected or hidden.
//
// !!! This "caching" mechanism is not actually "just a cache".  Once bound
// the index is treated as permanent.  This is why objects are "append only"
// because disruption of the index numbers would break the extant words
// with index numbers to that position.  Ren-C intends to undo this by
// paying for the check of the symbol number at the time of lookup, and if
// it does not match consider it a cache miss and re-lookup...adjusting the
// index inside of the word.  For efficiency, some objects could be marked
// as not having this property, but it may be just as efficient to check
// the symbol match as that bit.
//
// Frame key/var indices start at one, and they leave two REBVAL slots open
// in the 0 spot for other uses.  With an ANY-CONTEXT!, the use for the
// "ROOTVAR" is to store a canon value image of the ANY-CONTEXT!'s REBVAL
// itself.  This trick allows a single REBSER* to be passed around rather
// than the REBVAL struct which is 4x larger, yet still reconstitute the
// entire REBVAL if it is needed.
//

struct Reb_Any_Context {
<<<<<<< HEAD
    REBCTX *context;
=======
    //
    // `varlist` is a Rebol Array that from 1..NUM_VARS contains REBVALs
    // representing the stored values in the context.
    //
    // As with the `paramlist` of a FUNCTION!, the varlist uses the [0]th
    // element specially.  It stores a copy of the ANY-CONTEXT! value that
    // refers to itself.
    //
    // The `keylist` is held in the varlist's Reb_Series.misc field, and it
    // may be shared with an arbitrary number of other contexts.  Changing
    // the keylist involves making a copy if it is shared.
    //
    REBCTX *context; // !!! TBD: change to REBARR*, rename as varlist

    // `stackvars` points to values that are resident on the "chunk stack",
    // where arguments to functions go when they aren't <durable>.  This
    // is presently only used by FRAME!, but it is conceivable that other
    // context types might also want stack variables that can be freed
    // after some point (e.g. after the MAKE OBJECT! [...] body code has run)
    //
>>>>>>> 3f9978e6
    REBVAL *stackvars;

    union {
        REBCTX *spec; // used by REB_MODULE

        // Used by REB_FRAME.  This is the call that corresponded to the
        // FRAME! at the time it was created.  The pointer becomes invalid if
        // the call ends, so the flags on the context must be consulted to
        // see if it indicates the stack is over before using.
        //
        // Note: This is technically just a cache, as the stack could be
        // walked to find it given the frame.
        //
<<<<<<< HEAD
        struct Reb_Call *call;
=======
        struct Reb_Frame *frame;
>>>>>>> 3f9978e6
    } more;
};

#define VAL_CONTEXT(v) \
    (assert(ANY_CONTEXT(v)), (v)->payload.any_context.context)

#define INIT_VAL_CONTEXT(v,c) \
    ((v)->payload.any_context.context = (c))

#define VAL_CONTEXT_SPEC(v)         ((v)->payload.any_context.more.spec)

#define VAL_CONTEXT_STACKVARS(v)    ((v)->payload.any_context.stackvars)

#define VAL_CONTEXT_STACKVARS_LEN(v) \
    (assert(ANY_CONTEXT(v)), \
        CHUNK_LEN_FROM_VALUES((v)->payload.any_context.stackvars))

<<<<<<< HEAD
#define VAL_FRAME_CALL(v)           ((v)->payload.any_context.more.call)
=======
#define VAL_CONTEXT_FRAME(v)        ((v)->payload.any_context.more.frame)
>>>>>>> 3f9978e6

// Convenience macros to speak in terms of object values instead of the context
//
#define VAL_CONTEXT_VAR(v,n)        CTX_VAR(VAL_CONTEXT(v), (n))
#define VAL_CONTEXT_KEY(v,n)        CTX_KEY(VAL_CONTEXT(v), (n))
#define VAL_CONTEXT_KEY_SYM(v,n)    CTX_KEY_SYM(VAL_CONTEXT(v), (n))

// The movement of the SELF word into the domain of the object generators
// means that an object may wind up having a hidden SELF key (and it may not).
// Ultimately this key may well occur at any position.  While user code is
// discouraged from accessing object members by integer index (`pick obj 1`
// is an error), system code has historically relied upon this.
//
// During a transitional period where all MAKE OBJECT! constructs have a
// "real" SELF key/var in the first position, there needs to be an adjustment
// to the indexing of some of this system code.  Some of these will be
// temporary, because not all objects will need a definitional SELF (just as
// not all functions need a definitional RETURN).  Exactly which require it
// and which do not remains to be seen, so this macro helps review the + 1
// more easily than if it were left as just + 1.
//
#define SELFISH(n) (n + 1)

#define Val_Init_Object(v,c) \
    Val_Init_Context((v), REB_OBJECT, (c))


/***********************************************************************
**
**  MODULES - Code isolation units
**
**  http://www.rebol.com/r3/docs/concepts/modules-defining.html
**
***********************************************************************/

#define VAL_MOD_SPEC(v)     VAL_CONTEXT_SPEC(v)
#define VAL_MOD_BODY(v)     VAL_CONTEXT_BODY(v)

#define Val_Init_Module(v,c) \
    Val_Init_Context((v), REB_MODULE, (c))


/***********************************************************************
**
**  PORTS - External series interface
**
***********************************************************************/

#define Val_Init_Port(v,c) \
    Val_Init_Context((v), REB_PORT, (c))


//=////////////////////////////////////////////////////////////////////////=//
//
// ERROR! (uses `struct Reb_Any_Context`)
//
//=////////////////////////////////////////////////////////////////////////=//
//
// Errors are a subtype of ANY-CONTEXT! which follow a standard layout.
// That layout is in %boot/sysobj.r as standard/error.
//
// Historically errors could have a maximum of 3 arguments, with the fixed
// names of `arg1`, `arg2`, and `arg3`.  They would also have a numeric code
// which would be used to look up a a formatting block, which would contain
// a block for a message with spots showing where the args were to be inserted
// into a message.  These message templates can be found in %boot/errors.r
//
// Ren-C is exploring the customization of user errors to be able to provide
// arbitrary named arguments and message templates to use them.  It is
// a work in progress, but refer to the FAIL native, the corresponding
// `fail()` C macro inside the source, and the various routines in %c-error.c
//

<<<<<<< HEAD
#define ERR_VALUES(e)   cast(ERROR_OBJ*, ARR_HEAD(CTX_VARLIST(e)))
#define ERR_NUM(e)      cast(REBCNT, VAL_INT32(&ERR_VALUES(e)->code))
=======
#define ERR_VARS(e)     cast(ERROR_VARS*, CTX_VARS_HEAD(e))
#define ERR_NUM(e)      cast(REBCNT, VAL_INT32(&ERR_VARS(e)->code))
>>>>>>> 3f9978e6

#define VAL_ERR_VARS(v)     ERR_VARS(VAL_CONTEXT(v))
#define VAL_ERR_NUM(v)      ERR_NUM(VAL_CONTEXT(v))

#define Val_Init_Error(v,c) \
    Val_Init_Context((v), REB_ERROR, (c))


/***********************************************************************
**
**  FUNCTIONS - Natives, actions, operators, and user functions
**
**  NOTE: make-headers.r will skip specs with the "REBNATIVE(" in them
**  REBTYPE macros are used and expanded in tmp-funcs.h
**
***********************************************************************/

<<<<<<< HEAD
=======
// !!! Functions used to come in several different REB_XXX types, but have
// been folded all into one REB_FUNCTION with different type-specific-bits.
// 7 types for now, use 3 bits...hopefully just two bits needed long term.

enum Reb_Func_Class {
    FUNC_CLASS_0 = 0, // leave invalid to catch not-set-func-classes
    FUNC_CLASS_NATIVE, // "direct CPU evaluated function"
    FUNC_CLASS_USER, // "function body is Rebol code"
    FUNC_CLASS_ACTION, // "datatype native function (standard polymorphic)"
    FUNC_CLASS_COMMAND, // "special dispatch-based function"
    FUNC_CLASS_ROUTINE, // "external C function"
    FUNC_CLASS_CALLBACK, // "function to be called from C"
    FUNC_CLASS_SPECIALIZED // "specialization of another function"
};

#define FCLASS_MASK (cast(REBUPT, 0x07) << TYPE_SPECIFIC_BIT)

>>>>>>> 3f9978e6
#ifdef NDEBUG
    #define FUNC_FLAG_X 0
#else
    #define FUNC_FLAG_X REB_FUNCTION // interpreted to mean ANY-FUNCTION!
#endif

enum {
<<<<<<< HEAD
    // called with "infix" protocol
    //
    FUNC_FLAG_INFIX = (1 << (TYPE_SPECIFIC_BIT + 0)) | FUNC_FLAG_X,
=======
    // called with "infix" protocol.  Start at bit 3 to skip FUNC_CLASS bits
    //
    FUNC_FLAG_INFIX = (1 << (TYPE_SPECIFIC_BIT + 3)) | FUNC_FLAG_X,
>>>>>>> 3f9978e6

    // function "fakes" a definitionally scoped return (or a "LEAVE"...which
    // word is determined by the symbol of the *last* parameter)
    //
<<<<<<< HEAD
    FUNC_FLAG_LEAVE_OR_RETURN = (1 << (TYPE_SPECIFIC_BIT + 1)) | FUNC_FLAG_X,

    // native hooks into DO state and does own arg eval
    //
    FUNC_FLAG_FRAMELESS = (1 << (TYPE_SPECIFIC_BIT + 2)) | FUNC_FLAG_X,
=======
    FUNC_FLAG_LEAVE_OR_RETURN = (1 << (TYPE_SPECIFIC_BIT + 4)) | FUNC_FLAG_X,

    // native hooks into DO state and does own arg eval
    //
    FUNC_FLAG_VARLESS = (1 << (TYPE_SPECIFIC_BIT + 5)) | FUNC_FLAG_X,
>>>>>>> 3f9978e6

#if !defined(NDEBUG)
    //
    // TRUE-valued refinements, NONE! for unused args
    //
<<<<<<< HEAD
    FUNC_FLAG_LEGACY = (1 << (TYPE_SPECIFIC_BIT + 3)) | FUNC_FLAG_X,
=======
    FUNC_FLAG_LEGACY = (1 << (TYPE_SPECIFIC_BIT + 6)) | FUNC_FLAG_X,
>>>>>>> 3f9978e6
#endif

    FUNC_FLAG_NO_COMMA // needed for proper comma termination of this list
};


// enums in C have no guaranteed size, yet Rebol wants to use known size
// types in its interfaces.  Hence REB_R is a REBCNT from reb-c.h (and not
// this enumerated type containing its legal values).
enum {
    R_OUT = 0,

    // See comments on OPT_VALUE_THROWN about the migration of "thrownness"
    // from being a property signaled to the evaluator.
    //
    // R_OUT_IS_THROWN is a test of that signaling mechanism.  It is currently
    // being kept in parallel with the THROWN() bit and ensured as matching.
    // Being in the state of doing a stack unwind will likely be knowable
    // through other mechanisms even once the thrown bit on the value is
    // gone...so it may not be the case that natives are asked to do their
    // own separate indication, so this may wind up replaced with R_OUT.  For
    // the moment it is good as a double-check.
    //
    R_OUT_IS_THROWN,

    // !!! These R_ values are somewhat superfluous...and actually inefficient
    // because they have to be checked by the caller in a switch statement
    // to take the equivalent action.  They have a slight advantage in
    // hand-written C code for making it more clear that if you have used
    // the D_OUT return slot for temporary work that you explicitly want
    // to specify another result...this cannot be caught by the REB_TRASH
    // trick for detecting an unwritten D_OUT.
    //
    R_UNSET, // => SET_UNSET(D_OUT); return R_OUT;
    R_NONE, // => SET_NONE(D_OUT); return R_OUT;
    R_TRUE, // => SET_TRUE(D_OUT); return R_OUT;
    R_FALSE // => SET_FALSE(D_OUT); return R_OUT;
};
typedef REBCNT REB_R;

// NATIVE! function
typedef REB_R (*REBNAT)(struct Reb_Frame *frame_);
#define REBNATIVE(n) \
    REB_R N_##n(struct Reb_Frame *frame_)

// ACTION! function (one per each DATATYPE!)
typedef REB_R (*REBACT)(struct Reb_Frame *frame_, REBCNT a);
#define REBTYPE(n) \
    REB_R T_##n(struct Reb_Frame *frame_, REBCNT action)

// PORT!-action function
<<<<<<< HEAD
typedef REB_R (*REBPAF)(struct Reb_Call *call_, REBCTX *p, REBCNT a);
=======
typedef REB_R (*REBPAF)(struct Reb_Frame *frame_, REBCTX *p, REBCNT a);
>>>>>>> 3f9978e6

// COMMAND! function
typedef REB_R (*CMD_FUNC)(REBCNT n, REBSER *args);

typedef struct Reb_Routine_Info REBRIN;

struct Reb_Function {
    //
    // `paramlist` is a Rebol Array whose 1..NUM_PARAMS values are all
    // TYPESET! values, with an embedded symbol (a.k.a. a "param") as well
    // as other bits, including the parameter class (PARAM_CLASS).  This
    // is the list that is processed to produce WORDS-OF and which is
    // consulted during invocation to fulfill the arguments.
    //
    // In addition, its [0]th element contains a FUNCTION! value which is
    // self-referentially the function itself.  This means that the paramlist
    // can be passed around as a single pointer from which a whole REBVAL
    // for the function can be found.
    //
    REBFUN *func; // !!! TBD: change to REBARR*, rename as paramlist

    // `spec` is a Rebol Aray which generally contains the information that
    // was passed to MAKE FUNCTION! to create the `paramlist`.  After the
    // paramlist has been generated, it is not generally processed by the
    // code and remains mostly to be scanned by user mode code to make HELP.
    //
    REBARR *spec;

    union Reb_Function_Impl {
        REBNAT code;
        REBARR *body;
        REBCNT act;
        REBRIN *info;
        REBCTX *special;
    } impl;
};

#define VAL_FUNC_CLASS(v) \
    cast(enum Reb_Func_Class, \
        ((v)->header.bits & FCLASS_MASK) >> TYPE_SPECIFIC_BIT)

// Could be potentially faster testing of the function class as well as if
// something is a function, but keeps them together in any case.  So:
//
//     IS_NATIVE(f) => IS_FUNCTION_AND(f, FUNC_CLASS_NATIVE)
//
// For the time being, this will help avoid mistakes from coders assuming
// that other function categories are still a separate type.
//
#define IS_FUNCTION_AND(v,c) \
    (IS_FUNCTION(v) && (VAL_FUNC_CLASS(v) == (c)))

#define INIT_VAL_FUNC_CLASS(v,c) \
    ((v)->header.bits &= ~FCLASS_MASK, \
    (v)->header.bits |= ((c) << TYPE_SPECIFIC_BIT))

/* argument is of type REBVAL* */
#ifdef NDEBUG
    #define VAL_FUNC(v)             ((v)->payload.function.func + 0)
#else
    #define VAL_FUNC(v)             VAL_FUNC_Debug(v)
#endif
#define VAL_FUNC_SPEC(v)            ((v)->payload.function.spec)
#define VAL_FUNC_PARAMLIST(v)       FUNC_PARAMLIST(VAL_FUNC(v))

#define VAL_FUNC_NUM_PARAMS(v)      FUNC_NUM_PARAMS(VAL_FUNC(v))
#define VAL_FUNC_PARAMS_HEAD(v)     FUNC_PARAMS_HEAD(VAL_FUNC(v))
#define VAL_FUNC_PARAM(v,p)         FUNC_PARAM(VAL_FUNC(v), (p))

#define VAL_FUNC_CODE(v)      ((v)->payload.function.impl.code)
#define VAL_FUNC_BODY(v)      ((v)->payload.function.impl.body)
#define VAL_FUNC_ACT(v)       ((v)->payload.function.impl.act)
#define VAL_FUNC_INFO(v)      ((v)->payload.function.impl.info)
#define VAL_FUNC_SPECIAL(v)   ((v)->payload.function.impl.special)

// FUNC_FLAG_LEAVE_OR_RETURN functions use RETURN or LEAVE native's function
// value to give the definitional return its prototype, but overwrite its
// code pointer to hold the paramlist of the target.
//
// Do_Native_Throws() sees when someone tries to execute one of these "native
// returns"...and instead interprets it as a THROW whose /NAME is the function
// value.  The paramlist has that value (it's the REBVAL in slot #0)  In this
// way the illusion of a "new function being created on each call" is given.
//
// This is a special case: the body value of the hacked REBVAL of the return
// is allowed to be inconsistent with the content of the ROOT_RETURN_NATIVE's
// actual FUNC.  (In the general case, the [0] element of the FUNC must be
// consistent with the fields of the value holding it.)
//
#define VAL_FUNC_EXIT_FROM(v) VAL_FUNC_BODY(v)

// !!! At the moment functions are "all durable" or "none durable" w.r.t. the
// survival of their arguments and locals after the call.  This corresponds
// to the CLOSURE! and FUNCTION! distinction for the moment, and brings
// about two things: specific binding *and* durability.
//
#define IS_FUNC_DURABLE(f) \
    LOGICAL(VAL_FUNC_NUM_PARAMS(f) != 0 \
        && GET_VAL_FLAG(VAL_FUNC_PARAM((f), 1), TYPESET_FLAG_DURABLE))


//=////////////////////////////////////////////////////////////////////////=//
//
// VARARGS! (`struct Reb_Varargs`)
//
//=////////////////////////////////////////////////////////////////////////=//
//
// A VARARGS! represents a point for parameter gathering inline at the
// callsite of a function.  The point is located *after* that function has
// gathered all of its arguments and started running.  It is implemented by
// holding a reference to a reified FRAME! series, which allows it to find
// the point of a running evaluation (as well as to safely check for when
// that call is no longer on the stack, and can't provide data.)
//
// A second VARARGS! form is implemented as a thin proxy over an ANY-ARRAY!.
// This mimics the interface of feeding forward through those arguments, to
// allow for "parameter packs" that can be passed to variadic functions.
//
// When the bits of a payload of a VARARG! are copied from one item to
// another, they are still maintained in sync.  TAKE-ing a vararg off of one
// is reflected in the others.  This means that the "indexor" position of
// the vararg is located through the frame pointer.  If there is no frame,
// then a single element array (the `array`) holds an ANY-ARRAY! value that
// is shared between the instances, to reflect the state.
//

#ifdef NDEBUG
    #define VARARGS_FLAG_X 0
#else
    #define VARARGS_FLAG_X REB_VARARGS
#endif

enum {
    // Was made with a call to MAKE VARARGS! with data from an ANY-ARRAY!
    // If that is the case, it does not use the varargs payload at all,
    // rather it uses the Reb_Any_Series payload.
    //
    VARARGS_FLAG_NO_FRAME = (1 << (TYPE_SPECIFIC_BIT + 0)) | VARARGS_FLAG_X
};

struct Reb_Varargs {
    //
    // This is a FRAME! which was on the stack at the time when the VARARGS!
    // was created.  However it may no longer be on the stack--and once it is
    // not, it cannot respond to requests to be advanced.  The frame keeps
    // a flag to test for this as long as this VARARGS! is GC-managed.
    //
    // Note that this frame reuses its EVAL slot to hold a value for any
    // "sub-varargs" that is being processed, so that is the first place it
    // looks to get the next item.
    //
    union {
<<<<<<< HEAD
        REBCTX *frame;
=======
        REBCTX *frame_ctx;
>>>>>>> 3f9978e6

        REBARR *array1; // for MAKE VARARGS! to share a reference on an array
    } feed;

    // For as long as the VARARGS! can be used, the function it is applying
    // will be alive.  Assume that the locked paramlist won't move in memory
    // (evaluation would break if so, anyway) and hold onto the TYPESET!
    // describing the parameter.  Each time a value is fetched from the EVAL
    // then type check it for convenience.  Use ANY-VALUE! if not wanted.
    //
    // Note: could be a parameter index in the worst case scenario that the
    // array grew, revisit the rules on holding pointers into paramlists.
    //
    const REBVAL *param;
};

<<<<<<< HEAD
#define VAL_VARARGS_FRAME(v) ((v)->payload.varargs.feed.frame)
=======
#define VAL_VARARGS_FRAME_CTX(v) ((v)->payload.varargs.feed.frame_ctx)
>>>>>>> 3f9978e6
#define VAL_VARARGS_ARRAY1(v) ((v)->payload.varargs.feed.array1)

#define VAL_VARARGS_PARAM(v) ((v)->payload.varargs.param)

// The subfeed is either the varlist of the frame of another varargs that is
// being chained at the moment, or the `array1` of another varargs.  To
// be visible for all instances of the same vararg, it can't live in the
// payload bits--so it's in the `eval` slot of a frame or the misc slot
// of the array1.
//
<<<<<<< HEAD
#define SUBFEED_ADDR_OF_FEED(f) \
    (GET_ARR_FLAG((f), SERIES_FLAG_CONTEXT) \
        ? &FRM_CALL(AS_CONTEXT(f))->cell.subfeed \
        : &ARR_SERIES(f)->misc.subfeed)
=======
#define SUBFEED_ADDR_OF_FEED(a) \
    (GET_ARR_FLAG((a), ARRAY_FLAG_CONTEXT_VARLIST) \
        ? &CTX_FRAME(AS_CONTEXT(a))->cell.subfeed \
        : &ARR_SERIES(a)->misc.subfeed)
>>>>>>> 3f9978e6


/***********************************************************************
**
**  HANDLE
**
**  Type for holding an arbitrary code or data pointer inside
**  of a Rebol data value.  What kind of function or data is not
**  known to the garbage collector, so it ignores it.
**
**  !!! Review usages of this type where they occur
**
***********************************************************************/

struct Reb_Handle {
    union {
        CFUNC *code;
        void *data;
    } thing;
};

#define VAL_HANDLE_CODE(v) \
    ((v)->payload.handle.thing.code)

#define VAL_HANDLE_DATA(v) \
    ((v)->payload.handle.thing.data)

#define SET_HANDLE_CODE(v,c) \
    (VAL_RESET_HEADER((v), REB_HANDLE), VAL_HANDLE_CODE(v) = (c))

#define SET_HANDLE_DATA(v,d) \
    (VAL_RESET_HEADER((v), REB_HANDLE), VAL_HANDLE_DATA(v) = (d))

// !!! The logic used to be an I32 but now it's folded in as a value flag
// Usages of this should be reviewed.
//
#define VAL_I32(v) ((v)->payload.rebcnt)


/***********************************************************************
**
**  LIBRARY -- External library management structures
**
***********************************************************************/

typedef struct Reb_Library_Handle {
    void * fd;
    REBUPT flags;
} REBLHL; // sizeof(REBLHL) % 8 must equal 0 on both 64-bit and 32-bit builds

struct Reb_Library {
    REBLHL *handle;
    REBARR *spec;
};

#define LIB_FD(v)           ((v)->fd)
#define LIB_FLAGS(v)        ((v)->flags)

#define VAL_LIB(v)          ((v)->payload.library)
#define VAL_LIB_SPEC(v)     ((v)->payload.library.spec)
#define VAL_LIB_HANDLE(v)   ((v)->payload.library.handle)
#define VAL_LIB_FD(v)       ((v)->payload.library.handle->fd)
#define VAL_LIB_FLAGS(v)    ((v)->payload.library.handle->flags)

enum {
    LIB_MARK = 1,       // library was found during GC mark scan.
    LIB_USED = 1 << 1,
    LIB_CLOSED = 1 << 2
};

#define LIB_SET_FLAG(s, f)  (LIB_FLAGS(s) |= (f))
#define LIB_CLR_FLAG(s, f)  (LIB_FLAGS(s) &= ~(f))
#define LIB_GET_FLAG(s, f) (LIB_FLAGS(s) &  (f))

#define MARK_LIB(s)    LIB_SET_FLAG(s, LIB_MARK)
#define UNMARK_LIB(s)  LIB_CLR_FLAG(s, LIB_MARK)
#define IS_MARK_LIB(s) LIB_GET_FLAG(s, LIB_MARK)

#define USE_LIB(s)     LIB_SET_FLAG(s, LIB_USED)
#define UNUSE_LIB(s)   LIB_CLR_FLAG(s, LIB_USED)
#define IS_USED_LIB(s) LIB_GET_FLAG(s, LIB_USED)

#define IS_CLOSED_LIB(s)    LIB_GET_FLAG(s, LIB_CLOSED)
#define CLOSE_LIB(s)        LIB_SET_FLAG(s, LIB_CLOSED)
#define OPEN_LIB(s)         LIB_CLR_FLAG(s, LIB_CLOSED)

/***********************************************************************
**
**  STRUCT -- C Structures
**
***********************************************************************/

typedef struct Reb_Struct {
    REBARR  *spec;
    REBSER  *fields;    // fields definition
    REBSER  *data;
} REBSTU;

#define VAL_STRUCT(v)           ((v)->payload.structure)
#define VAL_STRUCT_SPEC(v)      ((v)->payload.structure.spec)
#define VAL_STRUCT_FIELDS(v)    ((v)->payload.structure.fields)
#define VAL_STRUCT_DATA(v)      ((v)->payload.structure.data)
#define VAL_STRUCT_DP(v)        (BIN_HEAD(VAL_STRUCT_DATA(v)))


/***********************************************************************
**
**  ROUTINE -- External library routine structures
**
***********************************************************************/
struct Reb_Routine_Info {
    union {
        struct {
            REBLHL  *lib;
            CFUNC *funcptr;
        } rot;
        struct {
            void *closure;
            REBFUN *func;
            void *dispatcher;
        } cb;
    } info;
    void    *cif;
    REBSER  *arg_types; /* index 0 is the return type, */
    REBARR  *fixed_args;
    REBARR  *all_args;
    REBARR  *arg_structs; /* for struct arguments */
    REBSER  *extra_mem; /* extra memory that needs to be free'ed */
    REBCNT  flags; // !!! 32-bit...should it use REBFLGS for 64-bit on 64-bit?
    REBINT  abi;

    REBUPT padding; // sizeof(Reb_Routine_Info) % 8 must be 0 for Make_Node()
};

typedef REBFUN REBROT;

enum {
    ROUTINE_MARK = 1,       // routine was found during GC mark scan.
    ROUTINE_USED = 1 << 1,
    ROUTINE_CALLBACK = 1 << 2, //this is a callback
    ROUTINE_VARIADIC = 1 << 3 //this is a FFI function with a va_list interface
};

/* argument is REBFCN */

#define ROUTINE_SPEC(v)             FUNC_SPEC(v)
#define ROUTINE_INFO(v)             FUNC_INFO(v)
#define ROUTINE_PARAMLIST(v)        FUNC_PARAMLIST(v)
#define ROUTINE_FUNCPTR(v)          (ROUTINE_INFO(v)->info.rot.funcptr)
#define ROUTINE_LIB(v)              (ROUTINE_INFO(v)->info.rot.lib)
#define ROUTINE_ABI(v)              (ROUTINE_INFO(v)->abi)
#define ROUTINE_FFI_ARG_TYPES(v)    (ROUTINE_INFO(v)->arg_types)
#define ROUTINE_FIXED_ARGS(v)       (ROUTINE_INFO(v)->fixed_args)
#define ROUTINE_ALL_ARGS(v)         (ROUTINE_INFO(v)->all_args)
#define ROUTINE_FFI_ARG_STRUCTS(v)  (ROUTINE_INFO(v)->arg_structs)
#define ROUTINE_EXTRA_MEM(v)        (ROUTINE_INFO(v)->extra_mem)
#define ROUTINE_CIF(v)              (ROUTINE_INFO(v)->cif)
#define ROUTINE_RVALUE(v)           VAL_STRUCT(ARR_HEAD(ROUTINE_FFI_ARG_STRUCTS(v)))
#define ROUTINE_CLOSURE(v)          (ROUTINE_INFO(v)->info.cb.closure)
#define ROUTINE_DISPATCHER(v)       (ROUTINE_INFO(v)->info.cb.dispatcher)
#define CALLBACK_FUNC(v)            (ROUTINE_INFO(v)->info.cb.func)

/* argument is REBRIN */

#define RIN_FUNCPTR(v)              ((v)->info.rot.funcptr)
#define RIN_LIB(v)                  ((v)->info.rot.lib)
#define RIN_CLOSURE(v)              ((v)->info.cb.closure)
#define RIN_FUNC(v)                 ((v)->info.cb.func)
#define RIN_ARGS_STRUCTS(v)         ((v)->arg_structs)
#define RIN_RVALUE(v)               VAL_STRUCT(ARR_HEAD(RIN_ARGS_STRUCTS(v)))

#define ROUTINE_FLAGS(s)       ((s)->flags)
#define ROUTINE_SET_FLAG(s, f) (ROUTINE_FLAGS(s) |= (f))
#define ROUTINE_CLR_FLAG(s, f) (ROUTINE_FLAGS(s) &= ~(f))
#define ROUTINE_GET_FLAG(s, f) LOGICAL(ROUTINE_FLAGS(s) & (f))

#define IS_CALLBACK_ROUTINE(s) ROUTINE_GET_FLAG(s, ROUTINE_CALLBACK)

/* argument is REBVAL */
#define VAL_ROUTINE(v)              VAL_FUNC(v)
#define VAL_ROUTINE_SPEC(v)         VAL_FUNC_SPEC(v)
#define VAL_ROUTINE_INFO(v)         VAL_FUNC_INFO(v)
#define VAL_ROUTINE_PARAMLIST(v)    VAL_FUNC_PARAMLIST(v)
#define VAL_ROUTINE_FUNCPTR(v)      (VAL_ROUTINE_INFO(v)->info.rot.funcptr)
#define VAL_ROUTINE_LIB(v)          (VAL_ROUTINE_INFO(v)->info.rot.lib)
#define VAL_ROUTINE_ABI(v)          (VAL_ROUTINE_INFO(v)->abi)
#define VAL_ROUTINE_FFI_ARG_TYPES(v)    (VAL_ROUTINE_INFO(v)->arg_types)
#define VAL_ROUTINE_FIXED_ARGS(v)   (VAL_ROUTINE_INFO(v)->fixed_args)
#define VAL_ROUTINE_ALL_ARGS(v)     (VAL_ROUTINE_INFO(v)->all_args)
#define VAL_ROUTINE_FFI_ARG_STRUCTS(v)  (VAL_ROUTINE_INFO(v)->arg_structs)
#define VAL_ROUTINE_EXTRA_MEM(v)    (VAL_ROUTINE_INFO(v)->extra_mem)
#define VAL_ROUTINE_CIF(v)          (VAL_ROUTINE_INFO(v)->cif)

#define VAL_ROUTINE_RVALUE(v) \
    VAL_STRUCT(ARR_HEAD(VAL_ROUTINE_INFO(v)->arg_structs))

#define VAL_ROUTINE_CLOSURE(v)      (VAL_ROUTINE_INFO(v)->info.cb.closure)
#define VAL_ROUTINE_DISPATCHER(v)   (VAL_ROUTINE_INFO(v)->info.cb.dispatcher)
#define VAL_CALLBACK_FUNC(v)        (VAL_ROUTINE_INFO(v)->info.cb.func)


/***********************************************************************
**
**  EVENT
**
***********************************************************************/

#define VAL_EVENT_TYPE(v)   ((v)->payload.event.type)  //(VAL_EVENT_INFO(v) & 0xff)
#define VAL_EVENT_FLAGS(v)  ((v)->payload.event.flags) //((VAL_EVENT_INFO(v) >> 16) & 0xff)
#define VAL_EVENT_WIN(v)    ((v)->payload.event.win)   //((VAL_EVENT_INFO(v) >> 24) & 0xff)
#define VAL_EVENT_MODEL(v)  ((v)->payload.event.model)
#define VAL_EVENT_DATA(v)   ((v)->payload.event.data)
#define VAL_EVENT_TIME(v)   ((v)->payload.event.time)
#define VAL_EVENT_REQ(v)    ((v)->payload.event.eventee.req)

#define VAL_EVENT_SER(v)    ((v)->payload.event.eventee.ser)

#define IS_EVENT_MODEL(v,f) (VAL_EVENT_MODEL(v) == (f))

#define SET_EVENT_INFO(val, type, flags, win) \
    VAL_EVENT_TYPE(val)=type, VAL_EVENT_FLAGS(val)=flags, VAL_EVENT_WIN(val)=win
    //VAL_EVENT_INFO(val) = (type | (flags << 16) | (win << 24))

#define VAL_EVENT_X(v)      ((REBINT) (short) (VAL_EVENT_DATA(v) & 0xffff))
#define VAL_EVENT_Y(v)      ((REBINT) (short) ((VAL_EVENT_DATA(v) >> 16) & 0xffff))
#define VAL_EVENT_XY(v)     (VAL_EVENT_DATA(v))
#define SET_EVENT_XY(v,x,y) VAL_EVENT_DATA(v) = ((y << 16) | (x & 0xffff))

#define VAL_EVENT_KEY(v)    (VAL_EVENT_DATA(v) & 0xffff)
#define VAL_EVENT_KCODE(v)  ((VAL_EVENT_DATA(v) >> 16) & 0xffff)
#define SET_EVENT_KEY(v,k,c) VAL_EVENT_DATA(v) = ((c << 16) + k)

#define IS_KEY_EVENT(type)  0


/***********************************************************************
**
**  GOBS - Graphic Objects
**
***********************************************************************/

#pragma pack() // set back to default (was set to 4 at start of file)
    #include "reb-gob.h"
#pragma pack(4) // resume packing with 4

struct Reb_Gob {
    REBGOB *gob;
    REBCNT index;
};

#define VAL_GOB(v)          ((v)->payload.gob.gob)
#define VAL_GOB_INDEX(v)    ((v)->payload.gob.index)
#define SET_GOB(v,g) \
    (VAL_RESET_HEADER(v, REB_GOB), VAL_GOB(v) = g, VAL_GOB_INDEX(v) = 0)


//=////////////////////////////////////////////////////////////////////////=//
//
//  REBOL VALUE DEFINITION (`struct Reb_Value`)
//
//=////////////////////////////////////////////////////////////////////////=//
//
// The value is defined to have the header first, and then the value.  Having
// the header come first is taken advantage of by the trick for allowing
// a single REBUPT-sized value (32-bit on 32 bit builds, 64-bit on 64-bit
// builds) be examined to determine if a value is an END marker or not.
//
// One aspect of having the header before the payload is that on 32-bit
// platforms, this means that the starting address of the payload is not on
// a 64-bit alignment boundary.  This means placing a quantity that needs
// 64-bit alignment at the start of a payload can cause problems on some
// platforms with strict alignment requirements.
//
// (Note: The reason why this can happen at all is due to the #pragma pack(4)
// that is put in effect at the top of this file.)
//
// See Reb_Integer, Reb_Decimal, and Reb_Typeset for examples where the 64-bit
// quantity is padded by a pointer or pointer-sized-REBUPT to compensate.
//

// Reb_All is a structure type designed specifically for getting at
// the underlying bits of whichever union member is in effect inside
// the Reb_Value_Data.  This is not actually legal, although if types
// line up in unions it could be possibly be made "more legal":
//
//     http://stackoverflow.com/questions/11639947/
//
struct Reb_All {
#if defined(__LP64__) || defined(__LLP64__)
    REBCNT bits[6];
#else
    REBCNT bits[3];
#endif
};

#define VAL_ALL_BITS(v) ((v)->payload.all.bits)

union Reb_Value_Payload {
    struct Reb_All all;

    REBUNI character; // It's CHAR! (for now), but 'char' is a C keyword

    struct Reb_Integer integer;
    struct Reb_Decimal decimal;

    struct Reb_Pair pair;
    struct Reb_Money money;
    struct Reb_Handle handle;
    struct Reb_Time time;
    struct Reb_Tuple tuple;
    struct Reb_Datatype datatype;
    struct Reb_Typeset typeset;

    // Both Any_Word and Any_Series have a Reb_Binding_Target as the first
    // item in their payloads.  Since Reb_Value_Payload is a union, C permits
    // the *reading* of common leading elements from another union member,
    // even if that wasn't the last union written.  While this has been a
    // longstanding informal assumption in C, the standard has adopted it:
    //
    //     http://stackoverflow.com/a/11996970/211160
    //
    // So `any_target` can be used to read the binding target out of either
    // an ANY-WORD! or ANY-SERIES! payload.  To be on the safe side, *writing*
    // should likely be specifically through `any_word` or `any_series`.
    //
    union Reb_Binding_Target any_target;
        struct Reb_Any_Word any_word;
        struct Reb_Any_Series any_series;

    struct Reb_Any_Context any_context;

    struct Reb_Function function;

    struct Reb_Varargs varargs;

<<<<<<< HEAD
    struct Reb_Varargs varargs;

=======
    REBCNT rebcnt; // !!! used by extensions, review
>>>>>>> 3f9978e6
    struct Reb_Library library;
    struct Reb_Struct structure; // It's STRUCT!, but 'struct' is a C keyword

    struct Reb_Event event;
    struct Reb_Gob gob;

    struct Reb_Symbol symbol; // internal

#if !defined(NDEBUG) && defined(TRACK_EMPTY_PAYLOADS)
    struct Reb_Track track; // debug only (for TRASH!, UNSET!, NONE!, LOGIC!)
#endif
};

struct Reb_Value
{
    struct Reb_Value_Header header;
    union Reb_Value_Payload payload;
};

#pragma pack() // set back to default (was set to 4 at start of file)


//=////////////////////////////////////////////////////////////////////////=//
//
//  DEBUG PROBING
//
//=////////////////////////////////////////////////////////////////////////=//
//
// This small macro can be inserted into code to probe a value in debug
// builds.  It takes a REBVAL* and an optional message:
//
//     REBVAL *v = Some_Value_Pointer();
//
//     PROBE(v);
//     PROBE_MSG(v, "some value");
//
// In order to make it easier to find out where a piece of debug spew is
// coming from, the file and line number are included.
//

#if !defined(NDEBUG)
    #define PROBE(v) \
        Probe_Core_Debug(NULL, __FILE__, __LINE__, (v))

    #define PROBE_MSG(v, m) \
        Probe_Core_Debug((m), __FILE__, __LINE__, (v))
#endif


//=////////////////////////////////////////////////////////////////////////=//
//
//  GUARDING
//
//=////////////////////////////////////////////////////////////////////////=//
//
// Some REBVALs contain one or more series that need to be guarded.  With
// PUSH_GUARD_VALUE() it is possible to not worry about what series are in
// a value, as it will take care of it if there are any.  As with series
// guarding, the last value guarded must be the first one you DROP_GUARD on.
//

#define PUSH_GUARD_VALUE(v) \
    Guard_Value_Core(v)

#define DROP_GUARD_VALUE(v) \
    do { \
        GC_Value_Guard->content.dynamic.len--; \
        assert((v) == cast(REBVAL **, GC_Value_Guard->content.dynamic.data)[ \
            GC_Value_Guard->content.dynamic.len \
        ]); \
    } while (0)


#endif // %sys-value.h<|MERGE_RESOLUTION|>--- conflicted
+++ resolved
@@ -92,32 +92,8 @@
 //
 //     http://stackoverflow.com/questions/3318410/
 //
-<<<<<<< HEAD
-
-struct Reb_Series;
-typedef struct Reb_Series REBSER; // Rebol series node
-
-struct Reb_Array;
-typedef struct Reb_Array REBARR; // REBSER containing REBVALs ("Rebol Array")
-
-struct Reb_Context;
-typedef struct Reb_Context REBCTX; // parallel REBARR key/var arrays, +2 values
-
-struct Reb_Func;
-typedef struct Reb_Func REBFUN; // function parameters plus function REBVAL
-
-struct Reb_Map;
-typedef struct Reb_Map REBMAP; // REBARR listing key/value pairs with hash
-
-struct Reb_Mem_Dump;
-typedef struct Reb_Mem_Dump REBMDP;
-
-// A `#pragma pack` of 4 was requested by the R3-Alpha source for the
-// duration of %sys-value.h:
-=======
 // It is restored to the default via `#pragma pack()` at the end of the file.
 // (Note that pack(push) and pack(pop) are not supported by older compilers.)
->>>>>>> 3f9978e6
 //
 // Compilers are free to ignore pragmas (or error on them).  Also, this
 // packing subverts the automatic alignment handling of the compiler.  So if
@@ -262,27 +238,11 @@
 // being sought of when terminators will be required and when they will not.
 //
 
-<<<<<<< HEAD
-// The debug build puts REB_MAX in the type slot, to distinguish it from the
-// 0 that signifies REB_TRASH.  That can be checked to ensure a writable
-// value isn't a trash, but a non-writable value (e.g. a pointer) could be
-// any bit pattern in the type slot.  Only check if it's a Rebol-initialized
-// value slot...and then, tolerate "GC safe trash" (an unset in release)
-//
-#define IS_END(v) \
-    (assert( \
-        !((v)->header.bits & WRITABLE_MASK_DEBUG) \
-        || (((v)->header.bits & HEADER_TYPE_MASK) != REB_TRASH \
-            || GET_VAL_FLAG((v), TRASH_FLAG_SAFE) \
-        ) \
-    ), (v)->header.bits % 2 == 0)
-=======
 #ifdef NDEBUG
     #define IS_END(v)       LOGICAL((v)->header.bits % 2 == 0)
 #else
     #define IS_END(v)       IS_END_Debug(v)
 #endif
->>>>>>> 3f9978e6
 
 #define NOT_END(v)          NOT(IS_END(v))
 
@@ -327,20 +287,6 @@
     // does not need to store any data in its payload... its data of being
     // true or false is already covered by this header bit.
     //
-<<<<<<< HEAD
-    // The two cases of conditional falsehood are (LOGIC! FALSE), and the
-    // NONE! value.  In order to optimize tests used by conditional constructs,
-    // this header bit is set to 1 for those two values...while all others
-    // set it to 0.
-    //
-    // This means that a LOGIC! does not need to use its data payload, and
-    // can just check this bit to know if it is true or false.  Also, testing
-    // for something being (LOGIC! TRUE) or (LOGIC! FALSE) can be done with
-    // a bit mask against one memory location in the header--not two tests
-    // against the type in the header and some byte in the payload.
-    //
-=======
->>>>>>> 3f9978e6
     VALUE_FLAG_FALSE = 1 << (GENERAL_VALUE_BIT + 0),
 
     // `VALUE_FLAG_LINE`
@@ -408,45 +354,6 @@
     // to use a new technique that brings it to parity with CLOSURE! in this
     // regard, then that will fix this.
     //
-<<<<<<< HEAD
-    VALUE_FLAG_EXIT_FROM = 1 << (GENERAL_VALUE_BIT + 3)
-};
-
-// VALUE_FLAG_e flags both generically applicable to all values and specific
-// to a single value type.  To be a little on the safe side, the masking
-// routines
-//
-#ifdef NDEBUG
-    #define SET_VAL_FLAG(v,f) \
-        ((v)->header.bits |= (f))
-
-    #define GET_VAL_FLAG(v,f) \
-        LOGICAL((v)->header.bits & (f))
-
-    #define CLEAR_VAL_FLAG(v,f) \
-        ((v)->header.bits &= ~cast(REBUPT, (f)))
-#else
-    // For safety in the debug build, all the type-specific flags include
-    // their type as part of the flag.  This type is checked first, and then
-    // masked out to use the single-bit-flag value which is intended.  The
-    // check uses the bits of an exemplar type to identify the category
-    // (e.g. REB_FUNCTION for ANY-FUNCTION!, REB_OBJECT for ANY-CONTEXT!)
-
-    #define SET_VAL_FLAG(v,f) \
-        (Assert_Flags_Are_For_Value((v), (f)), \
-            (v)->header.bits |= ((f) & ~HEADER_TYPE_MASK))
-
-    #define GET_VAL_FLAG(v,f) \
-        (Assert_Flags_Are_For_Value((v), (f)), \
-            LOGICAL((v)->header.bits & ((f) & ~HEADER_TYPE_MASK)))
-
-    #define CLEAR_VAL_FLAG(v,f) \
-        (Assert_Flags_Are_For_Value((v), (f)), \
-            (v)->header.bits &= ~cast(REBUPT, (f) & ~HEADER_TYPE_MASK))
-#endif
-
-//
-=======
     VALUE_FLAG_EXIT_FROM = 1 << (GENERAL_VALUE_BIT + 3),
 
     // `VALUE_FLAG_RELATIVE` is used to indicate a value that needs to have
@@ -498,7 +405,6 @@
 #endif
 
 //
->>>>>>> 3f9978e6
 // Setting and clearing multiple flags works, so these names make that "clear"
 //
 
@@ -593,22 +499,6 @@
     (VAL_RESET_HEADER((v),(t)), \
         CLEAR(&(v)->payload, sizeof(union Reb_Value_Payload)))
 
-<<<<<<< HEAD
-//
-// The ability to read and write all the EXTS at once as an 8-bit value.
-// Review uses to see if they could be done all as part of the initialization.
-//
-
-#define VAL_EXTS_DATA(v) \
-    (((v)->header.bits & \
-        (cast(REBUPT, 0xFF) << TYPE_SPECIFIC_BIT)) >> TYPE_SPECIFIC_BIT)
-
-#define VAL_SET_EXTS_DATA(v,e) \
-    (((v)->header.bits &= ~(cast(REBUPT, 0xFF) << TYPE_SPECIFIC_BIT)), \
-        (v)->header.bits |= ((e) << TYPE_SPECIFIC_BIT))
-
-=======
->>>>>>> 3f9978e6
 
 //=////////////////////////////////////////////////////////////////////////=//
 //
@@ -711,11 +601,7 @@
     // cell unable to be used with SET_END() or VAL_RESET_HEADER() until
     // a SET_TRASH_IF_DEBUG() or SET_TRASH_SAFE() is used to overrule it.
     //
-<<<<<<< HEAD
-    #define MARK_VAL_READ_ONLY_DEBUG(v) \
-=======
     #define MARK_VAL_UNWRITABLE_DEBUG(v) \
->>>>>>> 3f9978e6
         ((v)->header.bits &= ~cast(REBUPT, WRITABLE_MASK_DEBUG), NOOP)
 
     // The debug build requires that any value slot that's going to be written
@@ -1283,11 +1169,7 @@
 #define IS_EMPTY(v)         (VAL_INDEX(v) >= VAL_LEN_HEAD(v))
 
 #define VAL_RAW_DATA_AT(v) \
-<<<<<<< HEAD
-    SER_AT_RAW(VAL_SERIES(v), VAL_INDEX(v))
-=======
     SER_AT_RAW(SER_WIDE(VAL_SERIES(v)), VAL_SERIES(v), VAL_INDEX(v))
->>>>>>> 3f9978e6
 
 #define VAL_MAP(v) \
     (assert(IS_MAP(v)), AS_MAP((v)->payload.any_series.series))
@@ -1378,13 +1260,9 @@
 // Must use `(old_style)cast_here` because we may-or-may-not be casting away
 // constness in the process, e.g. a series extracted from a const REBVAL.
 //
-<<<<<<< HEAD
-#define VAL_ARRAY(v)            (*(REBARR**)(&VAL_SERIES(v)))
-=======
 #define VAL_ARRAY(v) \
     (assert(ANY_ARRAY(v)), AS_ARRAY((v)->payload.any_series.series))
 
->>>>>>> 3f9978e6
 #define VAL_ARRAY_HEAD(v)       ARR_HEAD(VAL_ARRAY(v))
 #define VAL_ARRAY_TAIL(v)       ARR_AT(VAL_ARRAY(v), VAL_ARRAY_LEN_AT(v))
 
@@ -1532,15 +1410,6 @@
 #endif
 
 enum {
-<<<<<<< HEAD
-    // is bound to a normally GC'd context
-    //
-    WORD_FLAG_BOUND_SPECIFIC = (1 << (TYPE_SPECIFIC_BIT + 0)) | WORD_FLAG_X,
-
-    // var is found by combining w/extra info
-    //
-    WORD_FLAG_BOUND_RELATIVE = (1 << (TYPE_SPECIFIC_BIT + 1)) | WORD_FLAG_X
-=======
     // `WORD_FLAG_BOUND` answers whether a word is bound, but it may be
     // relatively bound if `VALUE_FLAG_RELATIVE` is set.  In that case, it
     // does not have a context pointer but rather a function pointer, that
@@ -1557,7 +1426,6 @@
     // usages more quickly without having to do two full arglist walks.
     //
     WORD_FLAG_PICKUP = (1 << (TYPE_SPECIFIC_BIT + 1)) | WORD_FLAG_X
->>>>>>> 3f9978e6
 };
 
 struct Reb_Binding {
@@ -1577,14 +1445,7 @@
     // This is because in the current implementation, the stack must be
     // walked to find the required frame.
     //
-<<<<<<< HEAD
-    union {
-        REBCTX *specific; // for WORD_FLAG_BOUND_SPECIFIC
-        REBFUN *relative; // for WORD_FLAG_BOUND_RELATIVE
-    } binding;
-=======
     union Reb_Binding_Target target;
->>>>>>> 3f9978e6
 
     // Index of word in context (if word is bound, e.g. `context` is not NULL)
     //
@@ -1600,8 +1461,6 @@
     // do the mapping from [1 2 3 4 5 6] to [-3 -2 -1 0 1 2] (or whatever)
     //
     REBINT index;
-<<<<<<< HEAD
-=======
 };
 
 union Reb_Any_Word_Place {
@@ -1622,7 +1481,6 @@
 
 struct Reb_Any_Word {
     union Reb_Any_Word_Place place;
->>>>>>> 3f9978e6
 
     // Index of the word's symbol
     //
@@ -1634,13 +1492,7 @@
 };
 
 #define IS_WORD_BOUND(v) \
-<<<<<<< HEAD
-    (assert(ANY_WORD(v)), \
-        GET_VAL_FLAG((v), WORD_FLAG_BOUND_SPECIFIC) \
-        || GET_VAL_FLAG((v), WORD_FLAG_BOUND_RELATIVE)) // !!! => test both
-=======
     GET_VAL_FLAG((v), WORD_FLAG_BOUND)
->>>>>>> 3f9978e6
 
 #define IS_WORD_UNBOUND(v) \
     NOT(IS_WORD_BOUND(v))
@@ -1650,43 +1502,6 @@
 #define INIT_WORD_SYM(v,s) \
     (assert(ANY_WORD(v)), (v)->payload.any_word.sym = (s))
 
-<<<<<<< HEAD
-// !!! Today indices for both stackvars and durable vars in the varlist are
-// done with positive numbers.  But when "hybrids" exist, the indexing scheme
-// will need to differentiate...with positive numbers for the durable vars
-// and negative numbers for the stack vars, to distingiush where to get data.
-//
-#define VAL_WORD_INDEX(v) \
-    (assert(ANY_WORD(v)), (v)->payload.any_word.index)
-#define INIT_WORD_INDEX(v,i) \
-    (assert(GET_VAL_FLAG((v), WORD_FLAG_BOUND_SPECIFIC) \
-        ? (i) >= 1 && SAME_SYM( \
-            VAL_WORD_SYM(v), CTX_KEY_SYM(VAL_WORD_CONTEXT(v), (i)) \
-        ) : (i) >= 1), \
-        (v)->payload.any_word.index = (i))
-
-#define VAL_WORD_CONTEXT(v) \
-    (assert(ANY_WORD(v) && GET_VAL_FLAG((v), WORD_FLAG_BOUND_SPECIFIC)), \
-        (v)->payload.any_word.binding.specific)
-
-#define VAL_WORD_CONTEXT_MAY_REIFY(v) \
-    (assert(ANY_WORD(v)), GET_VAL_FLAG((v), WORD_FLAG_BOUND_SPECIFIC)) \
-        ? (v)->payload.any_word.binding.specific \
-        : Frame_For_Call_May_Reify( \
-            Call_For_Relative_Word((v), FALSE), NULL, TRUE)
-
-#define INIT_WORD_SPECIFIC(v,context) \
-    (assert(GET_VAL_FLAG((v), WORD_FLAG_BOUND_SPECIFIC) \
-        && !GET_VAL_FLAG((v), WORD_FLAG_BOUND_RELATIVE)), \
-        ENSURE_SERIES_MANAGED(CTX_SERIES(context)), \
-        assert(GET_ARR_FLAG(CTX_KEYLIST(context), SERIES_FLAG_MANAGED)), \
-        (v)->payload.any_word.binding.specific = (context))
-
-#define INIT_WORD_RELATIVE(v,func) \
-    (assert(GET_VAL_FLAG((v), WORD_FLAG_BOUND_RELATIVE) \
-        && !GET_VAL_FLAG((v), WORD_FLAG_BOUND_SPECIFIC)), \
-        (v)->payload.any_word.binding.relative = (func))
-=======
 #define VAL_WORD_INDEX(v) \
     (assert(ANY_WORD(v)), (v)->payload.any_word.place.binding.index)
 
@@ -1719,28 +1534,17 @@
 
 #define VAL_WORD_FUNC(v) \
     (assert(GET_VAL_FLAG((v), WORD_FLAG_BOUND)), VAL_RELATIVE(v))
->>>>>>> 3f9978e6
 
 #define IS_SAME_WORD(v, n) \
     (IS_WORD(v) && VAL_WORD_CANON(v) == n)
 
 #ifdef NDEBUG
     #define UNBIND_WORD(v) \
-<<<<<<< HEAD
-        CLEAR_VAL_FLAGS((v), \
-            WORD_FLAG_BOUND_SPECIFIC | WORD_FLAG_BOUND_RELATIVE)
-#else
-    #define UNBIND_WORD(v) \
-        (CLEAR_VAL_FLAGS((v), \
-            WORD_FLAG_BOUND_SPECIFIC | WORD_FLAG_BOUND_RELATIVE), \
-            (v)->payload.any_word.index = 0)
-=======
         CLEAR_VAL_FLAGS((v), WORD_FLAG_BOUND | VALUE_FLAG_RELATIVE)
 #else
     #define UNBIND_WORD(v) \
         (CLEAR_VAL_FLAGS((v), WORD_FLAG_BOUND | VALUE_FLAG_RELATIVE), \
         (v)->payload.any_word.place.binding.index = 0)
->>>>>>> 3f9978e6
 #endif
 
 #define VAL_WORD_CANON(v) \
@@ -1780,8 +1584,6 @@
 //      make typeset! [<hide> <quote> <protect> string! integer!]
 //
 
-<<<<<<< HEAD
-=======
 enum Reb_Param_Class {
     PARAM_CLASS_0 = 0, // reserve to catch uninitialized cases
 
@@ -1862,7 +1664,6 @@
 #define PCLASS_MASK (cast(REBUPT, 0x07) << TYPE_SPECIFIC_BIT)
 
 
->>>>>>> 3f9978e6
 #ifdef NDEBUG
     #define TYPESET_FLAG_X 0
 #else
@@ -1873,21 +1674,6 @@
 // a value slot when it's constrained to the types in the typeset
 //
 enum {
-<<<<<<< HEAD
-    // Quoted (REDUCE group/get-word|path if EVALUATE)
-    //
-    TYPESET_FLAG_QUOTE = (1 << (TYPE_SPECIFIC_BIT + 0)) | TYPESET_FLAG_X,
-
-    // DO/NEXT performed at callsite when setting
-    //
-    TYPESET_FLAG_EVALUATE = (1 << (TYPE_SPECIFIC_BIT + 1)) | TYPESET_FLAG_X,
-
-    // Value indicates an optional switch
-    //
-    TYPESET_FLAG_REFINEMENT = (1 << (TYPE_SPECIFIC_BIT + 2)) | TYPESET_FLAG_X,
-
-=======
->>>>>>> 3f9978e6
     // Can't be changed (set with PROTECT)
     //
     TYPESET_FLAG_LOCKED = (1 << (TYPE_SPECIFIC_BIT + 3)) | TYPESET_FLAG_X,
@@ -1922,14 +1708,6 @@
     //
     TYPESET_FLAG_DURABLE = (1 << (TYPE_SPECIFIC_BIT + 6)) | TYPESET_FLAG_X,
 
-<<<<<<< HEAD
-    // !!! This is the last available typeset flag...it does not need to be
-    // on the typeset necessarily.  See the VARARGS! type for what this is,
-    // which is a representation of the capture of an evaluation position.
-    // The type will also be checked but the value will not be consumed
-    //
-    TYPESET_FLAG_VARARGS = (1 << (TYPE_SPECIFIC_BIT + 7)) | TYPESET_FLAG_X
-=======
     // !!! This does not need to be on the typeset necessarily.  See the
     // VARARGS! type for what this is, which is a representation of the
     // capture of an evaluation position. The type will also be checked but
@@ -1942,7 +1720,6 @@
     TYPESET_FLAG_VARIADIC = (1 << (TYPE_SPECIFIC_BIT + 7)) | TYPESET_FLAG_X
 
     // WARNING: + 7 is max type-specific bit!
->>>>>>> 3f9978e6
 };
 
 struct Reb_Typeset {
@@ -1993,8 +1770,6 @@
 // shifting and possible abstraction vs. simply being 0..63
 //
 #define FLAGIT_KIND(t)          (cast(REBU64, 1) << TO_0_FROM_KIND(t))
-<<<<<<< HEAD
-=======
 
 
 #define VAL_PARAM_CLASS(v) \
@@ -2004,7 +1779,6 @@
 #define INIT_VAL_PARAM_CLASS(v,c) \
     ((v)->header.bits &= ~PCLASS_MASK, \
     (v)->header.bits |= ((c) << TYPE_SPECIFIC_BIT))
->>>>>>> 3f9978e6
 
 
 //=////////////////////////////////////////////////////////////////////////=//
@@ -2043,9 +1817,6 @@
 //
 
 struct Reb_Any_Context {
-<<<<<<< HEAD
-    REBCTX *context;
-=======
     //
     // `varlist` is a Rebol Array that from 1..NUM_VARS contains REBVALs
     // representing the stored values in the context.
@@ -2066,7 +1837,6 @@
     // context types might also want stack variables that can be freed
     // after some point (e.g. after the MAKE OBJECT! [...] body code has run)
     //
->>>>>>> 3f9978e6
     REBVAL *stackvars;
 
     union {
@@ -2080,11 +1850,7 @@
         // Note: This is technically just a cache, as the stack could be
         // walked to find it given the frame.
         //
-<<<<<<< HEAD
-        struct Reb_Call *call;
-=======
         struct Reb_Frame *frame;
->>>>>>> 3f9978e6
     } more;
 };
 
@@ -2102,11 +1868,7 @@
     (assert(ANY_CONTEXT(v)), \
         CHUNK_LEN_FROM_VALUES((v)->payload.any_context.stackvars))
 
-<<<<<<< HEAD
-#define VAL_FRAME_CALL(v)           ((v)->payload.any_context.more.call)
-=======
 #define VAL_CONTEXT_FRAME(v)        ((v)->payload.any_context.more.frame)
->>>>>>> 3f9978e6
 
 // Convenience macros to speak in terms of object values instead of the context
 //
@@ -2180,13 +1942,8 @@
 // `fail()` C macro inside the source, and the various routines in %c-error.c
 //
 
-<<<<<<< HEAD
-#define ERR_VALUES(e)   cast(ERROR_OBJ*, ARR_HEAD(CTX_VARLIST(e)))
-#define ERR_NUM(e)      cast(REBCNT, VAL_INT32(&ERR_VALUES(e)->code))
-=======
 #define ERR_VARS(e)     cast(ERROR_VARS*, CTX_VARS_HEAD(e))
 #define ERR_NUM(e)      cast(REBCNT, VAL_INT32(&ERR_VARS(e)->code))
->>>>>>> 3f9978e6
 
 #define VAL_ERR_VARS(v)     ERR_VARS(VAL_CONTEXT(v))
 #define VAL_ERR_NUM(v)      ERR_NUM(VAL_CONTEXT(v))
@@ -2204,8 +1961,6 @@
 **
 ***********************************************************************/
 
-<<<<<<< HEAD
-=======
 // !!! Functions used to come in several different REB_XXX types, but have
 // been folded all into one REB_FUNCTION with different type-specific-bits.
 // 7 types for now, use 3 bits...hopefully just two bits needed long term.
@@ -2223,7 +1978,6 @@
 
 #define FCLASS_MASK (cast(REBUPT, 0x07) << TYPE_SPECIFIC_BIT)
 
->>>>>>> 3f9978e6
 #ifdef NDEBUG
     #define FUNC_FLAG_X 0
 #else
@@ -2231,42 +1985,24 @@
 #endif
 
 enum {
-<<<<<<< HEAD
-    // called with "infix" protocol
-    //
-    FUNC_FLAG_INFIX = (1 << (TYPE_SPECIFIC_BIT + 0)) | FUNC_FLAG_X,
-=======
     // called with "infix" protocol.  Start at bit 3 to skip FUNC_CLASS bits
     //
     FUNC_FLAG_INFIX = (1 << (TYPE_SPECIFIC_BIT + 3)) | FUNC_FLAG_X,
->>>>>>> 3f9978e6
 
     // function "fakes" a definitionally scoped return (or a "LEAVE"...which
     // word is determined by the symbol of the *last* parameter)
     //
-<<<<<<< HEAD
-    FUNC_FLAG_LEAVE_OR_RETURN = (1 << (TYPE_SPECIFIC_BIT + 1)) | FUNC_FLAG_X,
+    FUNC_FLAG_LEAVE_OR_RETURN = (1 << (TYPE_SPECIFIC_BIT + 4)) | FUNC_FLAG_X,
 
     // native hooks into DO state and does own arg eval
     //
-    FUNC_FLAG_FRAMELESS = (1 << (TYPE_SPECIFIC_BIT + 2)) | FUNC_FLAG_X,
-=======
-    FUNC_FLAG_LEAVE_OR_RETURN = (1 << (TYPE_SPECIFIC_BIT + 4)) | FUNC_FLAG_X,
-
-    // native hooks into DO state and does own arg eval
-    //
     FUNC_FLAG_VARLESS = (1 << (TYPE_SPECIFIC_BIT + 5)) | FUNC_FLAG_X,
->>>>>>> 3f9978e6
 
 #if !defined(NDEBUG)
     //
     // TRUE-valued refinements, NONE! for unused args
     //
-<<<<<<< HEAD
-    FUNC_FLAG_LEGACY = (1 << (TYPE_SPECIFIC_BIT + 3)) | FUNC_FLAG_X,
-=======
     FUNC_FLAG_LEGACY = (1 << (TYPE_SPECIFIC_BIT + 6)) | FUNC_FLAG_X,
->>>>>>> 3f9978e6
 #endif
 
     FUNC_FLAG_NO_COMMA // needed for proper comma termination of this list
@@ -2318,11 +2054,7 @@
     REB_R T_##n(struct Reb_Frame *frame_, REBCNT action)
 
 // PORT!-action function
-<<<<<<< HEAD
-typedef REB_R (*REBPAF)(struct Reb_Call *call_, REBCTX *p, REBCNT a);
-=======
 typedef REB_R (*REBPAF)(struct Reb_Frame *frame_, REBCTX *p, REBCNT a);
->>>>>>> 3f9978e6
 
 // COMMAND! function
 typedef REB_R (*CMD_FUNC)(REBCNT n, REBSER *args);
@@ -2475,11 +2207,7 @@
     // looks to get the next item.
     //
     union {
-<<<<<<< HEAD
-        REBCTX *frame;
-=======
         REBCTX *frame_ctx;
->>>>>>> 3f9978e6
 
         REBARR *array1; // for MAKE VARARGS! to share a reference on an array
     } feed;
@@ -2496,11 +2224,7 @@
     const REBVAL *param;
 };
 
-<<<<<<< HEAD
-#define VAL_VARARGS_FRAME(v) ((v)->payload.varargs.feed.frame)
-=======
 #define VAL_VARARGS_FRAME_CTX(v) ((v)->payload.varargs.feed.frame_ctx)
->>>>>>> 3f9978e6
 #define VAL_VARARGS_ARRAY1(v) ((v)->payload.varargs.feed.array1)
 
 #define VAL_VARARGS_PARAM(v) ((v)->payload.varargs.param)
@@ -2511,17 +2235,10 @@
 // payload bits--so it's in the `eval` slot of a frame or the misc slot
 // of the array1.
 //
-<<<<<<< HEAD
-#define SUBFEED_ADDR_OF_FEED(f) \
-    (GET_ARR_FLAG((f), SERIES_FLAG_CONTEXT) \
-        ? &FRM_CALL(AS_CONTEXT(f))->cell.subfeed \
-        : &ARR_SERIES(f)->misc.subfeed)
-=======
 #define SUBFEED_ADDR_OF_FEED(a) \
     (GET_ARR_FLAG((a), ARRAY_FLAG_CONTEXT_VARLIST) \
         ? &CTX_FRAME(AS_CONTEXT(a))->cell.subfeed \
         : &ARR_SERIES(a)->misc.subfeed)
->>>>>>> 3f9978e6
 
 
 /***********************************************************************
@@ -2857,12 +2574,7 @@
 
     struct Reb_Varargs varargs;
 
-<<<<<<< HEAD
-    struct Reb_Varargs varargs;
-
-=======
     REBCNT rebcnt; // !!! used by extensions, review
->>>>>>> 3f9978e6
     struct Reb_Library library;
     struct Reb_Struct structure; // It's STRUCT!, but 'struct' is a C keyword
 
