--- conflicted
+++ resolved
@@ -120,55 +120,4 @@
     } REBVAL;
 #endif
 
-<<<<<<< HEAD
-
-struct Reb_Header {
-    REBUPT bits;
-};
-
-
-//
-// With these definitions:
-//
-//     struct Foo_Type { struct Reb_Header header; int x; }
-//     struct Foo_Type *foo = ...;
-//
-//     struct Bar_Type { struct Reb_Header header; float x; }
-//     struct Bar_Type *bar = ...;
-//
-// This C code:
-//
-//     foo->header.bits = 1020;
-//
-// ...is actually different *semantically* from this code:
-//
-//     struct Reb_Header *alias = &foo->header;
-//     alias->bits = 1020;
-//
-// The first is considered as not possibly able to affect the header in a
-// Bar_Type.  It only is seen as being able to influence the header in other
-// Foo_Type instances.
-//
-// The second case, by forcing access through a generic aliasing pointer,
-// will cause the optimizer to realize all bets are off for any type which
-// might contain a `struct Reb_Header`.
-//
-// This is an important point to know, with certain optimizations of writing
-// headers through one type and then reading them through another.  That
-// trick is used for "implicit termination", see documentation of IS_END().
-//
-// (Note that this "feature" of writing through pointers actually slows
-// things down.  Desire to control this behavior is why the `restrict`
-// keyword exists in C99: https://en.wikipedia.org/wiki/Restrict )
-//
-inline static void Init_Header_Aliased(struct Reb_Header *alias, REBUPT bits)
-{
-    alias->bits = bits; // write from generic pointer to `struct Reb_Header`
-}
-
-
-typedef struct Reb_Mem_Dump REBMDP;
-
-=======
->>>>>>> 5b053d7b
 #endif