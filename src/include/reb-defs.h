//
//  File: %reb-defs.h
//  Summary: "Miscellaneous structures and definitions"
//  Project: "Rebol 3 Interpreter and Run-time (Ren-C branch)"
//  Homepage: https://github.com/metaeducation/ren-c/
//
//=////////////////////////////////////////////////////////////////////////=//
//
// Copyright 2012 REBOL Technologies
// Copyright 2012-2016 Rebol Open Source Contributors
// REBOL is a trademark of REBOL Technologies
//
// See README.md and CREDITS.md for more information.
//
// Licensed under the Apache License, Version 2.0 (the "License");
// you may not use this file except in compliance with the License.
// You may obtain a copy of the License at
//
// http://www.apache.org/licenses/LICENSE-2.0
//
// Unless required by applicable law or agreed to in writing, software
// distributed under the License is distributed on an "AS IS" BASIS,
// WITHOUT WARRANTIES OR CONDITIONS OF ANY KIND, either express or implied.
// See the License for the specific language governing permissions and
// limitations under the License.
//
//=////////////////////////////////////////////////////////////////////////=//
//
// This file is used by internal and external C code.  It should not depend
// on any other include files before it.
//
// If REB_DEF is defined, it expects full definitions of the structures behind
// REBVAL and REBSER.  If not, then it treats them opaquely.  The reason this
// is done in a single file with an #ifdef as opposed to just doing the
// opaque definitions in %reb-ext.h (and not including %reb-defs.h there) is
// because of %a-lib.c - which wants to use the non-opaque definitions to
// implement the API while still having the various enums in %reb-ext.h
// available to the compiler.
//

#ifndef REB_DEFS_H  // due to sequences within the lib build itself
#define REB_DEFS_H

//
// Forward declarations of the series subclasses defined in %sys-series.h
// Because the Reb_Series structure includes a Reb_Value by value, it
// must be included *after* %sys-value.h
//
#ifdef REB_DEF
    struct Reb_Value;
    #define RELVAL struct Reb_Value // maybe IS_RELATIVE()

    #ifdef __cplusplus
        #define REBVAL struct Reb_Specific_Value // guaranteed IS_SPECIFIC()
    #else
        #define REBVAL struct Reb_Value // IS_SPECIFIC(), unchecked
    #endif

    struct Reb_Series; // Rebol series node
    typedef struct Reb_Series REBSER;

    // UTF-8 Everywhere series (used for WORD!s only ATM)
    typedef REBSER REBSTR;

    struct Reb_Array; // REBSER containing REBVALs ("Rebol Array")
    typedef struct Reb_Array REBARR;

    struct Reb_Context; // parallel REBARR key/var arrays + ANY-CONTEXT! value
    typedef struct Reb_Context REBCTX;

    struct Reb_Func;  // function parameters + FUNCTION! value
    typedef struct Reb_Func REBFUN;

    struct Reb_Map; // REBARR listing key/value pairs with hash
    typedef struct Reb_Map REBMAP;

    struct Reb_Frame; // Non-GC'd raw call frame, see %sys-frame.h
    typedef struct Reb_Frame REBFRM;

    // The C build simply defines a REBIXO as a synonym for a pointer-sized int.
    // In the C++ build, the indexor is a more restrictive class...which redefines
    // a subset of operations for integers but does *not* implicitly cast to one
    // Hence if a THROWN_FLAG, END_FLAG, VA_LIST_FLAG etc. is used with integer
    // math or put into an `int` variable accidentally, this will be caught.
    //
    // Because indexors are not stored in REBVALs or places where memory usage
    // outweighs the concern of the native performance, they use `REBUPT`
    // instead of REBCNT.  The C++ build maintains that size for its class too.
    //
    // !!! The feature is now selectively enabled, temporarily in order to make
    // the binding in Ren-Cpp binary compatible regardless of whether the build
    // was done with C or C++
    //

    struct Reb_Binder; // used as argument in %tmp-funcs.h, needs forward decl

    #define END_FLAG 0x80000000  // end of block as index
    #define THROWN_FLAG (END_FLAG - 0x75) // throw as an index

    // The VA_LIST_FLAG is the index used when a C va_list pointer is the input.
    // Because access to a `va_list` is strictly increasing through va_arg(),
    // there is no way to track an index; fetches are indexed automatically
    // and sequentially without possibility for mutation of the list.  Should
    // this index be used it will always be the index of a DO_NEXT until either
    // an END_FLAG or a THROWN_FLAG is reached.
    //
    #define VA_LIST_FLAG (END_FLAG - 0xBD)

    // This is used internally in frames in the debug build when the index
    // does not apply (e.g. END, THROWN, VA_LIST)
    //
    #if !defined(NDEBUG)
        #define TRASHED_INDEX (END_FLAG - 0xAE)
    #endif

    #if defined(NDEBUG) || !defined(__cplusplus) || (__cplusplus < 201103L)
        typedef REBUPT REBIXO;
    #else
        #include "sys-do-cpp.h"

        #if 0
            typedef Reb_Indexor REBIXO;
        #else
            typedef REBUPT REBIXO;
        #endif
    #endif

    struct Reb_Path_Value_State;
    typedef struct Reb_Path_Value_State REBPVS;

    // A standard integer is currently used to represent the data stack
    // pointer.  `unsigned int` instead of a `REBCNT` in order to leverage the
    // native performance of the integer type unconstrained by bit size, as
    // data stack pointers are not stored in REBVALs or similar, and
    // performance in comparing and manipulation is more important than size.
    //
    // Note that a value of 0 indicates an empty stack; the [0] entry is made
    // to be alerting trash to trap invalid reads or writes of empty stacks.
    //
    typedef unsigned int REBDSP;
    struct Reb_Chunk;
    struct Reb_Chunker;
#else
    // The %reb-xxx.h files define structures visible to host code (client)
    // which don't also require pulling in all of the %sys-xxx.h files and
    // dependencies.  Some of these definitions are shared with the core,
    // and mention things like REBSER.  When building as core that's fine,
    // but when building as host this will be undefined unless something
    // is there.  Define as a void so that it can point at it, but not know
    // anything else about it (including size).
    //
    typedef void REBSER;
    typedef void REBARR;
    typedef void REBOBJ;
    typedef void REBSTR;
    typedef void REBFRM;

    // !!! The previous definition of RXIARG let them be stack-instantiated,
    // and as such their size needed to be known.  However, the API version
    // of REBVAL* is seeking to use GC cells, not stack ones.  This is a
    // stopgap until all the routines are changed to speak in pointers,
    // so callers can allocate stack storage in the meantime...
    //
    typedef struct {
        char opaque[sizeof(REBUPT) * 4];
    } REBVAL;
#endif


struct Reb_Header {
    REBUPT bits;
};


//
// With these definitions:
//
//     struct Foo_Type { struct Reb_Header header; int x; }
//     struct Foo_Type *foo = ...;
//
//     struct Bar_Type { struct Reb_Header header; float x; }
//     struct Bar_Type *bar = ...;
//
// This C code:
//
//     foo->header.bits = 1020;
//
// ...is actually different *semantically* from this code:
//
//     struct Reb_Header *alias = &foo->header;
//     alias->bits = 1020;
//
// The first is considered as not possibly able to affect the header in a
// Bar_Type.  It only is seen as being able to influence the header in other
// Foo_Type instances.
//
// The second case, by forcing access through a generic aliasing pointer,
// will cause the optimizer to realize all bets are off for any type which
// might contain a `struct Reb_Header`.
//
// This is an important point to know, with certain optimizations of writing
// headers through one type and then reading them through another.  That
// trick is used for "implicit termination", see documentation of IS_END().
//
// (Note that this "feature" of writing through pointers actually slows
// things down.  Desire to control this behavior is why the `restrict`
// keyword exists in C99: https://en.wikipedia.org/wiki/Restrict )
//
inline static void Init_Header_Aliased(struct Reb_Header *alias, REBUPT bits)
{
    alias->bits = bits; // write from generic pointer to `struct Reb_Header`
}

<<<<<<< HEAD

// X/Y coordinate pair as floats:
struct Reb_Pair {
    float x;
    float y;
};

// !!! Use this instead of struct Reb_Pair when all integer pairs are gone?
// (Apparently PAIR went through an int-to-float transition at some point)
/* typedef struct Reb_Pair REBPAR; */

// !!! Temporary name for Reb_Pair "X and Y as floats"
typedef struct Reb_Pair REBXYF;

// X/Y coordinate pair as integers:
typedef struct rebol_xy_int {
    int x;
    int y;
} REBXYI;

// Standard date and time:
typedef struct rebol_dat {
    int year;
    int month;
    int day;
    int time;
    int nano;
    int zone;
} REBOL_DAT;  // not same as REBDAT

#pragma pack()

typedef struct Reb_Mem_Dump REBMDP;

=======
>>>>>>> 88d02a68
#endif<|MERGE_RESOLUTION|>--- conflicted
+++ resolved
@@ -211,41 +211,7 @@
     alias->bits = bits; // write from generic pointer to `struct Reb_Header`
 }
 
-<<<<<<< HEAD
-
-// X/Y coordinate pair as floats:
-struct Reb_Pair {
-    float x;
-    float y;
-};
-
-// !!! Use this instead of struct Reb_Pair when all integer pairs are gone?
-// (Apparently PAIR went through an int-to-float transition at some point)
-/* typedef struct Reb_Pair REBPAR; */
-
-// !!! Temporary name for Reb_Pair "X and Y as floats"
-typedef struct Reb_Pair REBXYF;
-
-// X/Y coordinate pair as integers:
-typedef struct rebol_xy_int {
-    int x;
-    int y;
-} REBXYI;
-
-// Standard date and time:
-typedef struct rebol_dat {
-    int year;
-    int month;
-    int day;
-    int time;
-    int nano;
-    int zone;
-} REBOL_DAT;  // not same as REBDAT
-
-#pragma pack()
 
 typedef struct Reb_Mem_Dump REBMDP;
 
-=======
->>>>>>> 88d02a68
 #endif