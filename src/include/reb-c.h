--- conflicted
+++ resolved
@@ -618,56 +618,6 @@
     memset((void*)(m), 0, sizeof(*m))
 
 
-<<<<<<< HEAD
-//
-// MEMORY POISONING and POINTER TRASHING
-//
-// If one wishes to indicate a region of memory as being "off-limits", modern
-// tools like Address Sanitizer allow instrumented builds to augment reads
-// from memory to check to see if that region is in a blacklist.
-//
-// These "poisoned" areas are generally sub-regions of valid malloc()'d memory
-// that contain bad data.  Yet they cannot be free()d because they also
-// contain some good data.  (Or it is merely desirable to avoid freeing and
-// then re-allocating them for performance reasons, yet a debug build still
-// would prefer to intercept accesses as if they were freed.)
-//
-// Also, in order to overwrite a pointer with garbage, the historical method
-// of using 0xBADF00D or 0xDECAFBAD is formalized with TRASH_POINTER_IF_DEBUG.
-// This makes the instances easier to find and standardizes how it is done.
-//
-#ifdef HAVE_ASAN_INTERFACE_H
-    #include <sanitizer/asan_interface.h>
-
-    // <IMPORTANT> Address sanitizer's memory poisoning must not have two
-    // threads both poisoning/unpoisoning the same addresses at the same time.
-
-    #define POISON_MEMORY(reg, mem_size) \
-        ASAN_POISON_MEMORY_REGION(reg, mem_size)
-
-    #define UNPOISON_MEMORY(reg, mem_size) \
-        ASAN_UNPOISON_MEMORY_REGION(reg, mem_size)
-
-    #define ADDRESS_IS_POISONED(reg) __asan_address_is_poisoned(reg)
-    #define REGION_IS_POISONED(reg, size) __asan_region_is_poisoned(reg, size)
-#else
-    // !!! @HostileFork wrote a tiny C++ "poor man's memory poisoner" that
-    // uses XOR to poison bits and then unpoison them back.  This might be
-    // useful to instrument C++-based DEBUG builds on platforms that did not
-    // have address sanitizer (if that ever becomes interesting).
-
-    #define POISON_MEMORY(reg, mem_size) \
-        NOOP
-
-    #define UNPOISON_MEMORY(reg, mem_size) \
-        NOOP
-
-    #define REGION_IS_POISONED(reg, size) 0
-    #define ADDRESS_IS_POISONED(reg) 0
-#endif
-
-=======
->>>>>>> 5b053d7b
 #ifdef NDEBUG
     #define TRASH_POINTER_IF_DEBUG(p) \
         NOOP
