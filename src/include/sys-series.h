--- conflicted
+++ resolved
@@ -113,17 +113,6 @@
 // Series Flags
 //
 enum {
-<<<<<<< HEAD
-    // `SERIES_FLAG_0_IS_FALSE` represents the lowest bit and should always be
-    // set to zero.  This is because it means that when the REBSER's
-    // contents are interpreted as value data, then the info bits can do
-    // double-duty serving as an END marker.  For a description of the
-    // method see notes on NOT_END_MASK.
-    //
-    SERIES_FLAG_0_IS_FALSE = 1 << 0,
-
-    // `SERIES_FLAG_1_IS_FALSE` is the second lowest bit, and it is set to zero
-=======
     // `SERIES_FLAG_0_IS_FALSE` represents the lowest bit and should always
     // be set to zero.  This is because it means that when Reb_Series_Content
     // is interpreted as a REBVAL's worth of data, then the info bits are in
@@ -133,7 +122,6 @@
     SERIES_FLAG_0_IS_FALSE = 1 << 0,
 
     // `SERIES_FLAG_1_IS_FALSE` is the second lowest bit, and is set to zero
->>>>>>> 3f9978e6
     // as a safety precaution.  In the debug build this is checked by value
     // writes to ensure that when the info flags are serving double duty
     // as an END marker, they do not get overwritten by rogue code that
@@ -193,15 +181,6 @@
     //
     SERIES_FLAG_ARRAY = 1 << 5,
 
-<<<<<<< HEAD
-    // `SERIES_FLAG_CONTEXT` indicates this series represents the "varlist"
-    // of a context.  A second series can be reached from it via the `->misc`
-    // field in the series node, which is a second array known as a "keylist".
-    //
-    // See notes on REBCTX for further details about what a context is.
-    //
-    SERIES_FLAG_CONTEXT = 1 << 6,
-=======
     // `ARRAY_FLAG_CONTEXT_VARLIST` indicates this series represents the
     // "varlist" of a context.  A second series can be reached from it via
     // the `->misc` field in the series node, which is a second array known
@@ -210,7 +189,6 @@
     // See notes on REBCTX for further details about what a context is.
     //
     ARRAY_FLAG_CONTEXT_VARLIST = 1 << 6,
->>>>>>> 3f9978e6
 
     // `SERIES_FLAG_LOCKED` indicates that the series size or values cannot
     // be modified.  This check is honored by some layers of abstraction, but
@@ -301,9 +279,6 @@
     // of mapping index numbers in the function paramlist into either the
     // stack array or the dynamic array during binding in an efficient way.
     //
-<<<<<<< HEAD
-    CONTEXT_FLAG_STACK = 1 << 12
-=======
     CONTEXT_FLAG_STACK = 1 << 12,
 
     // `KEYLIST_FLAG_SHARED` is indicated on the keylist array of a context
@@ -330,7 +305,6 @@
 #endif
 
     SERIES_FLAG_NO_COMMA_NEEDED = 0 // solves dangling comma from above
->>>>>>> 3f9978e6
 };
 
 struct Reb_Series_Dynamic {
@@ -426,20 +400,13 @@
             REBCNT wide:16;
             REBCNT high:16;
         } area;
-<<<<<<< HEAD
-        REBOOL negated; // for bitsets (can't be EXT flag on just one value)
-=======
         REBOOL negated; // for bitsets (must be shared, can't be in REBVAL)
->>>>>>> 3f9978e6
         REBARR *subfeed; // for *non-frame* VARARGS! ("array1") shared feed
     } misc;
 
 #if !defined(NDEBUG)
     REBINT *guard; // intentionally alloc'd and freed for use by Panic_Series
-<<<<<<< HEAD
-=======
     REBUPT padding; // maintain sizeof(REBSER) % sizeof(REBI64) == 0
->>>>>>> 3f9978e6
 #endif
 };
 
@@ -455,11 +422,6 @@
         Panic_Series_Debug((s), __FILE__, __LINE__);
 #endif
 
-<<<<<<< HEAD
-#define SER_REST(s)   ((s)->content.dynamic.rest)
-
-=======
->>>>>>> 3f9978e6
 #define SER_WIDE(s) \
     cast(REBYTE, ((s)->info.bits >> 16) & 0xff)
 
@@ -477,8 +439,6 @@
 
 #define GET_SER_FLAG(s,f) \
     LOGICAL((s)->info.bits & (f))
-<<<<<<< HEAD
-=======
 
 #define SET_SER_FLAGS(s,f) \
     SET_SER_FLAG((s), (f))
@@ -486,25 +446,16 @@
 #define CLEAR_SER_FLAGS(s,f) \
     CLEAR_SER_FLAG((s), (f))
 
->>>>>>> 3f9978e6
 
 //
 // The mechanics of the macros that get or set the length of a series are a
 // little bit complicated.  This is due to the optimization that allows data
 // which is sizeof(REBVAL) or smaller to fit directly inside the series node.
-<<<<<<< HEAD
 //
 // If a series is dynamically allocated out of the memory pools, then its
 // data doesn't live in the REBSER node.  Without the data itself taking up
 // space, there's room for a length in the node.
 //
-=======
-//
-// If a series is dynamically allocated out of the memory pools, then its
-// data doesn't live in the REBSER node.  Without the data itself taking up
-// space, there's room for a length in the node.
-//
->>>>>>> 3f9978e6
 // If a series is not "dynamic" (e.g. has a full pooled allocation) then its
 // length is stored in the `misc` field -unless- it is an ARRAY of values.
 // If it is an array then it is assumed that even length 0 arrays might want
@@ -514,11 +465,7 @@
 
 #define SER_LEN(s) \
     (GET_SER_FLAG((s), SERIES_FLAG_HAS_DYNAMIC) \
-<<<<<<< HEAD
-        ? ((s)->content.dynamic.len + 0) \
-=======
         ? ((s)->content.dynamic.len) \
->>>>>>> 3f9978e6
         : GET_SER_FLAG((s), SERIES_FLAG_ARRAY) \
             ? (IS_END(&(s)->content.values[0]) ? 0 : 1) \
             : (s)->misc.len)
@@ -531,19 +478,6 @@
             ? 1337 /* trust the END marker? */ \
             : ((s)->misc.len = (l)))
 
-<<<<<<< HEAD
-// Raw access does not demand that the caller know the contained type.  So
-// for instance a generic debugging routine might just want a byte pointer
-// but have no element type pointer to pass in.
-//
-#define SER_DATA_RAW(s) \
-    (GET_SER_FLAG((s), SERIES_FLAG_HAS_DYNAMIC) \
-        ? ((s)->content.dynamic.data + 0) /* Lvalue! */ \
-        : cast(REBYTE*, &(s)->content.values[0]))
-
-#define SER_AT_RAW(s,i)      (SER_DATA_RAW(s) + (SER_WIDE(s) * (i)))
-
-=======
 #define SER_REST(s) \
     (GET_SER_FLAG((s), SERIES_FLAG_HAS_DYNAMIC) \
         ? ((s)->content.dynamic.rest) \
@@ -572,7 +506,6 @@
         SER_AT_RAW_Debug((w),(s),(i))
 #endif
 
->>>>>>> 3f9978e6
 #define SER_SET_EXTERNAL_DATA(s,p) \
     (SET_SER_FLAG((s), SERIES_FLAG_HAS_DYNAMIC), \
         (s)->content.dynamic.data = cast(REBYTE*, (p)))
@@ -584,21 +517,10 @@
 //
 // Note that series indexing in C is zero based.  So as far as SERIES is
 // concerned, `SER_HEAD(t, s)` is the same as `SER_AT(t, s, 0)`
-<<<<<<< HEAD
-//
-// !!! C++11 note: can't use cast helper here and have the const of an
-// incoming REBVAL be ignored... must use `(old_cast)casting_style`
-//
-
-#define SER_AT(t,s,i) \
-    (assert(SER_WIDE(s) == sizeof(t)), \
-        (t*)(SER_DATA_RAW(s) + (sizeof(t) * (i))))
-=======
 //
 
 #define SER_AT(t,s,i) \
     cast(t*, SER_AT_RAW(sizeof(t), (s), (i)))
->>>>>>> 3f9978e6
 
 #define SER_HEAD(t,s) \
     SER_AT(t, (s), 0)
@@ -611,23 +533,15 @@
 
 //
 // Series size measurements:
-<<<<<<< HEAD
-=======
 //
 // SER_TOTAL - bytes of memory allocated (including bias area)
 // SER_SPACE - bytes of series (not including bias area)
 // SER_USED - bytes being used, including terminator
->>>>>>> 3f9978e6
-//
-// SER_TOTAL - bytes of memory allocated (including bias area)
-// SER_SPACE - bytes of series (not including bias area)
-// SER_USED - bytes being used, including terminator
 //
 
 #define SER_TOTAL(s) \
     ((SER_REST(s) + SER_BIAS(s)) * SER_WIDE(s))
 
-<<<<<<< HEAD
 #define SER_SPACE(s) \
     (SER_REST(s) * SER_WIDE(s))
 
@@ -644,34 +558,7 @@
 
 #define FAIL_IF_LOCKED_SERIES(s) \
     if (GET_SER_FLAG(s, SERIES_FLAG_LOCKED)) fail (Error(RE_LOCKED))
-=======
-#define SER_TOTAL(s) \
-    ((SER_REST(s) + SER_BIAS(s)) * SER_WIDE(s))
-
-#define SER_SPACE(s) \
-    (SER_REST(s) * SER_WIDE(s))
-
-#define SER_USED(s) \
-    ((SER_LEN(s) + 1) * SER_WIDE(s))
-
-// Returns space that a series has available (less terminator):
-#define SER_FULL(s) (SER_LEN(s) + 1 >= SER_REST(s))
-#define SER_AVAIL(s) (SER_REST(s) - (SER_LEN(s) + 1))
-#define SER_FITS(s,n) ((SER_LEN(s) + (n) + 1) <= SER_REST(s))
-
-
-#define Is_Array_Series(s) GET_SER_FLAG((s), SERIES_FLAG_ARRAY)
->>>>>>> 3f9978e6
-
-#define FAIL_IF_LOCKED_SERIES(s) \
-    if (GET_SER_FLAG(s, SERIES_FLAG_LOCKED)) fail (Error(RE_LOCKED))
-
-//
-// Series external data accessible
-//
-#define SER_DATA_NOT_ACCESSIBLE(s) \
-    (GET_SER_FLAG(s, SERIES_FLAG_EXTERNAL) \
-     && !GET_SER_FLAG(s, SERIES_FLAG_ACCESSIBLE))
+
 //
 // Series external data accessible
 //
@@ -716,11 +603,7 @@
 #define TERM_SEQUENCE(s) \
     do { \
         assert(!Is_Array_Series(s)); \
-<<<<<<< HEAD
-        memset(SER_AT_RAW((s), SER_LEN(s)), 0, SER_WIDE(s)); \
-=======
         memset(SER_AT_RAW(SER_WIDE(s), (s), SER_LEN(s)), 0, SER_WIDE(s)); \
->>>>>>> 3f9978e6
     } while (0)
 
 #ifdef NDEBUG
@@ -885,7 +768,6 @@
 // issue at some point.
 //
 #define BYTE_SIZE(s)    LOGICAL(((s)->info.bits) & (1 << 16))
-<<<<<<< HEAD
 
 //
 // BIN_XXX: Binary or byte-size string seres macros
@@ -907,29 +789,6 @@
 #define UNI_LEN(s) \
     (assert(SER_WIDE(s) == sizeof(REBUNI)), SER_LEN(s))
 
-=======
-
-//
-// BIN_XXX: Binary or byte-size string seres macros
-//
-
-#define BIN_AT(s,n)     SER_AT(REBYTE, (s), (n))
-#define BIN_HEAD(s)     SER_HEAD(REBYTE, (s))
-#define BIN_TAIL(s)     SER_TAIL(REBYTE, (s))
-#define BIN_LAST(s)     SER_LAST(REBYTE, (s))
-
-#define BIN_LEN(s)      (assert(BYTE_SIZE(s)), SER_LEN(s))
-
-#define SET_BIN_END(s,n) (*BIN_AT(s,n) = 0)
-
-//
-// UNI_XXX: Unicode string series macros
-//
-
-#define UNI_LEN(s) \
-    (assert(SER_WIDE(s) == sizeof(REBUNI)), SER_LEN(s))
-
->>>>>>> 3f9978e6
 #define SET_UNI_LEN(s,l) \
     (assert(SER_WIDE(s) == sizeof(REBUNI)), SET_SERIES_LEN((s), (l)))
 
@@ -1021,11 +880,7 @@
 #define TERM_SERIES(s) \
     Is_Array_Series(s) \
         ? (void)TERM_ARRAY(AS_ARRAY(s)) \
-<<<<<<< HEAD
-        : (void)memset(SER_AT_RAW(s, SER_LEN(s)), 0, SER_WIDE(s))
-=======
         : (void)memset(SER_AT_RAW(SER_WIDE(s), s, SER_LEN(s)), 0, SER_WIDE(s))
->>>>>>> 3f9978e6
 
 // Setting and getting array flags is common enough to want a macro for it
 // vs. having to extract the ARR_SERIES to do it each time.
@@ -1156,10 +1011,6 @@
 #define CTX_KEYLIST(c) \
     (ARR_SERIES(CTX_VARLIST(c))->misc.keylist)
 
-<<<<<<< HEAD
-#define INIT_CONTEXT_KEYLIST(c,k) \
-    (ARR_SERIES(CTX_VARLIST(c))->misc.keylist = (k))
-=======
 #define INIT_CTX_KEYLIST_SHARED(c,k) \
     (SET_ARR_FLAG((k), KEYLIST_FLAG_SHARED), \
         ARR_SERIES(CTX_VARLIST(c))->misc.keylist = (k))
@@ -1167,7 +1018,6 @@
 #define INIT_CTX_KEYLIST_UNIQUE(c,k) \
     (assert(!GET_ARR_FLAG((k), KEYLIST_FLAG_SHARED)), \
         ARR_SERIES(CTX_VARLIST(c))->misc.keylist = (k))
->>>>>>> 3f9978e6
 
 // The keys and vars are accessed by positive integers starting at 1.  If
 // indexed access is used then the debug build will check to be sure that
@@ -1218,17 +1068,6 @@
 #define CTX_SPEC(c) \
     (VAL_CONTEXT_SPEC(CTX_VALUE(c)) + 0)
 
-<<<<<<< HEAD
-#define INIT_FRAME_CALL(c,f) \
-    (assert(IS_FRAME(CTX_VALUE(c))), \
-        VAL_FRAME_CALL(CTX_VALUE(c)) = (f))
-
-#define FRM_CALL(c) \
-    (VAL_FRAME_CALL(CTX_VALUE(c)) + 0)
-
-#define FRM_FUNC(c) \
-    (assert(ANY_FUNC(CTX_ROOTKEY(c))), VAL_FUNC(CTX_ROOTKEY(c)))
-=======
 #define INIT_CONTEXT_FRAME(c,f) \
     (assert(IS_FRAME(CTX_VALUE(c))), \
         VAL_CONTEXT_FRAME(CTX_VALUE(c)) = (f))
@@ -1238,7 +1077,6 @@
 
 #define CTX_FRAME_FUNC(c) \
     (assert(IS_FUNCTION(CTX_ROOTKEY(c))), VAL_FUNC(CTX_ROOTKEY(c)))
->>>>>>> 3f9978e6
 
 #define CTX_STACKVARS(c)    VAL_CONTEXT_STACKVARS(CTX_VALUE(c))
 
@@ -1304,14 +1142,6 @@
 #endif
 #define FUNC_PARAM_SYM(f,n)     VAL_TYPESET_SYM(FUNC_PARAM((f), (n)))
 
-<<<<<<< HEAD
-#define FUNC_VALUE(f)           ARR_HEAD(FUNC_PARAMLIST(f))
-#define FUNC_SPEC(f)            (FUNC_VALUE(f)->payload.any_function.spec)
-#define FUNC_CODE(f)            (FUNC_VALUE(f)->payload.any_function.impl.code)
-#define FUNC_BODY(f)            (FUNC_VALUE(f)->payload.any_function.impl.body)
-#define FUNC_ACT(f)             (FUNC_VALUE(f)->payload.any_function.impl.act)
-#define FUNC_INFO(f)            (FUNC_VALUE(f)->payload.any_function.impl.info)
-=======
 #define FUNC_CLASS(f)           VAL_FUNC_CLASS(FUNC_VALUE(f))
 #define FUNC_VALUE(f)           ARR_HEAD(FUNC_PARAMLIST(f))
 #define FUNC_SPEC(f)            (FUNC_VALUE(f)->payload.function.spec)
@@ -1319,7 +1149,6 @@
 #define FUNC_BODY(f)            (FUNC_VALUE(f)->payload.function.impl.body)
 #define FUNC_ACT(f)             (FUNC_VALUE(f)->payload.function.impl.act)
 #define FUNC_INFO(f)            (FUNC_VALUE(f)->payload.function.impl.info)
->>>>>>> 3f9978e6
 
 
 //=////////////////////////////////////////////////////////////////////////=//
