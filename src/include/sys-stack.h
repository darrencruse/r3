//
// Rebol 3 Language Interpreter and Run-time Environment
// "Ren-C" branch @ https://github.com/metaeducation/ren-c
//
// Copyright 2012 REBOL Technologies
// Copyright 2012-2015 Rebol Open Source Contributors
// REBOL is a trademark of REBOL Technologies
//
// See README.md and CREDITS.md for more information
//
// Licensed under the Apache License, Version 2.0 (the "License");
// you may not use this file except in compliance with the License.
// You may obtain a copy of the License at
//
// http://www.apache.org/licenses/LICENSE-2.0
//
// Unless required by applicable law or agreed to in writing, software
// distributed under the License is distributed on an "AS IS" BASIS,
// WITHOUT WARRANTIES OR CONDITIONS OF ANY KIND, either express or implied.
// See the License for the specific language governing permissions and
// limitations under the License.
//
//=////////////////////////////////////////////////////////////////////////=//
//
//  Summary: Definitions for "Data Stack", "Chunk Stack" and the C stack
//  File: %sys-stack.h
//
//=////////////////////////////////////////////////////////////////////////=//
//
// The data stack and chunk stack are two different data structures which
// are optimized for temporarily storing REBVALs and protecting them from
// garbage collection.  With the data stack, values are pushed one at a
// time...while with the chunk stack, an array of value cells of a given
// length is returned.
//
// A key difference between the two stacks is pointer stability.  Though the
// data stack can accept any number of pushes and then pop the last N pushes
// into a series, each push could potentially change the memory address of
// every value in the stack.  This is because the data stack uses a REBARR
// series as its implementation.  The chunk stack guarantees that the address
// of the values in a chunk will stay stable over the course of its lifetime.
//
// Because of their differences, they are applied to different problems:
//
// A notable usage of the data stack is by REDUCE and COMPOSE.  They use it
// as a buffer for values that are being gathered to be inserted into the
// final array.  It's better to use the data stack as a buffer because it
// means the precise size of the result can be known before either creating
// a new series or inserting /INTO a target.  This prevents wasting space on
// expansions or resizes and shuffling due to a guessed size.
//
// The chunk stack has an important use as the storage for arguments to
// functions being invoked.  The pointers to these arguments are passed by
// natives through the stack to other routines, which may take arbitrarily
// long to return...and may call code involving many pushes and pops.  These
// pointers must be stable, so using the data stack would not work.
//


//=////////////////////////////////////////////////////////////////////////=//
//
//  DATA STACK
//
//=////////////////////////////////////////////////////////////////////////=//
//
// The data stack (DS_) is for pushing one individual REBVAL at a time.  The
// values can then be popped in a Last-In-First-Out way.  It is also possible
// to mark a stack position, do any number of pushes, and then ask for the
// range of values pushed since the mark to be placed into a REBARR array.
// As long as a value is on the data stack, any series it refers to will be
// protected from being garbage-collected.
//
// The data stack has many applications, and can be used by any piece of the
// system.  But there is a rule that when that piece is finished, it must
// "balance" the stack back to where it was when it was called!  There is
// a check in the main evaluator loop that the stack has been balanced to
// wherever it started by the time a function call ends.  However, it is not
// necessary to balance the stack in the case of calling a `fail`--because
// it will be automatically restored to where it was at the PUSH_TRAP().
//
// To speed pushes and pops to the stack while also making sure that each
// push is tested to see if an expansion is needed, a trick is used.  This
// trick is to grow the stack in blocks, and always maintain that the block
// has an END marker at its point of capacity--and ensure that there are no
// end markers between the DSP and that capacity.  This way, if a push runs
// up against an END it knows to do an expansion.
//

// A standard integer is currently used to represent the data stack pointer.
// `unsigned int` instead of a `REBCNT` in order to leverage the native
// performance of the integer type unconstrained by bit size, as data stack
// pointers are not stored in REBVALs or similar, and performance in comparing
// and manipulation is more important than hte size.
//
// Note that a value of 0 indicates an empty stack; the [0] entry is made to
// be alerting trash to trap invalid reads or writes of empty stacks.
//
typedef unsigned int REBDSP;

<<<<<<< HEAD
// (D)ata (S)tack "(P)ointer" is an integer index into Rebol's data stack
=======
// (D)ata (S)tack "(P)osition" is an integer index into Rebol's data stack
>>>>>>> 3f9978e6
//
#define DSP DS_Index

// Access value at given stack location
//
#define DS_AT(d) (DS_Movable_Base + (d))

// Most recently pushed item
//
#define DS_TOP DS_AT(DS_Index)

#if !defined(NDEBUG)
    #define IN_DATA_STACK(p) \
        (ARR_LEN(DS_Array) != 0 && (p) >= DS_AT(0) && (p) <= DS_TOP)
#endif

//
// PUSHING: Note the DS_PUSH macros inherit the property of SET_XXX that
// they use their parameters multiple times.  Don't use with the result of
// a function call because that function could be called multiple times.
//
// If you push "unsafe" trash to the stack, it has the benefit of costing
// nothing extra in a release build for setting the value (as it is just
// left uninitialized).  But you must make sure that a GC can't run before
// you have put a valid value into the slot you pushed.
//
// If the stack runs out of capacity then it will be expanded by the basis
// defined below.  The number is arbitrary and should be tuned.  Note the
// number of bytes will be sizeof(REBVAL) * STACK_EXPAND_BASIS
//

#define STACK_EXPAND_BASIS 100

#define DS_PUSH_TRASH \
    (++DSP, IS_END(DS_TOP) \
        ? Expand_Data_Stack_May_Fail(100) \
        : SET_TRASH_IF_DEBUG(DS_TOP))

#define DS_PUSH_TRASH_SAFE \
    (DS_PUSH_TRASH, SET_TRASH_SAFE(DS_TOP), NOOP)

#define DS_PUSH(v) \
    (ASSERT_VALUE_MANAGED(v), DS_PUSH_TRASH, *DS_TOP = *(v), NOOP)

#define DS_PUSH_UNSET \
    (DS_PUSH_TRASH, SET_UNSET(DS_TOP), NOOP)

#define DS_PUSH_NONE \
    (DS_PUSH_TRASH, SET_NONE(DS_TOP), NOOP)

#define DS_PUSH_TRUE \
    (DS_PUSH_TRASH, SET_TRUE(DS_TOP), NOOP)

#define DS_PUSH_INTEGER(n) \
    (DS_PUSH_TRASH, SET_INTEGER(DS_TOP, (n)), NOOP)

#define DS_PUSH_DECIMAL(n) \
    (DS_PUSH_TRASH, SET_DECIMAL(DS_TOP, (n)), NOOP)

// POPPING AND "DROPPING"

#ifdef NDEBUG
    #define DS_DROP (--DS_Index, NOOP)
#else
    #define DS_DROP \
        (SET_TRASH_SAFE(DS_TOP), --DS_Index, NOOP)
#endif

#define DS_POP_INTO(v) \
    do { \
        assert(!IS_TRASH_DEBUG(DS_TOP) || VAL_TRASH_SAFE(DS_TOP)); \
        *(v) = *DS_TOP; \
        DS_DROP; \
    } while (0)

#ifdef NDEBUG
    #define DS_DROP_TO(dsp) \
        (DS_Index = dsp, NOOP)
#else
    #define DS_DROP_TO(dsp) \
        do { \
            assert(DSP >= (dsp)); \
            while (DSP != (dsp)) {DS_DROP;} \
        } while (0)
#endif


//=////////////////////////////////////////////////////////////////////////=//
//
//  CHUNK STACK
//
//=////////////////////////////////////////////////////////////////////////=//
//
// Like the data stack, the values living in the chunk stack are protected
// from garbage collection.
//
// Unlike the data stack, the chunk stack allows for the pushing and popping
// of arbitrary-sized arrays of values which will not be relocated during
// their lifetime.
//
// This is accomplished using a custom "chunked" allocator.  The two structs
// involved are a list of "Chunkers", which internally have a list of
// "Chunks" threaded between them.  The method keeps one spare chunker
// allocated, and only frees a chunker when a full chunker prior has the last
// element popped out of it.  In memory it looks like this:
//
//      [chunker->next
//          (->payload_left size [value1][value2][value3]...)   // chunk 1
//          (->payload_left size [value1]...)                   // chunk 2
//          (->payload_left size [value1][value2]...)           // chunk 3
//          ...remaining payload space in chunker...
//      ]
//
// Since the chunker size is a known constant, it's possible to quickly deduce
// the chunker a chunk lives in from its pointer and the remaining payload
// amount in the chunker.
//

struct Reb_Chunker;

#define CS_CHUNKER_PAYLOAD (2048 - sizeof(struct Reb_Chunker*))

struct Reb_Chunker {
    struct Reb_Chunker *next;
    REBYTE payload[CS_CHUNKER_PAYLOAD];
};

struct Reb_Chunk;

struct Reb_Chunk {
    //
    // We start the chunk with a Reb_Value_Header, which has as its `bits`
    // field a REBUPT (unsigned integer size of a pointer).  We are relying
    // on the fact that the low 2 bits of this value is always 0 in order
    // for it to be an implicit END for the value array of the previous chunk.
    //
    // (REBVALs are multiples of 4 bytes in size on all platforms Rebol
    // will run on, hence the low two bits of a byte size of N REBVALs will
    // always have the two lowest bits clear.)
    //
    struct Reb_Value_Header size;

    // How many bytes are left in the memory chunker this chunk lives in
    // (its own size has already been subtracted from the amount)
    //
    REBUPT payload_left;
<<<<<<< HEAD

#if defined(__LP64__) || defined(__LLP64__)
    //
    // !!! Sizes above are wasteful compared to theory!  Both the size and
    // payload_left could fit into a single REBUPT, so this is wasting a
    // pointer...saving only 2 pointers per chunk instead of 3 over a full
    // REBVAL termination.
    //
    // However it would be easy enough to get the 3 by masking the REBUPT's
    // high and low portions on 64-bit, and using a separate REBCNT field
    // on 32-bit.  This would complicate the code for now, and a previous
    // field test of a riskier technique showed it to not work on some
    // machines.  So this is a test to see if this follows the rules.
    //
#endif

=======

#if defined(__LP64__) || defined(__LLP64__)
    //
    // !!! Sizes above are wasteful compared to theory!  Both the size and
    // payload_left could fit into a single REBUPT, so this is wasting a
    // pointer...saving only 2 pointers per chunk instead of 3 over a full
    // REBVAL termination.
    //
    // However it would be easy enough to get the 3 by masking the REBUPT's
    // high and low portions on 64-bit, and using a separate REBCNT field
    // on 32-bit.  This would complicate the code for now, and a previous
    // field test of a riskier technique showed it to not work on some
    // machines.  So this is a test to see if this follows the rules.
    //
#endif

>>>>>>> 3f9978e6
    // If this serves as the backing memory for a context's stackvars then
    // when the data goes away it is necessary to mark that context as
    // not having its memory any more.  This cannot be managed purely by the
    // client, because a fail() can longjmp...and the chunk stack needs enough
    // information stored to find that series to mark.
    //
    REBCTX *opt_context;

    // Pointer to the previous chunk.
    //
    struct Reb_Chunk *prev;

    // The `values` is an array whose real size exceeds the struct.  (It is
    // set to a size of one because it cannot be [0] if the sources wind
    // up being built as C++.)  When the value pointer is given back to the
    // user, this is how they speak about the chunk itself.
    //
    // See note above about how the next chunk's `prev` pointer serves as
    // an END marker for this array (which may or may not be necessary for
    // the client's purposes, but function arg lists do make use of it)
    //
    REBVAL values[1];
};

// If we do a sizeof(struct Reb_Chunk) then it includes a value in it that we
// generally don't want for our math, due to C++ "no zero element array" rule
//
#define BASE_CHUNK_SIZE (sizeof(struct Reb_Chunk) - sizeof(REBVAL))

#define CHUNK_FROM_VALUES(v) \
    cast(struct Reb_Chunk *, cast(REBYTE*, (v)) \
        - offsetof(struct Reb_Chunk, values))

#define CHUNK_LEN_FROM_VALUES(v) \
    ((CHUNK_FROM_VALUES(v)->size.bits - offsetof(struct Reb_Chunk, values)) \
        / sizeof(REBVAL))


//=////////////////////////////////////////////////////////////////////////=//
//
//  C STACK
//
//=////////////////////////////////////////////////////////////////////////=//
//
// Rebol doesn't want to crash in the event of a stack overflow, but would
// like to gracefully trap it and return the user to the console.  While it
// is possible for Rebol to set a limit to how deeply it allows function
// calls in the interpreter to recurse, there's no *portable* way to
// catch a stack overflow in the C code of the interpreter itself.
//
// Hence, by default Rebol will use a non-standard heuristic.  It looks
// at the compiled addresses of local (stack-allocated) variables in a
// function, and decides from their relative pointers if memory is growing
// "up" or "down".  It then extrapolates that C function call frames will
// be laid out consecutively, and the memory difference between a stack
// variable in the topmost stacks can be checked against some limit.
//
// This has nothing to do with guarantees in the C standard, and compilers
// can really put variables at any address they feel like:
//
//     http://stackoverflow.com/a/1677482/211160
//
// Additionally, it puts the burden on every recursive or deeply nested
// routine to sprinkle calls to the C_STACK_OVERFLOWING macro somewhere
// in it.  The ideal answer is to make Rebol itself corral an interpreted
// script such that it can't cause the C code to stack overflow.  Lacking
// that ideal this technique could break, so build configurations should
// be able to turn it off if needed.
//
// In the meantime, C_STACK_OVERFLOWING is a macro which takes the
// address of some variable local to the currently executed function.
// Note that because the limit is noticed before the C stack has *actually*
// overflowed, you still have a bit of stack room to do the cleanup and
// raise an error trap.  (You need to take care of any unmanaged series
// allocations, etc).  So cleaning up that state should be doable without
// making deep function calls.
//
// !!! Future approaches should look into use of Windows stack exceptions
// or libsigsegv:
//
// http://stackoverflow.com/questions/5013806/
//

#ifdef OS_STACK_GROWS_UP
    #define C_STACK_OVERFLOWING(address_of_local_var) \
        (cast(REBUPT, address_of_local_var) >= Stack_Limit)
#else
    #define C_STACK_OVERFLOWING(address_of_local_var) \
        (cast(REBUPT, address_of_local_var) <= Stack_Limit)
#endif

#define STACK_BOUNDS (4*1024*1000) // note: need a better way to set it !!
// Also: made somewhat smaller than linker setting to allow trapping it<|MERGE_RESOLUTION|>--- conflicted
+++ resolved
@@ -97,11 +97,7 @@
 //
 typedef unsigned int REBDSP;
 
-<<<<<<< HEAD
-// (D)ata (S)tack "(P)ointer" is an integer index into Rebol's data stack
-=======
 // (D)ata (S)tack "(P)osition" is an integer index into Rebol's data stack
->>>>>>> 3f9978e6
 //
 #define DSP DS_Index
 
@@ -248,7 +244,6 @@
     // (its own size has already been subtracted from the amount)
     //
     REBUPT payload_left;
-<<<<<<< HEAD
 
 #if defined(__LP64__) || defined(__LLP64__)
     //
@@ -265,24 +260,6 @@
     //
 #endif
 
-=======
-
-#if defined(__LP64__) || defined(__LLP64__)
-    //
-    // !!! Sizes above are wasteful compared to theory!  Both the size and
-    // payload_left could fit into a single REBUPT, so this is wasting a
-    // pointer...saving only 2 pointers per chunk instead of 3 over a full
-    // REBVAL termination.
-    //
-    // However it would be easy enough to get the 3 by masking the REBUPT's
-    // high and low portions on 64-bit, and using a separate REBCNT field
-    // on 32-bit.  This would complicate the code for now, and a previous
-    // field test of a riskier technique showed it to not work on some
-    // machines.  So this is a test to see if this follows the rules.
-    //
-#endif
-
->>>>>>> 3f9978e6
     // If this serves as the backing memory for a context's stackvars then
     // when the data goes away it is necessary to mark that context as
     // not having its memory any more.  This cannot be managed purely by the
