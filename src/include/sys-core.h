//
//  File: %sys-core.h
//  Summary: "System Core Include"
//  Project: "Rebol 3 Interpreter and Run-time (Ren-C branch)"
//  Homepage: https://github.com/metaeducation/ren-c/
//
//=////////////////////////////////////////////////////////////////////////=//
//
// Copyright 2012 REBOL Technologies
// Copyright 2012-2016 Rebol Open Source Contributors
// REBOL is a trademark of REBOL Technologies
//
// See README.md and CREDITS.md for more information.
//
// Licensed under the Apache License, Version 2.0 (the "License");
// you may not use this file except in compliance with the License.
// You may obtain a copy of the License at
//
// http://www.apache.org/licenses/LICENSE-2.0
//
// Unless required by applicable law or agreed to in writing, software
// distributed under the License is distributed on an "AS IS" BASIS,
// WITHOUT WARRANTIES OR CONDITIONS OF ANY KIND, either express or implied.
// See the License for the specific language governing permissions and
// limitations under the License.
//
//=////////////////////////////////////////////////////////////////////////=//
//

#include "reb-config.h"

// Set as compiler symbol flags:
//#define UNICODE               // enable unicode OS API (windows)

// Internal configuration:
#define REB_DEF                 // kernel definitions and structs
//#define SER_LABELS         // enable identifier labels for series
#define STACK_MIN   4000        // data stack increment size
#define STACK_LIMIT 400000      // data stack max (6.4MB)
#define MIN_COMMON 10000        // min size of common buffer
#define MAX_COMMON 100000       // max size of common buffer (shrink trigger)
#define MAX_NUM_LEN 64          // As many numeric digits we will accept on input
#define MAX_SAFE_SERIES 5       // quanitity of most recent series to not GC.
#define MAX_EXPAND_LIST 5       // number of series-1 in Prior_Expand list
#define USE_UNICODE 1           // scanner uses unicode
#define UNICODE_CASES 0x2E00    // size of unicode folding table
#define HAS_SHA1                // allow it
#define HAS_MD5                 // allow it

// External system includes:
#include <stdlib.h>
#include <stdarg.h>     // For var-arg Print functions
#include <string.h>
#include <setjmp.h>
#include <math.h>
#include <assert.h>
#include <stddef.h>     // for offsetof()

#ifdef NDEBUG
    //
    // The core build of Rebol seeks to not be dependent on stdio.h.  The
    // premise was to be free of historical baggage of the implementation
    // of things like printf and to speak alternative protocols.  Hence
    // it is decoupled from the "host".  (There are other choices related
    // to this decoupling, such as not assuming the allocator is malloc())
    //
    // The alternative interface spoken (Host Kit) is questionable, and
    // generally the only known hosts are "fat" and wind up including
    // things like printf anyway.  However, the idea of not setting printf in
    // stone and replacing it with Rebol's string logic is reasonable.
    //
    // These definitions will help catch uses of <stdio.h> in the release
    // build, and give a hopefully informative error.
    //
    #if !defined(REN_C_STDIO_OK)
        #define printf dont_include_stdio_h
        #define fprintf dont_include_stdio_h
        #define putc dont_include_stdio_h
    #endif
#else
    // Desire to not bake in <stdio.h> notwithstanding, in debug builds it
    // can be convenient (or even essential) to have access to stdio.  This
    // is especially true when trying to debug the core I/O routines and
    // unicode/UTF8 conversions that Rebol seeks to replace stdio with.
    //
    // Hence debug builds are allowed to use stdio.h conveniently.  The
    // release build should catch if any of these aren't #if !defined(NDEBUG)
    //
    #include <stdio.h>

    // This header file brings in the ability to trigger a programmatic
    // breakpoint in C code, by calling `debug_break();`
    //
    #include "debugbreak.h"
#endif

// Special OS-specific definitions:
#ifdef OS_DEFS
    #ifdef TO_WINDOWS
    #include <windows.h>
    #undef IS_ERROR
    #undef max
    #undef min

    #endif
    //#error The target platform must be specified (TO_* define)
#endif

// Local includes:
#include "reb-c.h"

// !!! Is there a more ideal location for these prototypes?
typedef int cmp_t(void *, const void *, const void *);
extern void reb_qsort_r(void *a, size_t n, size_t es, void *thunk, cmp_t *cmp);


#if defined(NDEBUG)
    #define TRASH_POINTER_IF_DEBUG(p) \
        NOOP
#else
    #if defined(__cplusplus)
        template<class T>
        inline static void TRASH_POINTER_IF_DEBUG(T* &p) {
            p = reinterpret_cast<T*>(static_cast<REBUPT>(0xDECAFBAD));
        }
    #else
        #define TRASH_POINTER_IF_DEBUG(p) \
            (p) = cast(void*, 0xDECAFBAD)
    #endif 
#endif


// Must be defined at the end of reb-c.h, but not *in* reb-c.h so that
// files including sys-core.h and reb-host.h can have differing
// definitions of REBCHR.  (We want it opaque to the core, but the
// host to have it compatible with the native character type w/o casting)
//
#ifdef OS_WIDE_CHAR
    #ifdef NDEBUG
        typedef REBUNI REBCHR;
    #else
        typedef struct tagREBCHR {
            REBUNI num;
        } REBCHR;
    #endif
#else
    #ifdef NDEBUG
        typedef REBYTE REBCHR;
    #else
        typedef struct tagREBCHR {
            REBYTE num;
        } REBCHR;
    #endif
#endif

#include "reb-defs.h"
#include "reb-args.h"

#include "reb-device.h"
#include "reb-types.h"
#include "reb-event.h"

#include "reb-file.h"
#include "reb-filereq.h"
#include "reb-math.h"
#include "reb-codec.h"

// !!! These definitions used to be in %sys-mem.h, which is now %mem-pools.h
// REBNOD appears in the Free_Node API, while REBPOL is used in globals
// The rest is not necessary to expose to the whole system, but perhaps
// these two shouldn't be in this specific location.
//
typedef struct Reb_Node {
    struct Reb_Header header; // will be header.bits = 0 if node is free

    struct Reb_Node *next_if_free; // if not free, entire node is available

    // Size of a node must be a multiple of 64-bits.  This is because there
    // must be a baseline guarantee for node allocations to be able to know
    // where 64-bit alignment boundaries are.
    //
    /*struct REBI64 payload[N];*/
} REBNOD;

#define IS_FREE_NODE(n) \
    (cast(struct Reb_Node*, (n))->header.bits == 0)

typedef struct rebol_mem_pool REBPOL;

#include "sys-deci.h"
<<<<<<< HEAD
#include "sys-value.h"
#include "sys-series.h"
#include "sys-scan.h"
#include "sys-stack.h"
#include "sys-state.h"
#include "sys-do.h"
#include "sys-profile.h"
=======
>>>>>>> 17c30f27

#include "tmp-bootdefs.h"

#include "sys-rebval.h" // REBVAL structure definition
#include "sys-action.h"
#include "sys-rebser.h" // REBSER series definition (embeds REBVAL definition)

typedef void (*MAKE_FUNC)(REBVAL*, enum Reb_Kind, const REBVAL*);
typedef void (*TO_FUNC)(REBVAL*, enum Reb_Kind, const REBVAL*);

#include "sys-scan.h"
#include "sys-state.h"
#include "sys-rebfrm.h" // `REBFRM` definition (also used by value)

//-- Port actions (for native port schemes):

typedef struct rebol_port_action_map {
    const REBSYM action;
    const REBPAF func;
} PORT_ACTION;

typedef struct rebol_mold {
    REBSER *series;     // destination series (uni)
    REBCNT start;       // index where this mold starts within series
    REBFLGS opts;        // special option flags
    REBCNT limit;       // how many characters before cutting off with "..."
    REBCNT reserve;     // how much capacity to reserve at the outset
    REBINT indent;      // indentation amount
    REBYTE period;      // for decimal point
    REBYTE dash;        // for date fields
    REBYTE digits;      // decimal digits
} REB_MOLD;

#define Drop_Mold_If_Pushed(mo) \
    Drop_Mold_Core((mo), TRUE)

#define Drop_Mold(mo) \
    Drop_Mold_Core((mo), FALSE)

#define Pop_Molded_String(mo) \
    Pop_Molded_String_Core((mo), END_FLAG)

#define Pop_Molded_String_Len(mo,len) \
    Pop_Molded_String_Core((mo), (len))



/***********************************************************************
**
**  Structures
**
***********************************************************************/

//-- Measurement Variables:
typedef struct rebol_stats {
    REBI64  Series_Memory;
    REBCNT  Series_Made;
    REBCNT  Series_Freed;
    REBCNT  Series_Expanded;
    REBCNT  Recycle_Counter;
    REBCNT  Recycle_Series_Total;
    REBCNT  Recycle_Series;
    REBI64  Recycle_Prior_Eval;
    REBCNT  Mark_Count;
    REBCNT  Free_List_Checked;
    REBCNT  Blocks;
    REBCNT  Objects;
} REB_STATS;

//-- Options of various kinds:
typedef struct rebol_opts {
    REBOOL  watch_recycle;
    REBOOL  watch_series;
    REBOOL  watch_expand;
    REBOOL  crash_dump;
} REB_OPTS;

typedef struct rebol_time_fields {
    REBCNT h;
    REBCNT m;
    REBCNT s;
    REBCNT n;
} REB_TIMEF;


/***********************************************************************
**
**  Constants
**
***********************************************************************/

enum Boot_Phases {
    BOOT_START = 0,
    BOOT_LOADED,
    BOOT_ERRORS,
    BOOT_MEZZ,
    BOOT_DONE
};

enum Boot_Levels {
    BOOT_LEVEL_BASE,
    BOOT_LEVEL_SYS,
    BOOT_LEVEL_MODS,
    BOOT_LEVEL_FULL
};

// Modes allowed by Make_Series function:
enum {
    MKS_NONE        = 0,        // data is opaque (not delved into by the GC)
    MKS_ARRAY       = 1 << 0,   // Contains REBVALs (seen by GC and Debug)
    MKS_POWER_OF_2  = 1 << 1,   // Round size up to a power of 2
    MKS_EXTERNAL    = 1 << 2,   // Uses external pointer--don't alloc data
    MKS_PRESERVE    = 1 << 3,   // "Remake" only (save what data possible)
    MKS_GC_MANUALS  = 1 << 4    // used in implementation of series itself
};

// Modes allowed by Make_Function:
enum {
    MKF_NONE        = 0,        // no special handling (e.g. MAKE FUNCTION!)
    MKF_RETURN      = 1 << 0,   // has definitional RETURN
    MKF_LEAVE       = 1 << 1,   // has definitional LEAVE
    MKF_PUNCTUATES  = 1 << 2,   // generated function can't be used as argument
    MKF_KEYWORDS    = 1 << 3,   // respond to words like <opt>, <no-return>
    MKF_ANY_VALUE   = 1 << 4,   // args and return are [<opt> any-value!]
    MKF_FAKE_RETURN = 1 << 5    // has RETURN but not actually in frame
};

// Modes allowed by FORM
enum {
    FORM_FLAG_ONLY = 0,
    FORM_FLAG_REDUCE = 1 << 0,
    FORM_FLAG_NEWLINE_SEQUENTIAL_STRINGS = 1 << 1,
    FORM_FLAG_NEWLINE_UNLESS_EMPTY = 1 << 2,
    FORM_FLAG_MOLD = 1 << 3
};

// Modes allowed by Copy_Block function:
enum {
    COPY_SHALLOW = 0,
    COPY_DEEP,          // recurse into blocks
    COPY_STRINGS,       // copy strings in blocks
    COPY_ALL,           // both deep, strings (3)
//  COPY_IGNORE = 4,    // ignore tail position (used for stack args)
    COPY_OBJECT = 8,    // copy an object
    COPY_SAME = 16
};

#define TS_NOT_COPIED \
    (FLAGIT_KIND(REB_IMAGE) | FLAGIT_KIND(REB_VECTOR) \
    | FLAGIT_KIND(REB_TASK) | FLAGIT_KIND(REB_PORT))

#define TS_STD_SERIES (TS_SERIES & ~TS_NOT_COPIED)
#define TS_SERIES_OBJ ((TS_SERIES | TS_CONTEXT) & ~TS_NOT_COPIED)
#define TS_ARRAYS_OBJ ((TS_ARRAY | TS_CONTEXT) & ~TS_NOT_COPIED)

#define TS_CLONE ((TS_SERIES | FLAGIT_KIND(REB_FUNCTION)) & ~TS_NOT_COPIED)

#define TS_ANY_WORD \
    (FLAGIT_KIND(REB_WORD) | FLAGIT_KIND(REB_SET_WORD) | \
    FLAGIT_KIND(REB_GET_WORD) | FLAGIT_KIND(REB_REFINEMENT) | \
    FLAGIT_KIND(REB_LIT_WORD) | FLAGIT_KIND(REB_ISSUE))

// These are the types which have no need to be seen by the GC.  Note that
// this list may change--for instance if garbage collection is added for
// symbols, then word types and typesets would have to be checked too.  Some
// are counterintuitive, for instance DATATYPE! contains a SPEC that is a
// series and thus has to be checked...

#define TS_NO_GC \
    (FLAGIT_KIND(REB_MAX_VOID) | FLAGIT_KIND(REB_BLANK) | FLAGIT_KIND(REB_LOGIC) \
    | FLAGIT_KIND(REB_INTEGER) | FLAGIT_KIND(REB_DECIMAL) \
    | FLAGIT_KIND(REB_PERCENT) | FLAGIT_KIND(REB_MONEY) \
    | FLAGIT_KIND(REB_CHAR) | FLAGIT_KIND(REB_PAIR) | FLAGIT_KIND(REB_TUPLE) \
    | FLAGIT_KIND(REB_TIME) | FLAGIT_KIND(REB_DATE) \
    | FLAGIT_KIND(REB_TYPESET) | TS_WORD | FLAGIT_KIND(REB_HANDLE))

#define TS_GC (~TS_NO_GC)

#define Type_Of(value) \
    Type_Of_Core(value)


// Garbage collection marker function (GC Hook)
typedef void (*REBMRK)(void);

// Breakpoint hook callback
typedef REBOOL (*REBBRK)(REBVAL *instruction_out, REBOOL interrupted);


// Flags used for Protect functions
//
enum {
    PROT_SET,
    PROT_DEEP,
    PROT_HIDE,
    PROT_WORD,
    PROT_MAX
};

// Mold and form options:
enum REB_Mold_Opts {
    MOPT_MOLD_ALL,      // Output lexical types in #[type...] format
    MOPT_COMMA_PT,      // Decimal point is a comma.
    MOPT_SLASH_DATE,    // Date as 1/1/2000
    MOPT_FILE,          // Molding %file
    MOPT_INDENT,        // Indentation
    MOPT_TIGHT,         // No space between block values
    MOPT_EMAIL,         // ?
    MOPT_ONLY,          // Mold/only - no outer block []
    MOPT_LINES,         // add a linefeed between each value
    MOPT_LIMIT,         // Limit length of mold to mold->limit, then "..."
    MOPT_RESERVE,       // At outset, reserve space for buffer (with length 0)
    MOPT_MAX
};

#define GET_MOPT(v, f) GET_FLAG(v->opts, f)

// Special flags for decimal formatting:
enum {
    DEC_MOLD_PERCENT = 1 << 0,      // follow num with %
    DEC_MOLD_MINIMAL = 1 << 1       // allow decimal to be integer
};

// Temporary:
#define MOPT_NON_ANSI_PARENED MOPT_MOLD_ALL // Non ANSI chars are ^() escaped

// Options for To_REBOL_Path
enum {
    PATH_OPT_UNI_SRC            = 1 << 0, // whether the source series is uni
    PATH_OPT_FORCE_UNI_DEST     = 1 << 1, // even if just latin1 chars, do uni
    PATH_OPT_SRC_IS_DIR         = 1 << 2
};

// Load option flags:
enum {
    LOAD_ALL = 0,       // Returns header along with script if present
    LOAD_HEADER,        // Converts header to object, checks values
    LOAD_NEXT,          // Load next value
    LOAD_NORMAL,        // Convert header, load script
    LOAD_REQUIRE,       // Header is required, else error
    LOAD_MAX
};

// General constants:
#define NOT_FOUND ((REBCNT)-1)
#define UNKNOWN   ((REBCNT)-1)
#define LF 10
#define CR 13
#define TAB '\t'
#define CRLF "\r\n"
#define TAB_SIZE 4

// Move this:
enum Insert_Arg_Nums {
    AN_SERIES = 1,
    AN_VALUE,
    AN_PART,
    AN_LIMIT,
    AN_ONLY,
    AN_DUP,
    AN_COUNT
};

enum rebol_signals {
    //
    // SIG_RECYCLE indicates a need to run the garbage collector, when
    // running it synchronously could be dangerous.  This is important in
    // particular during memory allocation, which can detect crossing a
    // memory usage boundary that suggests GC'ing would be good...but might
    // be in the middle of code that is halfway through manipulating a
    // managed series.
    //
    SIG_RECYCLE,

    // SIG_HALT means return to the topmost level of the evaluator, regardless
    // of how deep a debug stack might be.  It is the only instruction besides
    // QUIT and RESUME that can currently get past a breakpoint sandbox.
    //
    SIG_HALT,

    // SIG_INTERRUPT indicates a desire to enter an interactive debugging
    // state.  Because the ability to manage such a state may not be
    // registered by the host, this could generate an error.
    //
    SIG_INTERRUPT,

    // SIG_EVENT_PORT is to-be-documented
    //
    SIG_EVENT_PORT,

    SIG_MAX
};

// Security flags:
enum {
    SEC_ALLOW,
    SEC_ASK,
    SEC_THROW,
    SEC_QUIT,
    SEC_MAX
};

// Security policy byte offsets:
enum {
    POL_READ,
    POL_WRITE,
    POL_EXEC,
    POL_MAX
};

// Encoding options:
enum encoding_opts {
    OPT_ENC_BIG_ENDIAN = 1 << 0, // little is default
    OPT_ENC_UTF8 = 1 << 1,
    OPT_ENC_UTF16 = 1 << 2,
    OPT_ENC_UTF32 = 1 << 3,
    OPT_ENC_BOM = 1 << 4, // byte order marker
    OPT_ENC_CRLF = 1 << 5, // CR line termination, see OPT_ENC_CRLF_MAYBE
    OPT_ENC_UNISRC = 1 << 6, // source is UCS2
    OPT_ENC_RAW = 1 << 7 // raw binary, no encoding
};

#if OS_CRLF
    #define OPT_ENC_CRLF_MAYBE OPT_ENC_CRLF
#else
    #define OPT_ENC_CRLF_MAYBE 0
#endif


// These 3 operations are the current legal set of what can be done with a
// VARARG!.  They integrate with Do_Core()'s limitations in the prefetch
// evaluator--such as to having one unit of lookahead.
//
enum Reb_Vararg_Op {
    VARARG_OP_TAIL_Q, // tail?
    VARARG_OP_FIRST, // "lookahead"
    VARARG_OP_TAKE // doesn't modify underlying data stream--advances index
};


/***********************************************************************
**
**  ASSERTIONS
**
**      Assertions are in debug builds only, and use the conventional
**      standard C assert macro.  The code inside the assert will be
**      removed if the flag NDEBUG is defined to indicate "NoDEBUGging".
**      While negative logic is counter-intuitive (e.g. `#ifndef NDEBUG`
**      vs. `#ifdef DEBUG`) it's the standard and is the least of evils:
**
**          http://stackoverflow.com/a/17241278/211160
**
**      Assertions should mostly be used as a kind of "traffic cone"
**      when working on new code (or analyzing a bug you're trying to
**      trigger in development).  It's preferable to update the design
**      via static typing or otherwise as the code hardens.
**
***********************************************************************/

// Included via #include <assert.h> at top of file


/***********************************************************************
**
**  ERROR HANDLING
**
**      Rebol has two different ways of raising errors.  One that is
**      "trappable" from Rebol code by PUSH_TRAP (used by the `trap`
**      native), called `fail`:
**
**          if (Foo_Type(foo) == BAD_FOO) {
**              fail (Error_Bad_Foo_Operation(...));
**
**              // this line will never be reached, because it
**              // longjmp'd up the stack where execution continues
**          }
**
**      The other also takes an pointer to a REBVAL that is REB_ERROR
**      and will terminate the system using it as a message, if the
**      system hsa progressed to the point where messages are loaded:
**
**          if (Foo_Type(foo_critical) == BAD_FOO) {
**              panic (Error_Bad_Foo_Operation(...));
**
**              // this line will never be reached, because it had
*               // a "panic" and exited the process with a message
**          }
**
**      These are macros that in debug builds will capture the file
**      and line numbers, and add them to the error object itself.
**      A "cute" trick was once used to eliminate the need for
**      parentheses to make them look more "keyword-like".  However
**      the trick had some bad properties and merely using a space
**      and having them be lowercase seems close enough.
**
**      Errors that originate from C code are created via Make_Error,
**      and are defined in %errors.r.  These definitions contain a
**      formatted message template, showing how the arguments will
**      be displayed when the error is printed.
**
***********************************************************************/

#ifdef NDEBUG
    // We don't want release builds to have to pay for the parameter
    // passing cost *or* the string table cost of having a list of all
    // the files and line numbers for all the places that originate
    // errors...

    #define panic(error) \
        Panic_Core(0, (error), NULL)

    #define fail(error) \
        Fail_Core(error)
#else
    #define panic(error) \
        do { \
            TG_Erroring_C_File = __FILE__; \
            TG_Erroring_C_Line = __LINE__; \
            Panic_Core(0, (error), NULL); \
        } while (0)

    #define fail(error) \
        do { \
            TG_Erroring_C_File = __FILE__; \
            TG_Erroring_C_Line = __LINE__; \
            Fail_Core(error); \
        } while (0)
#endif

// See comments on C_STACK_OVERFLOWING, regarding today's flawed mechanism for
// handling stack overflows (and remarks on how it might be improved).  For
// now, the only special handling is to use a pre-created error vs. allocating.
//
#ifdef NDEBUG
    #define Trap_Stack_Overflow() \
        Fail_Core(VAL_CONTEXT(TASK_STACK_ERROR))
#else
    #define Trap_Stack_Overflow() \
        do { \
            TG_Erroring_C_File = __FILE__; \
            TG_Erroring_C_Line = __LINE__; \
            Fail_Core(VAL_CONTEXT(TASK_STACK_ERROR)); \
        } while (0)
#endif


#include "tmp-funcs.h"

//#include "reb-net.h"
#include "tmp-strings.h"
#include "tmp-funcargs.h"
#include "tmp-boot.h"
#include "tmp-errnums.h"
#include "tmp-sysobj.h"
#include "tmp-sysctx.h"


/***********************************************************************
**
**  Threaded Global Variables
**
***********************************************************************/

// !!! In the R3-Alpha open source release, there had apparently been a switch
// from the use of global variables to the classification of all globals as
// being either per-thread (TVAR) or for the whole program (PVAR).  This
// was apparently intended to use the "thread-local-variable" feature of the
// compiler.  It used the non-standard `__declspec(thread)`, which as of C11
// and C++11 is standardized as `thread_local`.
//
// Despite this basic work for threading, greater issues were not hammered
// out.  And so this separation really just caused problems when two different
// threads wanted to work with the same data (at different times).  Such a
// feature is better implemented as in the V8 JavaScript engine as "isolates"  

#ifdef __cplusplus
    #define PVAR extern "C"
    #define TVAR extern "C"
#else
    #define PVAR extern
    #define TVAR extern
#endif

#include "sys-globals.h"

#include "sys-value.h" // basic definitions that don't need series accessrors

#include "sys-series.h"
#include "sys-binary.h"
#include "sys-string.h"

#include "sys-array.h"

#include "sys-typeset.h"
#include "sys-context.h"
#include "sys-function.h"
#include "sys-word.h"

#include "sys-pair.h"
#include "sys-map.h"

#include "sys-varargs.h"

#include "sys-stack.h"

#include "sys-frame.h"
#include "sys-bind.h"

#include "reb-struct.h"

#include "host-lib.h"

/***********************************************************************
**
**  Macros
**
***********************************************************************/

// Generic defines:
#define ALIGN(s, a) (((s) + (a)-1) & ~((a)-1))

#define MEM_CARE 5              // Lower number for more frequent checks

#define UP_CASE(c) Upper_Cases[c]
#define LO_CASE(c) Lower_Cases[c]
#define IS_WHITE(c) ((c) <= 32 && (White_Chars[c]&1) != 0)
#define IS_SPACE(c) ((c) <= 32 && (White_Chars[c]&2) != 0)

inline static void SET_SIGNAL(REBFLGS f) {
    SET_FLAG(Eval_Signals, f);
    Eval_Count = 1;
}

#define GET_SIGNAL(f) GET_FLAG(Eval_Signals, (f))
#define CLR_SIGNAL(f) CLR_FLAG(Eval_Signals, (f))


#define ALL_BITS    ((REBCNT)(-1))
#ifdef HAS_LL_CONSTS
#define ALL_64      ((REBU64)0xffffffffffffffffLL)
#else
#define ALL_64      ((REBU64)0xffffffffffffffffL)
#endif

#define BOOT_STR(c,i) c_cast(const REBYTE *, PG_Boot_Strs[(c) + (i)])

//-- Temporary Buffers
//   These are reused for cases for appending, when length cannot be known.

#define BUF_EMIT        VAL_ARRAY(TASK_BUF_EMIT)
#define BUF_COLLECT     VAL_ARRAY(TASK_BUF_COLLECT)
#define MOLD_STACK       VAL_ARRAY(TASK_MOLD_STACK)

#define BYTE_BUF        VAL_SERIES(TASK_BYTE_BUF)
#define UNI_BUF        VAL_SERIES(TASK_UNI_BUF)
#define BUF_UTF8        VAL_SERIES(TASK_BUF_UTF8)


/***********************************************************************
**
**  BINDING CONVENIENCE MACROS
**
**      ** WARNING ** -- Don't pass these routines something like a
**      singular REBVAL* (such as a REB_BLOCK) which you wish to have
**      bound.  You must pass its *contents* as an array...as the
**      deliberately-long-name implies!
**
**      So don't do this:
**
**          REBVAL *block = D_ARG(1);
**          REBVAL *something = D_ARG(2);
**          Bind_Values_Deep(block, context);
**
**      What will happen is that the block will be treated as an
**      array of values and get incremented.  In the above case it
**      would reach to the next argument and bind it too (while
**      likely crashing at some point not too long after that).
**
**      Instead write:
**
**          Bind_Values_Deep(VAL_ARRAY_HEAD(block), context);
**
**      That will pass the address of the first value element of
**      the block's contents.  You could use a later value element,
**      but note that the interface as written doesn't have a length
**      limit.  So although you can control where it starts, it will
**      keep binding until it hits an END flagged value.
**
***********************************************************************/

#define Bind_Values_Deep(values,context) \
    Bind_Values_Core((values), (context), TS_ANY_WORD, 0, BIND_DEEP)

#define Bind_Values_All_Deep(values,context) \
    Bind_Values_Core((values), (context), TS_ANY_WORD, TS_ANY_WORD, BIND_DEEP)

#define Bind_Values_Shallow(values, context) \
    Bind_Values_Core((values), (context), TS_ANY_WORD, 0, BIND_0)

// Gave this a complex name to warn of its peculiarities.  Calling with
// just BIND_SET is shallow and tricky because the set words must occur
// before the uses (to be applied to bindings of those uses)!
//
#define Bind_Values_Set_Midstream_Shallow(values, context) \
    Bind_Values_Core( \
        (values), (context), TS_ANY_WORD, FLAGIT_KIND(REB_SET_WORD), BIND_0)

#define Unbind_Values_Deep(values) \
    Unbind_Values_Core((values), NULL, TRUE)


/***********************************************************************
**
**  Legacy Modes Checking
**
**      Ren/C wants to try out new things that will likely be included
**      it the official Rebol3 release.  But it also wants transitioning
**      to be feasible from Rebol2 and R3-Alpha, without paying that
**      much to check for "old" modes if they're not being used.  So
**      system/options contains flags used for enabling specific
**      features relied upon by old code.
**
**      In order to keep these easements from adding to the measured
**      performance cost in the system (and to keep them from being
**      used for anything besides porting), they are only supported in
**      debug builds.
**
***********************************************************************/

#ifdef NDEBUG
    #define SET_VOID_UNLESS_LEGACY_NONE(v) \
        SET_VOID(v) // LEGACY() only available in Debug builds
#else
    #define LEGACY(option) ( \
        (PG_Boot_Phase >= BOOT_ERRORS) \
        && IS_CONDITIONAL_TRUE(Get_System(SYS_OPTIONS, (option))) \
    )

    #define LEGACY_RUNNING(option) \
        (LEGACY(option) && In_Legacy_Function_Debug())

    // In legacy mode Ren-C still supports the old convention that IFs that
    // don't take the true branch or a WHILE loop that never runs a body
    // return a BLANK! value instead of no value.  See implementation notes.
    //
    #ifdef NDEBUG
        #define SET_VOID_UNLESS_LEGACY_NONE(v) \
            SET_VOID(v) // LEGACY() only available in Debug builds
    #else
        #define SET_VOID_UNLESS_LEGACY_NONE(v) \
            SET_VOID_UNLESS_LEGACY_NONE_Debug(v, __FILE__, __LINE__);
    #endif

#endif


/***********************************************************************
**
**  Thread Shared Variables
**
**      Set by main boot and not changed after that.
**
***********************************************************************/

extern const REBACT Value_Dispatch[];
//extern const REBYTE Upper_Case[];
//extern const REBYTE Lower_Case[];

#include "sys-do.h"
#include "sys-path.h"
#include "sys-trap.h"<|MERGE_RESOLUTION|>--- conflicted
+++ resolved
@@ -188,16 +188,6 @@
 typedef struct rebol_mem_pool REBPOL;
 
 #include "sys-deci.h"
-<<<<<<< HEAD
-#include "sys-value.h"
-#include "sys-series.h"
-#include "sys-scan.h"
-#include "sys-stack.h"
-#include "sys-state.h"
-#include "sys-do.h"
-#include "sys-profile.h"
-=======
->>>>>>> 17c30f27
 
 #include "tmp-bootdefs.h"
 
