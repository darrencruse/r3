--- conflicted
+++ resolved
@@ -1,8 +1,4 @@
-<<<<<<< HEAD
-# vim: ts=2 shiftwidth=2 filetype=CMAKE expandtab
-=======
 # vim: ts=4 shiftwidth=4 filetype=cmake expandtab
->>>>>>> 8b855826
 
 #
 # Sample command lines:
@@ -58,11 +54,8 @@
 
 option(R3_EXTERNAL_FFI "Build with external FFI" OFF)
 option(R3_CPP "Build C files as C++" OFF)
-<<<<<<< HEAD
+option(R3_WITH_TCC "Build with libtcc" OFF)
 option(R3_BUILD_VIEW "Build with view system" OFF)
-=======
-option(R3_WITH_TCC "Build with libtcc" OFF)
->>>>>>> 8b855826
 
 if (NOT EXISTS ${REBOL})
     message(FATAL_ERROR "${REBOL} doesn't exist, an executable r3 is required")
@@ -87,13 +80,6 @@
     message(FATAL_ERROR "Unrecognized R3_OS_ID: ${R3_OS_ID}")
 endif()
 set(COMMON_MACROS REB_EXE)
-<<<<<<< HEAD
-if (R3_CPP)
-  list(APPEND COMMON_MACROS R3_CPP)
-endif ()
-
-if (WIN32)
-=======
 if ("${OS_MAJOR}" STREQUAL "2")
     set (TO_OSX TRUE)
     list (APPEND COMMON_MACROS
@@ -102,7 +88,6 @@
         )
 elseif ("${OS_MAJOR}" STREQUAL "3")
     set (TO_WINDOWS TRUE)
->>>>>>> 8b855826
     list (APPEND COMMON_MACROS
         WIN32
         TO_WINDOWS
@@ -266,16 +251,15 @@
     set (FFI_LIBRARIES ffi_s)
 endif ()
 
+if (R3_WITH_TCC)
+    set (COMMON_MACROS ${COMMON_MACROS} WITH_TCC)
+endif ()
+
 #CORE
 set (CORE_SOURCE
     ${CORE_DIR}/a-constants.c
     ${CORE_DIR}/a-globals.c
     ${CORE_DIR}/a-lib.c
-<<<<<<< HEAD
-    ${CORE_DIR}/a-stubs.c
-    ${CORE_GENERATED_DIR}/b-boot.c
-=======
->>>>>>> 8b855826
     ${CORE_DIR}/b-init.c
     ${CORE_DIR}/c-bind.c
     ${CORE_DIR}/c-context.c
@@ -577,8 +561,6 @@
     ${EXT_CORE_OUTPUT}
     )
 
-<<<<<<< HEAD
-=======
 if (R3_WITH_TCC)
     enable_language(ASM)
     if (XCODE) #Xcode has problem with EXCLUDE_FROM_ALL
@@ -683,7 +665,6 @@
 endif()
 
 #HOST
->>>>>>> 8b855826
 set_source_files_properties(
     ${TOP_GENERATED_SRC_DIR}/include/host-table.inc
     PROPERTIES
@@ -832,14 +813,8 @@
     list(APPEND LIBS "-fPIC -fPIE")
 endif ()
 
-<<<<<<< HEAD
-if (NOT R3_EXTERNAL_FFI)
-    add_dependencies(r3-core ffi_s)
-endif()
+target_link_libraries(r3-core ${LIBS} ${FFI_LIBRARIES})
 
 if (R3_BUILD_VIEW)
     include(CMakeLists-view.txt)
-endif()
-=======
-target_link_libraries(r3-core ${LIBS} ${FFI_LIBRARIES})
->>>>>>> 8b855826
+endif()